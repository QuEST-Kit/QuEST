/** @file
 * Miscellaneous utility functions needed internally.
 */

<<<<<<< HEAD
#include "types.h"
#include "qureg.h"
#include "structures.h"

#include "../core/errors.hpp"
=======
#include "quest/include/types.h"
#include "quest/include/qureg.h"
#include "quest/include/matrices.h"

#include "quest/src/core/errors.hpp"
#include "quest/src/core/utilities.hpp"
#include "quest/src/comm/comm_config.hpp"
#include "quest/src/comm/comm_routines.hpp"

#include <algorithm>
#include <complex>
>>>>>>> 239e03d9



/*
 * MATRIX CONJUGATION
 */

// type T can be qcomp** or qcomp*[]
template <typename T>
void setDenseElemsConj(T elems, qindex dim) {
    for (qindex i=0; i<dim; i++)
        for (qindex j=0; j<dim; j++)
           elems[i][j] = conj(elems[i][j]);
}

// diagonals don't need templating because arrays decay to pointers, yay!
void setDiagElemsConj(qcomp* elems, qindex dim) {
    for (qindex i=0; i<dim; i++)
        elems[i] = conj(elems[i]);
}

CompMatr1 util_getConj(CompMatr1 matrix) {
    CompMatr1 conj = matrix;
    setDenseElemsConj(conj.elems, matrix.numRows);
    return conj;
}
CompMatr2 util_getConj(CompMatr2 matrix) {
    CompMatr2 conj = matrix;
    setDenseElemsConj(conj.elems, matrix.numRows);
    return conj;
}

DiagMatr1 util_getConj(DiagMatr1 matrix) {
    DiagMatr1 conj = matrix;
    setDiagElemsConj(conj.elems, matrix.numElems);
    return conj;
}
DiagMatr2 util_getConj(DiagMatr2 matrix) {
    DiagMatr2 conj = matrix;
    setDiagElemsConj(conj.elems, matrix.numElems);
    return conj;
}

void util_setConj(CompMatr matrix) {
    setDenseElemsConj(matrix.cpuElems, matrix.numRows);
}
void util_setConj(DiagMatr matrix) {
    setDiagElemsConj(matrix.cpuElems, matrix.numElems);
}



/*
 * MATRIX UNITARITY
 */

// type T can be qcomp** or qcomp*[]
template <typename T>
bool isUnitary(T elems, qindex dim) {

    qreal epsSq = VALIDATION_EPSILON * VALIDATION_EPSILON;

    // check m * dagger(m) == identity
    for (qindex r=0; r<dim; r++) {
        for (qindex c=0; c<dim; c++) {

            // compute m[r,...] * dagger(m)[...,c]
            qcomp elem = 0;
            for (qindex i=0; i<dim; i++)
                elem += elems[r][i] * conj(elems[c][i]);

            // check if further than epsilon from identity[r,c]
            qcomp dif = elem - qcomp(r == c, 0);
            qreal dist = real(dif)*real(dif) + imag(dif)*imag(dif);
            if (dist > epsSq)
                return false;
        }
    }

    return true;
}

// diagonal version doesn't need templating because array decays to pointer, yay!
bool isUnitary(qcomp* diags, qindex dim) {

    // check every element has unit magnitude
    for (qindex i=0; i<dim; i++) {
        qreal mag = std::abs(diags[i]);
        qreal dif = std::abs(1 - mag);

        if (dif > VALIDATION_EPSILON)
            return false;
    }

    return true;
}

bool util_isUnitary(CompMatr1 matrix) {
    return isUnitary(matrix.elems, matrix.numRows);
}
bool util_isUnitary(CompMatr2 matrix) {
    return isUnitary(matrix.elems, matrix.numRows);
}
bool util_isUnitary(CompMatr matrix) {
    return isUnitary(matrix.cpuElems, matrix.numRows);
}

bool util_isUnitary(DiagMatr1 matrix) {
    return isUnitary(matrix.elems, matrix.numElems);
}
bool util_isUnitary(DiagMatr2 matrix) {
    return isUnitary(matrix.elems, matrix.numElems);
}
bool util_isUnitary(DiagMatr matrix) {
    return isUnitary(matrix.cpuElems, matrix.numElems);
}

bool util_isUnitary(FullStateDiagMatr matrix) {

    // we must check all node's sub-diagonals satisfy unitarity
    bool res = isUnitary(matrix.cpuElems, matrix.numElems);
    if (comm_isInit())
        res = comm_isTrueOnAllNodes(res);

    return res;
}



/*
 * QUBIT SHIFTING
 */

int util_getShifted(int qubit, Qureg qureg) {
    assert_shiftedQuregIsDensMatr(qureg);
    
    return qubit + qureg.numQubits;
}



/*
 * DISTRIBUTED ELEMENTS INDEXING
 */

bool util_areAnyElemsWithinThisNode(int numElemsPerNode, qindex elemStartInd, qindex numInds) {

    qindex elemEndIndExcl = elemStartInd + numInds;
    qindex nodeStartInd = comm_getRank() * numElemsPerNode;
    qindex nodeEndIndExcl = nodeStartInd + numElemsPerNode;

    // 'no' if all targeted elems occur after this node
    if (elemStartInd >= nodeEndIndExcl)
        return false;

    // 'no' if all targeted elems occur before this node
    if (elemEndIndExcl <= nodeStartInd)
        return false;

    // otherwise yes; this node MUST contain one or more targeted elems
    return true;
}

util_IndexRange util_getLocalIndRangeOfElemsWithinThisNode(int numElemsPerNode, qindex elemStartInd, qindex numInds) {

    if (!util_areAnyElemsWithinThisNode(numElemsPerNode, elemStartInd, numInds))
        error_nodeUnexpectedlyContainedNoElems();

    // global indices of the user's targeted elements
    qindex elemEndInd = elemStartInd + numInds;

    // global indices of all elements contained in the node
    qindex nodeStartInd = numElemsPerNode * comm_getRank();
    qindex nodeEndInd   = nodeStartInd + numElemsPerNode;

    // global indices of user's targeted elements which are contained within node
    qindex globalRangeStartInd = std::max(elemStartInd, nodeStartInd);
    qindex globalRangeEndInd   = std::min(elemEndInd,   nodeEndInd);
    qindex numLocalElems       = globalRangeEndInd - globalRangeStartInd;

    // local indices of user's targeted elements to overwrite
    qindex localRangeStartInd = globalRangeStartInd % numElemsPerNode;
    qindex localRangeEndInd   = localRangeStartInd + numLocalElems;

    // local indices of user's passed elements that correspond to above
    qindex localOffsetInd = globalRangeStartInd - elemStartInd;
    
    return (util_IndexRange) {
        .localDistribStartInd = localRangeStartInd,
        .localDuplicStartInd = localOffsetInd,
        .numElems = numLocalElems
    };
}<|MERGE_RESOLUTION|>--- conflicted
+++ resolved
@@ -2,13 +2,6 @@
  * Miscellaneous utility functions needed internally.
  */
 
-<<<<<<< HEAD
-#include "types.h"
-#include "qureg.h"
-#include "structures.h"
-
-#include "../core/errors.hpp"
-=======
 #include "quest/include/types.h"
 #include "quest/include/qureg.h"
 #include "quest/include/matrices.h"
@@ -20,7 +13,6 @@
 
 #include <algorithm>
 #include <complex>
->>>>>>> 239e03d9
 
 
 
