/** @file
 * CUDA GPU-accelerated definitions of the subroutines called by
 * accelerator.cpp. This file is always compiled, even when GPU
 * acceleration is disabled and when parsed by a non-CUDA compiler,
 * and so uses precompiler guards to disable CUDA-only code. 
 * This file contains host definitions and associated memory and
 * thread management, and invokes custom kernels defined in
 * gpu_kernels.hpp which is never parsed by non-CUDA compilers. 
 * This file also invokes Thrust and cuQuantum routines, defined in
 * gpu_thrust.hpp and gpu_cuquantum.hpp respectively, which are
 * also never parsed by non-CUDA compilers.
 * 
 * Note that some custom kernels are templated in order to apply
 * compile-time optimisations like automatic loop unrolling. So
 * too are their calling host definitions in this file, which are
 * called by accelerator.cpp which chooses the template parameter.
 * This unnecessarily duplicates other parts of the host functions
 * responsible for dispatching to Thrust or cuQuantum, bloating the
 * compiled binary size; we accept this design wart over having
 * non-templated host functions because this requires duplicating
 * the template-dispatch logic (which would then also be defined in
 * cpu_subroutines.cpp) and moving it out of the aptly-named
 * accelerator.cpp file.
 * 
 * Despite COMPILE_CUDA=1 whenever COMPILE_CUQUANTUM=1, we will
 * still use superfluous (COMPILE_CUDA || COMPILE_CUQUANTUM) guards
 * to communicate when there is no bespoke cuQuantum routine.
 *
 * When compiling for AMD GPUs, the CUDA symbols invoked herein are
<<<<<<< HEAD
 * mapped to HIP symbols by cuda_to_hip.h 
 * 
 * @author Tyson Jones
=======
 * mapped to HIP symbols by cuda_to_hip.hpp
>>>>>>> 69c78f5c
 */

#include "quest/include/modes.h"
#include "quest/include/types.h"
#include "quest/include/qureg.h"
#include "quest/include/paulis.h"
#include "quest/include/matrices.h"

#include "quest/src/core/errors.hpp"
#include "quest/src/core/bitwise.hpp"
#include "quest/src/core/utilities.hpp"
#include "quest/src/core/accelerator.hpp"
#include "quest/src/comm/comm_indices.hpp"
#include "quest/src/gpu/gpu_config.hpp"
#include "quest/src/gpu/gpu_subroutines.hpp"

#if COMPILE_CUDA
    #include "quest/src/gpu/gpu_types.cuh"
    #include "quest/src/gpu/gpu_kernels.cuh"
    #include "quest/src/gpu/gpu_thrust.cuh"
#endif

#if COMPILE_CUQUANTUM
    #include "quest/src/gpu/gpu_cuquantum.cuh"
#endif

#include <vector>
using std::vector;



/*
 * GETTERS
 */


qcomp gpu_statevec_getAmp_sub(Qureg qureg, qindex ind) {

#if COMPILE_CUDA || COMPILE_CUQUANTUM

    // this bespoke function exists (in lieu of caller 
    // just calling copyGpuToCpu() directly) mostly for
    // consistency with the CPU equivalent (which has a
    // performance motivation), and so that we can one
    // day update this function if single-scalar random
    // access of GPU memory can be accelerated.

    qcomp amp;

    // compiler guards harmlessly duplicated therein
    gpu_copyGpuToCpu(&qureg.gpuAmps[ind], &amp, 1);

    return amp;

#else
    error_gpuCopyButGpuNotCompiled();
    return -1;
#endif
}



/*
 * SETTERS
 */


void gpu_densmatr_setAmpsToPauliStrSum_sub(Qureg qureg, PauliStrSum sum) {

#if COMPILE_CUDA || COMPILE_CUQUANTUM

    thrust_densmatr_setAmpsToPauliStrSum_sub(qureg, sum);

#else
    error_gpuSimButGpuNotCompiled();
#endif
}


void gpu_fullstatediagmatr_setElemsToPauliStrSum(FullStateDiagMatr out, PauliStrSum in) {

#if COMPILE_CUDA || COMPILE_CUQUANTUM

    thrust_fullstatediagmatr_setElemsToPauliStrSum(out, in);

#else
    error_gpuSimButGpuNotCompiled();
#endif
}



/*
 * COMMUNICATION BUFFER PACKING
 */


template <int NumQubits>
qindex gpu_statevec_packAmpsIntoBuffer(Qureg qureg, vector<int> qubits, vector<int> qubitStates) {

    assert_numQubitsMatchesQubitStatesAndTemplateParam(qubits.size(), qubitStates.size(), NumQubits);

#if COMPILE_CUDA || COMPILE_CUQUANTUM

    qindex numThreads = qureg.numAmpsPerNode / powerOf2(qubits.size());
    qindex numBlocks = getNumBlocks(numThreads);
    qindex sendInd = getSubBufferSendInd(qureg);

    devints sortedQubits = util_getSorted(qubits);
    qindex qubitStateMask  = util_getBitMask(qubits, qubitStates);

    kernel_statevec_packAmpsIntoBuffer <NumQubits> <<<numBlocks, NUM_THREADS_PER_BLOCK>>> (
        toCuQcomps(qureg.gpuAmps), &toCuQcomps(qureg.gpuCommBuffer)[sendInd], numThreads, 
        getPtr(sortedQubits), qubits.size(), qubitStateMask
    );

    // return the number of packed amps
    return numThreads;

#else
    error_gpuSimButGpuNotCompiled();
    return 0;
#endif
}


qindex gpu_statevec_packPairSummedAmpsIntoBuffer(Qureg qureg, int qubit1, int qubit2, int qubit3, int bit2) {

    assert_bufferPackerGivenIncreasingQubits(qubit1, qubit2, qubit3);

#if COMPILE_CUDA || COMPILE_CUQUANTUM

    qindex numThreads = qureg.numAmpsPerNode / 8;
    qindex numBlocks = getNumBlocks(numThreads);
    qindex sendInd = getSubBufferSendInd(qureg);

    kernel_statevec_packPairSummedAmpsIntoBuffer <<<numBlocks, NUM_THREADS_PER_BLOCK>>> (
        toCuQcomps(qureg.gpuAmps), &toCuQcomps(qureg.gpuCommBuffer)[sendInd], numThreads, 
        qubit1, qubit2, qubit3, bit2
    );

    // return the number of packed amps
    return numThreads;

#else
    error_gpuSimButGpuNotCompiled();
    return 0;
#endif
}


INSTANTIATE_FUNC_OPTIMISED_FOR_NUM_TARGS( qindex, gpu_statevec_packAmpsIntoBuffer, (Qureg, vector<int>, vector<int>) )



/*
 * SWAPS
 */


template <int NumCtrls> 
void gpu_statevec_anyCtrlSwap_subA(Qureg qureg, vector<int> ctrls, vector<int> ctrlStates, int targ1, int targ2) {

    assert_numCtrlsMatchesNumCtrlStatesAndTemplateParam(ctrls.size(), ctrlStates.size(), NumCtrls);

#if COMPILE_CUQUANTUM

    cuquantum_statevec_anyCtrlSwap_subA(qureg, ctrls, ctrlStates, targ1, targ2);

#elif COMPILE_CUDA

    qindex numThreads = qureg.numAmpsPerNode / powerOf2(2 + ctrls.size());
    qindex numBlocks = getNumBlocks(numThreads);

    devints sortedQubits = util_getSorted(ctrls, {targ2, targ1});
    qindex qubitStateMask = util_getBitMask(ctrls, ctrlStates, {targ2, targ1}, {0, 1});

    kernel_statevec_anyCtrlSwap_subA <NumCtrls> <<<numBlocks, NUM_THREADS_PER_BLOCK>>> (
        toCuQcomps(qureg.gpuAmps), numThreads, 
        getPtr(sortedQubits), ctrls.size(), qubitStateMask, targ1, targ2
    );

#else
    error_gpuSimButGpuNotCompiled();
#endif
}


template <int NumCtrls> 
void gpu_statevec_anyCtrlSwap_subB(Qureg qureg, vector<int> ctrls, vector<int> ctrlStates) {

    assert_numCtrlsMatchesNumCtrlStatesAndTemplateParam(ctrls.size(), ctrlStates.size(), NumCtrls);

#if COMPILE_CUDA || COMPILE_CUQUANTUM

    qindex numThreads = qureg.numAmpsPerNode / powerOf2(ctrls.size());
    qindex numBlocks = getNumBlocks(numThreads);
    qindex recvInd = getBufferRecvInd();

    devints sortedCtrls = util_getSorted(ctrls);
    qindex ctrlStateMask = util_getBitMask(ctrls, ctrlStates);

    kernel_statevec_anyCtrlSwap_subB <NumCtrls> <<<numBlocks, NUM_THREADS_PER_BLOCK>>> (
        toCuQcomps(qureg.gpuAmps), &toCuQcomps(qureg.gpuCommBuffer)[recvInd], numThreads, 
        getPtr(sortedCtrls), ctrls.size(), ctrlStateMask
    );

#else
    error_gpuSimButGpuNotCompiled();
#endif
}


template <int NumCtrls> 
void gpu_statevec_anyCtrlSwap_subC(Qureg qureg, vector<int> ctrls, vector<int> ctrlStates, int targ, int targState) {

    assert_numCtrlsMatchesNumCtrlStatesAndTemplateParam(ctrls.size(), ctrlStates.size(), NumCtrls);

#if COMPILE_CUDA || COMPILE_CUQUANTUM

    qindex numThreads = qureg.numAmpsPerNode / powerOf2(1 + ctrls.size());
    qindex numBlocks = getNumBlocks(numThreads);
    qindex recvInd = getBufferRecvInd();

    devints sortedQubits = util_getSorted(ctrls, {targ});
    qindex qubitStateMask = util_getBitMask(ctrls, ctrlStates, {targ}, {targState});

    kernel_statevec_anyCtrlSwap_subC <NumCtrls> <<<numBlocks, NUM_THREADS_PER_BLOCK>>> (
        toCuQcomps(qureg.gpuAmps), &toCuQcomps(qureg.gpuCommBuffer)[recvInd], numThreads, 
        getPtr(sortedQubits), ctrls.size(), qubitStateMask
    );

#else
    error_gpuSimButGpuNotCompiled();
#endif
}


INSTANTIATE_FUNC_OPTIMISED_FOR_NUM_CTRLS( void, gpu_statevec_anyCtrlSwap_subA, (Qureg qureg, vector<int> ctrls, vector<int> ctrlStates, int targ1, int targ2) )
INSTANTIATE_FUNC_OPTIMISED_FOR_NUM_CTRLS( void, gpu_statevec_anyCtrlSwap_subB, (Qureg qureg, vector<int> ctrls, vector<int> ctrlStates) )
INSTANTIATE_FUNC_OPTIMISED_FOR_NUM_CTRLS( void, gpu_statevec_anyCtrlSwap_subC, (Qureg qureg, vector<int> ctrls, vector<int> ctrlStates, int targ, int targState) )



/*
 * ONE-TARGET DENSE MATRIX
 */


template <int NumCtrls>
void gpu_statevec_anyCtrlOneTargDenseMatr_subA(Qureg qureg, vector<int> ctrls, vector<int> ctrlStates, int targ, CompMatr1 matr) {

    assert_numCtrlsMatchesNumCtrlStatesAndTemplateParam(ctrls.size(), ctrlStates.size(), NumCtrls);

#if COMPILE_CUQUANTUM

    auto arr = unpackMatrixToCuQcomps(matr);
    cuquantum_statevec_anyCtrlAnyTargDenseMatrix_subA(qureg, ctrls, ctrlStates, {targ}, arr.data());

#elif COMPILE_CUDA

    qindex numThreads = qureg.numAmpsPerNode / powerOf2(ctrls.size() + 1);
    qindex numBlocks = getNumBlocks(numThreads);

    devints sortedQubits = util_getSorted(ctrls, {targ});
    qindex qubitStateMask = util_getBitMask(ctrls, ctrlStates, {targ}, {0});

    auto [m00, m01, m10, m11] = unpackMatrixToCuQcomps(matr);

    kernel_statevec_anyCtrlOneTargDenseMatr_subA <NumCtrls> <<<numBlocks, NUM_THREADS_PER_BLOCK>>> (
        toCuQcomps(qureg.gpuAmps), numThreads, 
        getPtr(sortedQubits), ctrls.size(), qubitStateMask, targ, 
        m00, m01, m10, m11
    );

#else
    error_gpuSimButGpuNotCompiled();
#endif
}


template <int NumCtrls>
void gpu_statevec_anyCtrlOneTargDenseMatr_subB(Qureg qureg, vector<int> ctrls, vector<int> ctrlStates, qcomp fac0, qcomp fac1) {

    assert_numCtrlsMatchesNumCtrlStatesAndTemplateParam(ctrls.size(), ctrlStates.size(), NumCtrls);

#if COMPILE_CUDA || COMPILE_CUQUANTUM

    qindex numThreads = qureg.numAmpsPerNode / powerOf2(ctrls.size());
    qindex numBlocks = getNumBlocks(numThreads);
    qindex recvInd = getBufferRecvInd();

    devints sortedCtrls = util_getSorted(ctrls);
    qindex ctrlStateMask = util_getBitMask(ctrls, ctrlStates);

    kernel_statevec_anyCtrlOneTargDenseMatr_subB <NumCtrls> <<<numBlocks,NUM_THREADS_PER_BLOCK>>> (
        toCuQcomps(qureg.gpuAmps), &toCuQcomps(qureg.gpuCommBuffer)[recvInd], numThreads, 
        getPtr(sortedCtrls), ctrls.size(), ctrlStateMask, 
        toCuQcomp(fac0), toCuQcomp(fac1)
    );

#else
    error_gpuSimButGpuNotCompiled();
#endif
}


INSTANTIATE_FUNC_OPTIMISED_FOR_NUM_CTRLS( void, gpu_statevec_anyCtrlOneTargDenseMatr_subA, (Qureg, vector<int>, vector<int>, int, CompMatr1) )
INSTANTIATE_FUNC_OPTIMISED_FOR_NUM_CTRLS( void, gpu_statevec_anyCtrlOneTargDenseMatr_subB, (Qureg, vector<int>, vector<int>, qcomp, qcomp) )



/*
 * TWO-TARGET DENSE MATRIX
 */


template <int NumCtrls> 
void gpu_statevec_anyCtrlTwoTargDenseMatr_sub(Qureg qureg, vector<int> ctrls, vector<int> ctrlStates, int targ1, int targ2, CompMatr2 matr) {

    assert_numCtrlsMatchesNumCtrlStatesAndTemplateParam(ctrls.size(), ctrlStates.size(), NumCtrls);

#if COMPILE_CUQUANTUM

    auto arr = unpackMatrixToCuQcomps(matr);
    cuquantum_statevec_anyCtrlAnyTargDenseMatrix_subA(qureg, ctrls, ctrlStates, {targ1, targ2}, arr.data());

#elif COMPILE_CUDA

    qindex numThreads = qureg.numAmpsPerNode / powerOf2(ctrls.size() + 2);
    qindex numBlocks = getNumBlocks(numThreads);

    devints sortedQubits = util_getSorted(ctrls, {targ1,targ2});
    qindex qubitStateMask = util_getBitMask(ctrls, ctrlStates, {targ1,targ2}, {0,0});

    // unpack matrix elems which are more efficiently accessed by kernels as args than shared mem (... maybe...)
    auto m = unpackMatrixToCuQcomps(matr);

    kernel_statevec_anyCtrlTwoTargDenseMatr_sub <NumCtrls> <<<numBlocks, NUM_THREADS_PER_BLOCK>>> (
        toCuQcomps(qureg.gpuAmps), numThreads, 
        getPtr(sortedQubits), ctrls.size(), qubitStateMask, targ1, targ2,
        m[0], m[1], m[2],  m[3],  m[4],  m[5],  m[6],  m[7],
        m[8], m[9], m[10], m[11], m[12], m[13], m[14], m[15]
    );
 
#else
    error_gpuSimButGpuNotCompiled();
#endif
}

INSTANTIATE_FUNC_OPTIMISED_FOR_NUM_CTRLS( void, gpu_statevec_anyCtrlTwoTargDenseMatr_sub, (Qureg, vector<int>, vector<int>, int, int, CompMatr2) )



/*
 * MANY-TARGET DENSE MATRIX
 */


template <int NumCtrls, int NumTargs, bool ApplyConj>
void gpu_statevec_anyCtrlAnyTargDenseMatr_sub(Qureg qureg, vector<int> ctrls, vector<int> ctrlStates, vector<int> targs, CompMatr matr) {

    assert_numCtrlsMatchesNumCtrlStatesAndTemplateParam(ctrls.size(), ctrlStates.size(), NumCtrls);
    assert_numTargsMatchesTemplateParam(targs.size(), NumTargs);

#if COMPILE_CUQUANTUM

    auto matrElemsPtr = toCuQcomps(matr.gpuElemsFlat);
    auto matrElemsLen = matr.numRows * matr.numRows;

    // conjugate every matrix element if necessary (cuStateVec cannot conj for us; only adjoint)
    if (ApplyConj)
        thrust_setElemsToConjugate(matrElemsPtr, matrElemsLen);

    cuquantum_statevec_anyCtrlAnyTargDenseMatrix_subA(qureg, ctrls, ctrlStates, targs, matrElemsPtr);

    // undo conjugation (which is only not done if cuQuantum encounters a non-recoverable internal error)
    if (ApplyConj)
        thrust_setElemsToConjugate(matrElemsPtr, matrElemsLen);

#elif COMPILE_CUDA

    // a 'batch' refers to 2^N amps which become mixed by the matrix,
    // distinguished in this kernel from 'numThreads' since we may
    // task each thread with processing more than a single batch
    qindex numBatches = qureg.numAmpsPerNode / powerOf2(ctrls.size() + targs.size());

    devints deviceTargs = targs;
    devints deviceQubits = util_getSorted(ctrls, targs);
    qindex qubitStateMask = util_getBitMask(ctrls, ctrlStates, targs, vector<int>(targs.size(),0));

    // unpacking args (to better distinguish below signatures)
    auto ampsPtr   = toCuQcomps(qureg.gpuAmps);
    auto matrPtr   = toCuQcomps(matr.gpuElemsFlat);
    auto qubitsPtr = getPtr(deviceQubits);
    auto targsPtr  = getPtr(deviceTargs);
    auto nCtrls    = ctrls.size();

    // this function updates amplitudes in batches of 2^NumTargs, where each is
    // determined by distinct mixtures of the existing 2^NumTargs values, which
    // must ergo be cached. As such, each thread needs private memory, which is
    // provided either by fast registers (when NumTargs is compile-time known)
    // or by slow global memory (necessary when blockDim * 2^NumTargs exceeds the
    // total shared memory) which is strided for coalesced access by warp threads
    
    if constexpr (NumTargs != -1) {

        // when NumTargs <= 5, each thread has a private array stored in the registers,
        // enabling rapid IO. Given NUM_THREADS_PER_BLOCK = 128, the maximum size of 
        // this array per-block is 16 * 128 * 2^5 B = 64 KiB which exceeds shared
        // memory capacity, but does NOT exceed maximum register capacity.

        // TODO:
        // We should really check the above claims, otherwise the thread-private arrays could
        // silently "spill" from registers into "local memory" (which is really slow,
        // global memory) and greatly sabotage performance on some GPUs.

        qindex numThreads = numBatches;
        qindex numBlocks = getNumBlocks(numThreads);

        kernel_statevec_anyCtrlFewTargDenseMatr<NumCtrls, NumTargs, ApplyConj> <<<numBlocks, NUM_THREADS_PER_BLOCK>>> (
            ampsPtr, numThreads, 
            qubitsPtr, nCtrls, qubitStateMask, 
            targsPtr, matrPtr
        );

    } else {

        // when NumTargs > 5, we must use global memory to give each thread a private
        // workspace of 2^NumTargs elements. Alas, we should not simply allocate this 
        // space per-thread, since all threads being potentially concurrent means we 
        // would allocate a total cache equal to the Qureg size (when nctrls=0)! 
        // Instead, we change the parallelisation granularity, giving each thread more
        // batches of 2^NumTargs amps to modify, re-using its private cache, so that the
        // number of potentially-concurrent threads is reduced, as is the total cache.
        // We choose the granularity by upper-bounding the number of concurrent threads,
        // where we assign one-block per multiprocessor because we are anyway memory-
        // bandwidth bound (so we don't expect many interweaved blocks per MP).
        qindex numThreads = gpu_getMaxNumConcurrentThreads();
        
        // use strictly 2^# threads to maintain precondition of all kernels
        if (!isPowerOf2(numThreads))
            numThreads = util_getNextPowerOf2(numThreads);

        // no point in dispatching more threads than batches
        if (numThreads > numBatches)
            numThreads = numBatches;

        // evenly distribute the batches between threads, and the threads unevenly between blocks
        qindex numBatchesPerThread = numBatches / numThreads; // divides evenly
        qindex numBlocks = getNumBlocks(numThreads);

        // expand the cache if necessary
        qindex numKernelInvocations = numBlocks * NUM_THREADS_PER_BLOCK;
        qcomp* cache = gpu_getCacheOfSize(powerOf2(targs.size()), numKernelInvocations);

        kernel_statevec_anyCtrlManyTargDenseMatr <NumCtrls, ApplyConj> <<<numBlocks, NUM_THREADS_PER_BLOCK>>> (
            toCuQcomps(cache),
            ampsPtr, numThreads, numBatchesPerThread, 
            qubitsPtr, nCtrls, qubitStateMask, 
            targsPtr, targs.size(), matrPtr
        );
    }

#else
    error_gpuSimButGpuNotCompiled();
#endif
}


INSTANTIATE_CONJUGABLE_FUNC_OPTIMISED_FOR_NUM_CTRLS_AND_TARGS( void, gpu_statevec_anyCtrlAnyTargDenseMatr_sub, (Qureg, vector<int>, vector<int>, vector<int>, CompMatr) )



/*
 * ONE-TARGET DIAG MATRIX
 */


template <int NumCtrls> 
void gpu_statevec_anyCtrlOneTargDiagMatr_sub(Qureg qureg, vector<int> ctrls, vector<int> ctrlStates, int targ, DiagMatr1 matr) {

    assert_numCtrlsMatchesNumCtrlStatesAndTemplateParam(ctrls.size(), ctrlStates.size(), NumCtrls);

#if COMPILE_CUQUANTUM

    // we never conjugate DiagMatr1 at this level; the caller will have already conjugated
    bool conj = false;

    // we can pass 1D CPU array directly to cuQuantum, and it will recognise host pointers
    cuquantum_statevec_anyCtrlAnyTargDiagMatr_sub(qureg, ctrls, ctrlStates, {targ}, toCuQcomps(matr.elems), conj);

#elif COMPILE_CUDA

    // TODO:
    // when NumCtrls==0, a Thrust functor would be undoubtedly more
    // efficient (because of improved parallelisation granularity) 

    qindex numThreads = qureg.numAmpsPerNode / powerOf2(ctrls.size());
    qindex numBlocks = getNumBlocks(numThreads);

    devints deviceCtrls = util_getSorted(ctrls);
    qindex ctrlStateMask = util_getBitMask(ctrls, ctrlStates);
    auto elems = unpackMatrixToCuQcomps(matr);

    kernel_statevec_anyCtrlOneTargDiagMatr_sub <NumCtrls> <<<numBlocks, NUM_THREADS_PER_BLOCK>>> (
        toCuQcomps(qureg.gpuAmps), numThreads, qureg.rank, qureg.logNumAmpsPerNode,
        getPtr(deviceCtrls), ctrls.size(), ctrlStateMask, targ, elems[0], elems[1]
    );

#else
    error_gpuSimButGpuNotCompiled();
#endif
}


INSTANTIATE_FUNC_OPTIMISED_FOR_NUM_CTRLS( void, gpu_statevec_anyCtrlOneTargDiagMatr_sub, (Qureg, vector<int>, vector<int>, int, DiagMatr1) )



/*
 * TWO-TARGET DIAG MATRIX
 */


template <int NumCtrls> 
void gpu_statevec_anyCtrlTwoTargDiagMatr_sub(Qureg qureg, vector<int> ctrls, vector<int> ctrlStates, int targ1, int targ2, DiagMatr2 matr) {

    assert_numCtrlsMatchesNumCtrlStatesAndTemplateParam(ctrls.size(), ctrlStates.size(), NumCtrls);

#if COMPILE_CUQUANTUM

    // we never conjugate DiagMatr2 at this level; the caller will have already conjugated
    bool conj = false;

    // we can pass 1D CPU array directly to cuQuantum, and it will recognise host pointers
    cuquantum_statevec_anyCtrlAnyTargDiagMatr_sub(qureg, ctrls, ctrlStates, {targ1, targ2}, toCuQcomps(matr.elems), conj);

#elif COMPILE_CUDA

    // TODO:
    // when NumCtrls==0, a Thrust functor would be undoubtedly more
    // efficient (because of improved parallelisation granularity) 

    qindex numThreads = qureg.numAmpsPerNode / powerOf2(ctrls.size());
    qindex numBlocks = getNumBlocks(numThreads);

    devints deviceCtrls = util_getSorted(ctrls);
    qindex ctrlStateMask = util_getBitMask(ctrls, ctrlStates);
    auto elems = unpackMatrixToCuQcomps(matr);

    kernel_statevec_anyCtrlTwoTargDiagMatr_sub <NumCtrls> <<<numBlocks, NUM_THREADS_PER_BLOCK>>> (
        toCuQcomps(qureg.gpuAmps), numThreads, qureg.rank, qureg.logNumAmpsPerNode,
        getPtr(deviceCtrls), ctrls.size(), ctrlStateMask, targ1, targ2,
        elems[0], elems[1], elems[2], elems[3]
    );

#else
    error_gpuSimButGpuNotCompiled();
#endif
}


INSTANTIATE_FUNC_OPTIMISED_FOR_NUM_CTRLS( void, gpu_statevec_anyCtrlTwoTargDiagMatr_sub, (Qureg, vector<int>, vector<int>, int, int, DiagMatr2) )



/*
 * ANY-TARGET DIAG MATRIX
 */


template <int NumCtrls, int NumTargs, bool ApplyConj, bool HasPower>
void gpu_statevec_anyCtrlAnyTargDiagMatr_sub(Qureg qureg, vector<int> ctrls, vector<int> ctrlStates, vector<int> targs, DiagMatr matr, qcomp exponent) {

    assert_numCtrlsMatchesNumCtrlStatesAndTemplateParam(ctrls.size(), ctrlStates.size(), NumCtrls);
    assert_numTargsMatchesTemplateParam(targs.size(), NumTargs);
    assert_exponentMatchesTemplateParam(exponent, HasPower);

#if COMPILE_CUQUANTUM

    // cuQuantum cannot handle HasPower, in which case we fall back to custom kernel
    if (!HasPower) {
        cuquantum_statevec_anyCtrlAnyTargDiagMatr_sub(qureg, ctrls, ctrlStates, targs, toCuQcomps(util_getGpuMemPtr(matr)), ApplyConj);

        // must return to avoid re-simulation below
        return;
    }

    // this is one of few functions which will fail to operate correctly if
    // COMPILE_CUQUANTUM => COMPILE_CUDA is not satisfied (i.e. if the former is
    // true but the latter is not), so we explicitly ensure this is the case
    if (!COMPILE_CUDA)
        error_cuQuantumCompiledButNotCuda();

#endif

#if COMPILE_CUDA

    // TODO:
    // when NumCtrls==0, a Thrust functor would be undoubtedly more
    // efficient (because of improved parallelisation granularity) 

    qindex numThreads = qureg.numAmpsPerNode / powerOf2(ctrls.size());
    qindex numBlocks = getNumBlocks(numThreads);

    devints deviceTargs = targs;
    devints deviceCtrls = util_getSorted(ctrls);
    qindex ctrlStateMask = util_getBitMask(ctrls, ctrlStates);

    kernel_statevec_anyCtrlAnyTargDiagMatr_sub <NumCtrls, NumTargs, ApplyConj, HasPower> <<<numBlocks, NUM_THREADS_PER_BLOCK>>> (
        toCuQcomps(qureg.gpuAmps), numThreads, qureg.rank, qureg.logNumAmpsPerNode,
        getPtr(deviceCtrls), ctrls.size(), ctrlStateMask, getPtr(deviceTargs), targs.size(), 
        toCuQcomps(util_getGpuMemPtr(matr)), toCuQcomp(exponent)
    );

#else
    error_gpuSimButGpuNotCompiled();
#endif
}


INSTANTIATE_EXPONENTIABLE_CONJUGABLE_FUNC_OPTIMISED_FOR_NUM_CTRLS_AND_TARGS( void, gpu_statevec_anyCtrlAnyTargDiagMatr_sub, (Qureg, vector<int>, vector<int>, vector<int>, DiagMatr, qcomp) )



/*
 * ALL-TARGS DIAGONAL MATRIX
 */


template <bool HasPower>
void gpu_statevec_allTargDiagMatr_sub(Qureg qureg, FullStateDiagMatr matr, qcomp exponent) {

    assert_exponentMatchesTemplateParam(exponent, HasPower);

#if COMPILE_CUDA || COMPILE_CUQUANTUM

    // we always use Thrust because we are doubtful that cuQuantum's
    // diagonal-matrix facilities are optimised for the all-qubit case

    thrust_statevec_allTargDiagMatr_sub<HasPower>(qureg, matr, toCuQcomp(exponent));

#else
    error_gpuSimButGpuNotCompiled();
#endif
}


template <bool HasPower, bool MultiplyOnly>
void gpu_densmatr_allTargDiagMatr_sub(Qureg qureg, FullStateDiagMatr matr, qcomp exponent) {

    assert_exponentMatchesTemplateParam(exponent, HasPower);

    // in theory, we could use cuQuantum when HasPower=MultiplyOnly=true,
    // treating FullStateDiagMatr like an N/2-qubit DiagMatr upon a SV,
    // but this scenario is not worth the code complication

#if COMPILE_CUDA || COMPILE_CUQUANTUM

    qindex numThreads = qureg.numAmpsPerNode;
    qindex numBlocks = getNumBlocks(numThreads);

    kernel_densmatr_allTargDiagMatr_sub <HasPower, MultiplyOnly> <<<numBlocks, NUM_THREADS_PER_BLOCK>>> (
        toCuQcomps(qureg.gpuAmps), numThreads, qureg.rank, qureg.logNumAmpsPerNode,
        toCuQcomps(util_getGpuMemPtr(matr)), matr.numElems, toCuQcomp(exponent)
    );

#else
    error_gpuSimButGpuNotCompiled();
#endif
}


template void gpu_statevec_allTargDiagMatr_sub<true >(Qureg, FullStateDiagMatr, qcomp);
template void gpu_statevec_allTargDiagMatr_sub<false>(Qureg, FullStateDiagMatr, qcomp);

template void gpu_densmatr_allTargDiagMatr_sub<true, true>  (Qureg, FullStateDiagMatr, qcomp);
template void gpu_densmatr_allTargDiagMatr_sub<true, false> (Qureg, FullStateDiagMatr, qcomp);
template void gpu_densmatr_allTargDiagMatr_sub<false, true> (Qureg, FullStateDiagMatr, qcomp);
template void gpu_densmatr_allTargDiagMatr_sub<false, false>(Qureg, FullStateDiagMatr, qcomp);



/*
 * PAULI TENSOR AND GADGET
 */


template <int NumCtrls, int NumTargs> 
void gpu_statevector_anyCtrlPauliTensorOrGadget_subA(Qureg qureg, vector<int> ctrls, vector<int> ctrlStates, vector<int> x, vector<int> y, vector<int> z, qcomp ampFac, qcomp pairAmpFac) {

    assert_numCtrlsMatchesNumCtrlStatesAndTemplateParam(ctrls.size(), ctrlStates.size(), NumCtrls);
    assert_numTargsMatchesTemplateParam(x.size() + y.size(), NumTargs);

    // we do not make use of cuQuantum's custatevecApplyGeneralizedPermutationMatrix() to effect
    // a pauli tensor because we wish to avoid creating the (2^#paulis) large permutation matrix.
    // We also cannot make use of cuQuantum's custatevecApplyPauliRotation() because it cannot
    // handle Pauli operators upon the prefix substate as our singly-communicating method does.
    // This is true even if we passed down the gadget phase to this function; cuStateVec would
    // exact amp -> a amp + b other_amp for the wrong b, which we cannot thereafter remedy.

#if COMPILE_CUDA || COMPILE_CUQUANTUM

    qcomp powI   = util_getPowerOfI(y.size());
    auto targsXY = util_getConcatenated(x, y);
    auto maskXY  = util_getBitMask(targsXY);
    auto maskYZ  = util_getBitMask(util_getConcatenated(y, z));

    devints deviceTargs   = targsXY;
    devints deviceQubits  = util_getSorted(ctrls, targsXY);
    qindex qubitStateMask = util_getBitMask(ctrls, ctrlStates, targsXY, vector<int>(targsXY.size(),0));

    // unlike the analogous cpu routine, this function has only a single parallelisation
    // granularity; where every pair-of-amps is modified by an independent thread, despite
    // that many threads share a common i0 value (appearing in the kernel). This turns out
    // faster than when giving threads many pair-amps to modify, due to memory movements

    qindex numThreads = (qureg.numAmpsPerNode / powerOf2(ctrls.size())) / 2; // divides evenly
    qindex numBlocks = getNumBlocks(numThreads);
    kernel_statevector_anyCtrlPauliTensorOrGadget_subA <NumCtrls, NumTargs> <<<numBlocks, NUM_THREADS_PER_BLOCK>>> (
        toCuQcomps(qureg.gpuAmps), numThreads,
        getPtr(deviceQubits), ctrls.size(), qubitStateMask, 
        getPtr(deviceTargs), deviceTargs.size(),
        maskXY, maskYZ, toCuQcomp(powI), toCuQcomp(ampFac), toCuQcomp(pairAmpFac)
    );

#else
    error_gpuSimButGpuNotCompiled();
#endif
}


template <int NumCtrls> 
void gpu_statevector_anyCtrlPauliTensorOrGadget_subB(Qureg qureg, vector<int> ctrls, vector<int> ctrlStates, vector<int> x, vector<int> y, vector<int> z, qcomp ampFac, qcomp pairAmpFac, qindex bufferMaskXY) {

    assert_numCtrlsMatchesNumCtrlStatesAndTemplateParam(ctrls.size(), ctrlStates.size(), NumCtrls);

#if COMPILE_CUDA || COMPILE_CUQUANTUM

    qindex numThreads = qureg.numAmpsPerNode / powerOf2(ctrls.size());
    qindex numBlocks = getNumBlocks(numThreads);
    qindex recvInd = getBufferRecvInd();

    qcomp powI = util_getPowerOfI(y.size());
    auto maskXY = util_getBitMask(util_getConcatenated(x, y));
    auto maskYZ = util_getBitMask(util_getConcatenated(y, z));

    devints sortedCtrls = util_getSorted(ctrls);
    qindex ctrlStateMask = util_getBitMask(ctrls, ctrlStates);

    kernel_statevector_anyCtrlPauliTensorOrGadget_subB <NumCtrls> <<<numBlocks, NUM_THREADS_PER_BLOCK>>> (
        toCuQcomps(qureg.gpuAmps), &toCuQcomps(qureg.gpuCommBuffer)[recvInd], numThreads, 
        getPtr(sortedCtrls), ctrls.size(), ctrlStateMask,
        maskXY, maskYZ, bufferMaskXY,
        toCuQcomp(powI), toCuQcomp(ampFac), toCuQcomp(pairAmpFac)
    );

#else
    error_gpuSimButGpuNotCompiled();
#endif
}


INSTANTIATE_FUNC_OPTIMISED_FOR_NUM_CTRLS_AND_TARGS( void, gpu_statevector_anyCtrlPauliTensorOrGadget_subA, (Qureg, vector<int>, vector<int>, vector<int>, vector<int>, vector<int>, qcomp, qcomp) )
INSTANTIATE_FUNC_OPTIMISED_FOR_NUM_CTRLS( void, gpu_statevector_anyCtrlPauliTensorOrGadget_subB, (Qureg, vector<int>, vector<int>, vector<int>, vector<int>, vector<int>, qcomp, qcomp, qindex) )



/*
 * PHASE TENSOR AND GADGET
 */


template <int NumCtrls> 
void gpu_statevector_anyCtrlAnyTargZOrPhaseGadget_sub(Qureg qureg, vector<int> ctrls, vector<int> ctrlStates, vector<int> targs, qcomp fac0, qcomp fac1) {

    assert_numCtrlsMatchesNumCtrlStatesAndTemplateParam(ctrls.size(), ctrlStates.size(), NumCtrls);

#if COMPILE_CUDA || COMPILE_CUQUANTUM

    qindex numThreads = qureg.numAmpsPerNode / powerOf2(ctrls.size());
    qindex numBlocks = getNumBlocks(numThreads);

    devints sortedCtrls = util_getSorted(ctrls);
    qindex ctrlStateMask = util_getBitMask(ctrls, ctrlStates);
    qindex targMask = util_getBitMask(targs);

    kernel_statevector_anyCtrlAnyTargZOrPhaseGadget_sub <NumCtrls> <<<numBlocks, NUM_THREADS_PER_BLOCK>>> (
        toCuQcomps(qureg.gpuAmps), numThreads,
        getPtr(sortedCtrls), ctrls.size(), ctrlStateMask, targMask,
        toCuQcomp(fac0), toCuQcomp(fac1)
    );

#else
    error_gpuSimButGpuNotCompiled();
#endif
}


INSTANTIATE_FUNC_OPTIMISED_FOR_NUM_CTRLS( void, gpu_statevector_anyCtrlAnyTargZOrPhaseGadget_sub, (Qureg, vector<int>, vector<int>, vector<int>, qcomp, qcomp) )



/*
 * QUREG COMBINATION
 */


void gpu_statevec_setQuregToSuperposition_sub(qcomp facOut, Qureg outQureg, qcomp fac1, Qureg inQureg1, qcomp fac2, Qureg inQureg2) {

#if COMPILE_CUDA || COMPILE_CUQUANTUM

    thrust_statevec_setQuregToSuperposition_sub(toCuQcomp(facOut), outQureg, toCuQcomp(fac1), inQureg1, toCuQcomp(fac2), inQureg2);

#else
    error_gpuSimButGpuNotCompiled();
#endif
}


void gpu_densmatr_mixQureg_subA(qreal outProb, Qureg outQureg, qreal inProb, Qureg inQureg) {

#if COMPILE_CUDA || COMPILE_CUQUANTUM

    thrust_densmatr_mixQureg_subA(outProb, outQureg, inProb, inQureg);

#else
    error_gpuSimButGpuNotCompiled();
#endif
}


void gpu_densmatr_mixQureg_subB(qreal outProb, Qureg outQureg, qreal inProb, Qureg inQureg) {

#if COMPILE_CUDA || COMPILE_CUQUANTUM

    qindex numThreads = outQureg.numAmpsPerNode;
    qindex numBlocks = getNumBlocks(numThreads);

    kernel_densmatr_mixQureg_subB <<<numBlocks, NUM_THREADS_PER_BLOCK>>> (
        outProb, toCuQcomps(outQureg.gpuAmps), inProb, toCuQcomps(inQureg.gpuAmps),
        numThreads, inQureg.numAmps
    );

#else
    error_gpuSimButGpuNotCompiled();
#endif
}


void gpu_densmatr_mixQureg_subC(qreal outProb, Qureg outQureg, qreal inProb) {

#if COMPILE_CUDA || COMPILE_CUQUANTUM

    qindex numThreads = outQureg.numAmpsPerNode;
    qindex numBlocks = getNumBlocks(numThreads);

    kernel_densmatr_mixQureg_subC <<<numBlocks, NUM_THREADS_PER_BLOCK>>> (
        outProb, toCuQcomps(outQureg.gpuAmps), inProb, toCuQcomps(outQureg.gpuCommBuffer),
        numThreads, outQureg.rank, powerOf2(outQureg.numQubits), outQureg.logNumAmpsPerNode        
    );

#else
    error_gpuSimButGpuNotCompiled();
#endif
}



/*
 * ONE-QUBIT DEPHASING
 */


void gpu_densmatr_oneQubitDephasing_subA(Qureg qureg, int ketQubit, qreal prob) {

#if COMPILE_CUQUANTUM

    cuquantum_densmatr_oneQubitDephasing_subA(qureg, ketQubit, prob);

#elif COMPILE_CUDA

    qindex numThreads = qureg.numAmpsPerNode / 4;
    qindex numBlocks = getNumBlocks(numThreads);

    auto fac = util_getOneQubitDephasingFactor(prob);
    int braQubit = util_getBraQubit(ketQubit, qureg);

    kernel_densmatr_oneQubitDephasing_subA <<<numBlocks, NUM_THREADS_PER_BLOCK>>> (
        toCuQcomps(qureg.gpuAmps), numThreads, ketQubit, braQubit, fac
    );

#else
    error_gpuSimButGpuNotCompiled();
#endif
}


void gpu_densmatr_oneQubitDephasing_subB(Qureg qureg, int ketQubit, qreal prob) {

#if COMPILE_CUQUANTUM 

    cuquantum_densmatr_oneQubitDephasing_subB(qureg, ketQubit, prob);

#elif COMPILE_CUDA

    qindex numThreads = qureg.numAmpsPerNode / 2;
    qindex numBlocks = getNumBlocks(numThreads);

    auto fac = util_getOneQubitDephasingFactor(prob);
    int braBit = util_getRankBitOfBraQubit(ketQubit, qureg);

    kernel_densmatr_oneQubitDephasing_subB <<<numBlocks, NUM_THREADS_PER_BLOCK>>> (
        toCuQcomps(qureg.gpuAmps), numThreads, ketQubit, braBit, fac
    );

#else
    error_gpuSimButGpuNotCompiled();
#endif
}



/*
 * TWO-QUBIT DEPHASING
 */


void gpu_densmatr_twoQubitDephasing_subA(Qureg qureg, int ketQubitA, int ketQubitB, qreal prob) {

#if COMPILE_CUQUANTUM

    cuquantum_densmatr_twoQubitDephasing_subA(qureg, ketQubitA, ketQubitB, prob);

#elif COMPILE_CUDA

    // the rank-agnostic version is identical to the subB algorithm below, because the
    // queried bits of the global index i below will always be in the suffix substate.
    gpu_densmatr_twoQubitDephasing_subB(qureg, ketQubitA, ketQubitB, prob);

#else
    error_gpuSimButGpuNotCompiled();
#endif
}


void gpu_densmatr_twoQubitDephasing_subB(Qureg qureg, int ketQubitA, int ketQubitB, qreal prob) {

#if COMPILE_CUDA || COMPILE_CUQUANTUM 

    qindex numThreads = qureg.numAmpsPerNode;
    qindex numBlocks = getNumBlocks(numThreads);

    auto term = util_getTwoQubitDephasingTerm(prob);
    int braQubitA = util_getBraQubit(ketQubitA, qureg);
    int braQubitB = util_getBraQubit(ketQubitB, qureg);

    kernel_densmatr_twoQubitDephasing_subB <<<numBlocks, NUM_THREADS_PER_BLOCK>>> (
        toCuQcomps(qureg.gpuAmps), numThreads, qureg.rank, qureg.logNumAmpsPerNode, // numAmps, not numCols
        ketQubitA, ketQubitB, braQubitA, braQubitB, term
    );
    
#else
    error_gpuSimButGpuNotCompiled();
#endif
}



/*
 * ONE-QUBIT DEPOLARISING
 */


void gpu_densmatr_oneQubitDepolarising_subA(Qureg qureg, int ketQubit, qreal prob) {

#if COMPILE_CUDA || COMPILE_CUQUANTUM

    qindex numThreads = qureg.numAmpsPerNode / 4;
    qindex numBlocks = getNumBlocks(numThreads);

    int braQubit = util_getBraQubit(ketQubit, qureg);
    auto factors = util_getOneQubitDepolarisingFactors(prob);

    kernel_densmatr_oneQubitDepolarising_subA <<<numBlocks, NUM_THREADS_PER_BLOCK>>> (
        toCuQcomps(qureg.gpuAmps), numThreads, ketQubit, braQubit, factors.c1, factors.c2, factors.c3
    );

#else
    error_gpuSimButGpuNotCompiled();
#endif
}


void gpu_densmatr_oneQubitDepolarising_subB(Qureg qureg, int ketQubit, qreal prob) {
    
#if COMPILE_CUDA || COMPILE_CUQUANTUM

    qindex numThreads = qureg.numAmpsPerNode / 2;
    qindex numBlocks = getNumBlocks(numThreads);
    qindex recvInd = getBufferRecvInd();

    int braBit = util_getRankBitOfBraQubit(ketQubit, qureg);
    auto factors = util_getOneQubitDepolarisingFactors(prob);

    kernel_densmatr_oneQubitDepolarising_subB <<<numBlocks, NUM_THREADS_PER_BLOCK>>> (
        toCuQcomps(qureg.gpuAmps), &toCuQcomps(qureg.gpuCommBuffer)[recvInd], numThreads, 
        ketQubit, braBit, factors.c1, factors.c2, factors.c3
    );

#else
    error_gpuSimButGpuNotCompiled();
#endif
}



/*
 * TWO-QUBIT DEPOLARISING
 */


void gpu_densmatr_twoQubitDepolarising_subA(Qureg qureg, int ketQb1, int ketQb2, qreal prob) {

#if COMPILE_CUDA || COMPILE_CUQUANTUM

    qindex numThreads = qureg.numAmpsPerNode;
    qindex numBlocks = getNumBlocks(numThreads);

    int braQb1 = util_getBraQubit(ketQb1, qureg);
    int braQb2 = util_getBraQubit(ketQb2, qureg);
    auto c3 = util_getTwoQubitDepolarisingFactors(prob).c3;

    kernel_densmatr_twoQubitDepolarising_subA <<<numBlocks, NUM_THREADS_PER_BLOCK>>> (
        toCuQcomps(qureg.gpuAmps), numThreads,
        ketQb1, ketQb2, braQb1, braQb2, c3
    );

#else
    error_gpuSimButGpuNotCompiled();
#endif
}


void gpu_densmatr_twoQubitDepolarising_subB(Qureg qureg, int ketQb1, int ketQb2, qreal prob) {

#if COMPILE_CUDA || COMPILE_CUQUANTUM

    qindex numThreads = qureg.numAmpsPerNode / 16;
    qindex numBlocks = getNumBlocks(numThreads);

    int braQb1 = util_getBraQubit(ketQb1, qureg);
    int braQb2 = util_getBraQubit(ketQb2, qureg);
    auto factors = util_getTwoQubitDepolarisingFactors(prob);

    // each kernel invocation sums all 4 amps together, so adjusts c1
    qreal altc1 = factors.c1 - factors.c2;

    kernel_densmatr_twoQubitDepolarising_subB <<<numBlocks, NUM_THREADS_PER_BLOCK>>> (
        toCuQcomps(qureg.gpuAmps), numThreads,
        ketQb1, ketQb2, braQb1, braQb2, altc1, factors.c2
    );

#else
    error_gpuSimButGpuNotCompiled();
#endif
}


void gpu_densmatr_twoQubitDepolarising_subC(Qureg qureg, int ketQb1, int ketQb2, qreal prob) {

#if COMPILE_CUDA || COMPILE_CUQUANTUM

    qindex numThreads = qureg.numAmpsPerNode;
    qindex numBlocks = getNumBlocks(numThreads);

    int braQb1 = util_getBraQubit(ketQb1, qureg);
    int braBit2 = util_getRankBitOfBraQubit(ketQb2, qureg);
    auto c3 = util_getTwoQubitDepolarisingFactors(prob).c3;

    kernel_densmatr_twoQubitDepolarising_subC <<<numBlocks, NUM_THREADS_PER_BLOCK>>> (
        toCuQcomps(qureg.gpuAmps), numThreads,
        ketQb1, ketQb2, braQb1, braBit2, c3
    );

#else
    error_gpuSimButGpuNotCompiled();
#endif
}


void gpu_densmatr_twoQubitDepolarising_subD(Qureg qureg, int ketQb1, int ketQb2, qreal prob) {

#if COMPILE_CUDA || COMPILE_CUQUANTUM

    qindex numThreads = qureg.numAmpsPerNode / 8;
    qindex numBlocks = getNumBlocks(numThreads);
    qindex offset = getBufferRecvInd();

    int braQb1 = util_getBraQubit(ketQb1, qureg);
    int braBit2 = util_getRankBitOfBraQubit(ketQb2, qureg);
    auto factors = util_getTwoQubitDepolarisingFactors(prob);

    kernel_densmatr_twoQubitDepolarising_subD <<<numBlocks, NUM_THREADS_PER_BLOCK>>> (
        toCuQcomps(qureg.gpuAmps), &toCuQcomps(qureg.gpuCommBuffer)[offset], numThreads,
        ketQb1, ketQb2, braQb1, braBit2, factors.c1, factors.c2
    );

#else
    error_gpuSimButGpuNotCompiled();
#endif
}


void gpu_densmatr_twoQubitDepolarising_subE(Qureg qureg, int ketQb1, int ketQb2, qreal prob) {

#if COMPILE_CUDA || COMPILE_CUQUANTUM

    qindex numThreads = qureg.numAmpsPerNode;
    qindex numBlocks = getNumBlocks(numThreads);

    int braBit1 = util_getRankBitOfBraQubit(ketQb1, qureg);
    int braBit2 = util_getRankBitOfBraQubit(ketQb2, qureg);

    auto factors = util_getTwoQubitDepolarisingFactors(prob);
    qreal fac0 = 1 + factors.c3;
    qreal fac1 = factors.c1 - fac0;

    kernel_densmatr_twoQubitDepolarising_subE <<<numBlocks, NUM_THREADS_PER_BLOCK>>> (
        toCuQcomps(qureg.gpuAmps), numThreads,
        ketQb1, ketQb2, braBit1, braBit2, fac0, fac1
    );

#else
    error_gpuSimButGpuNotCompiled();
#endif
}


void gpu_densmatr_twoQubitDepolarising_subF(Qureg qureg, int ketQb1, int ketQb2, qreal prob) {

#if COMPILE_CUDA || COMPILE_CUQUANTUM

    qindex numThreads = qureg.numAmpsPerNode / 4;
    qindex numBlocks = getNumBlocks(numThreads);
    qindex offset = getBufferRecvInd();

    int braBit1 = util_getRankBitOfBraQubit(ketQb1, qureg);
    int braBit2 = util_getRankBitOfBraQubit(ketQb2, qureg);
    auto c2 = util_getTwoQubitDepolarisingFactors(prob).c2;

    kernel_densmatr_twoQubitDepolarising_subF <<<numBlocks, NUM_THREADS_PER_BLOCK>>> (
        toCuQcomps(qureg.gpuAmps), &toCuQcomps(qureg.gpuCommBuffer)[offset], numThreads,
        ketQb1, ketQb2, braBit1, braBit2, c2
    );

#else
    error_gpuSimButGpuNotCompiled();
#endif
}



/*
 * PAULI CHANNEL
 */


void gpu_densmatr_oneQubitPauliChannel_subA(Qureg qureg, int ketQubit, qreal pI, qreal pX, qreal pY, qreal pZ) {

#if COMPILE_CUDA || COMPILE_CUQUANTUM

    qindex numThreads = qureg.numAmpsPerNode / 4;
    qindex numBlocks = getNumBlocks(numThreads);

    int braQubit = util_getBraQubit(ketQubit, qureg);
    auto factors = util_getOneQubitPauliChannelFactors(pI, pX, pY, pZ);

    kernel_densmatr_oneQubitPauliChannel_subA <<<numBlocks, NUM_THREADS_PER_BLOCK>>> (
        toCuQcomps(qureg.gpuAmps), numThreads, ketQubit, braQubit, 
        factors.c1, factors.c2, factors.c3, factors.c4
    );

#else
    error_gpuSimButGpuNotCompiled();
#endif
}


void gpu_densmatr_oneQubitPauliChannel_subB(Qureg qureg, int ketQubit, qreal pI, qreal pX, qreal pY, qreal pZ) {
    
#if COMPILE_CUDA || COMPILE_CUQUANTUM

    qindex numThreads = qureg.numAmpsPerNode / 2;
    qindex numBlocks = getNumBlocks(numThreads);
    qindex recvInd = getBufferRecvInd();

    int braBit = util_getRankBitOfBraQubit(ketQubit, qureg);
    auto factors = util_getOneQubitPauliChannelFactors(pI, pX, pY, pZ);

    kernel_densmatr_oneQubitPauliChannel_subB <<<numBlocks, NUM_THREADS_PER_BLOCK>>> (
        toCuQcomps(qureg.gpuAmps), &toCuQcomps(qureg.gpuCommBuffer)[recvInd], numThreads, 
        ketQubit, braBit, factors.c1, factors.c2, factors.c3, factors.c4
    );

#else
    error_gpuSimButGpuNotCompiled();
#endif
}



/*
 * AMPLITUDE DAMPING
 */


void gpu_densmatr_oneQubitDamping_subA(Qureg qureg, int ketQubit, qreal prob) {

#if COMPILE_CUDA || COMPILE_CUQUANTUM

    qindex numThreads = qureg.numAmpsPerNode / 4;
    qindex numBlocks = getNumBlocks(numThreads);

    int braQubit = util_getBraQubit(ketQubit, qureg);
    auto factors = util_getOneQubitDampingFactors(prob);

    kernel_densmatr_oneQubitDamping_subA <<<numBlocks, NUM_THREADS_PER_BLOCK>>> (
        toCuQcomps(qureg.gpuAmps), numThreads,
        ketQubit, braQubit, prob, factors.c1, factors.c2
    );

#else
    error_gpuSimButGpuNotCompiled();
#endif
}


void gpu_densmatr_oneQubitDamping_subB(Qureg qureg, int qubit, qreal prob) {

#if COMPILE_CUDA || COMPILE_CUQUANTUM

    qindex numThreads = qureg.numAmpsPerNode / 2;
    qindex numBlocks = getNumBlocks(numThreads);

    auto c2 = util_getOneQubitDampingFactors(prob).c2;

    kernel_densmatr_oneQubitDamping_subB <<<numBlocks, NUM_THREADS_PER_BLOCK>>> (
        toCuQcomps(qureg.gpuAmps), numThreads, qubit, c2
    );

#else
    error_gpuSimButGpuNotCompiled();
#endif
}


void gpu_densmatr_oneQubitDamping_subC(Qureg qureg, int ketQubit, qreal prob) {

#if COMPILE_CUDA || COMPILE_CUQUANTUM

    qindex numThreads = qureg.numAmpsPerNode / 2;
    qindex numBlocks = getNumBlocks(numThreads);

    auto braBit = util_getRankBitOfBraQubit(ketQubit, qureg);
    auto c1 = util_getOneQubitDampingFactors(prob).c1;

    kernel_densmatr_oneQubitDamping_subC <<<numBlocks, NUM_THREADS_PER_BLOCK>>> (
        toCuQcomps(qureg.gpuAmps), numThreads, ketQubit, braBit, c1
    );

#else
    error_gpuSimButGpuNotCompiled();
#endif
}


void gpu_densmatr_oneQubitDamping_subD(Qureg qureg, int qubit, qreal prob) {

#if COMPILE_CUDA || COMPILE_CUQUANTUM

    qindex numThreads = qureg.numAmpsPerNode / 2;
    qindex numBlocks = getNumBlocks(numThreads);
    qindex recvInd = getBufferRecvInd();

    kernel_densmatr_oneQubitDamping_subD <<<numBlocks, NUM_THREADS_PER_BLOCK>>> (
        toCuQcomps(qureg.gpuAmps), &toCuQcomps(qureg.gpuCommBuffer)[recvInd], numThreads, 
        qubit, prob
    );

#else
    error_gpuSimButGpuNotCompiled();
#endif
}



/*
 * PARTIAL TRACE
 */


template <int NumTargs> 
void gpu_densmatr_partialTrace_sub(Qureg inQureg, Qureg outQureg, vector<int> targs, vector<int> pairTargs) {

    assert_numTargsMatchesTemplateParam(targs.size(), NumTargs);

#if COMPILE_CUDA || COMPILE_CUQUANTUM

    qindex numThreads = outQureg.numAmpsPerNode;
    qindex numBlocks = getNumBlocks(numThreads);

    devints devTargs = targs;
    devints devPairTargs = pairTargs;
    devints devAllTargs = util_getSorted(targs, pairTargs);

    kernel_densmatr_partialTrace_sub <NumTargs> <<<numBlocks, NUM_THREADS_PER_BLOCK>>> (
        toCuQcomps(inQureg.gpuAmps), toCuQcomps(outQureg.gpuAmps), numThreads,
        getPtr(devTargs), getPtr(devPairTargs), getPtr(devAllTargs), targs.size()
    );

#else
    error_gpuSimButGpuNotCompiled();
#endif
}


INSTANTIATE_FUNC_OPTIMISED_FOR_NUM_TARGS( void, gpu_densmatr_partialTrace_sub, (Qureg, Qureg, vector<int>, vector<int>) )



/*
 * PROBABILITIES
 */


qreal gpu_statevec_calcTotalProb_sub(Qureg qureg) {

#if COMPILE_CUQUANTUM
    return cuquantum_statevec_calcTotalProb_sub(qureg);

#elif COMPILE_CUDA
    return thrust_statevec_calcTotalProb_sub(qureg);

#else
    error_gpuSimButGpuNotCompiled();
    return -1;
#endif
}


qreal gpu_densmatr_calcTotalProb_sub(Qureg qureg) {

#if COMPILE_CUQUANTUM || COMPILE_CUDA
    return thrust_densmatr_calcTotalProb_sub(qureg);

#else
    error_gpuSimButGpuNotCompiled();
    return -1;
#endif
}


template <int NumQubits> 
qreal gpu_statevec_calcProbOfMultiQubitOutcome_sub(Qureg qureg, vector<int> qubits, vector<int> outcomes) {

    assert_numTargsMatchesTemplateParam(qubits.size(), NumQubits);

#if COMPILE_CUQUANTUM

    // cuQuantum disregards NumQubits compile-time param
    return gpu_statevec_calcProbOfMultiQubitOutcome_sub(qureg, qubits, outcomes);

#elif COMPILE_CUDA 

    return thrust_statevec_calcProbOfMultiQubitOutcome_sub<NumQubits>(qureg, qubits, outcomes);

#else
    error_gpuSimButGpuNotCompiled();
    return -1;
#endif
}


template <int NumQubits> 
qreal gpu_densmatr_calcProbOfMultiQubitOutcome_sub(Qureg qureg, vector<int> qubits, vector<int> outcomes) {

    assert_numTargsMatchesTemplateParam(qubits.size(), NumQubits);

#if COMPILE_CUQUANTUM || COMPILE_CUDA 

    return thrust_densmatr_calcProbOfMultiQubitOutcome_sub<NumQubits>(qureg, qubits, outcomes);

#else
    error_gpuSimButGpuNotCompiled();
    return -1;
#endif
}


template <int NumQubits> 
void gpu_statevec_calcProbsOfAllMultiQubitOutcomes_sub(qreal* outProbs, Qureg qureg, vector<int> qubits) {

    assert_numTargsMatchesTemplateParam(qubits.size(), NumQubits);

#if COMPILE_CUQUANTUM

    // cuQuantum discards NumQubits template param
    cuquantum_statevec_calcProbsOfAllMultiQubitOutcomes_sub(outProbs, qureg, qubits);

#elif COMPILE_CUDA

    qindex numThreads = qureg.numAmpsPerNode;
    qindex numBlocks = getNumBlocks(numThreads);

    // allocate exponentially-big temporary memory (error if failed)
    devints devQubits = qubits;
    devreals devProbs = getDeviceRealsVec(powerOf2(qubits.size())); // throws

    kernel_statevec_calcProbsOfAllMultiQubitOutcomes_sub<NumQubits> <<<numBlocks, NUM_THREADS_PER_BLOCK>>> (
        getPtr(devProbs), toCuQcomps(qureg.gpuAmps), numThreads, 
        qureg.rank, qureg.logNumAmpsPerNode, getPtr(devQubits), devQubits.size()
    );

    // overwrite outProbs with GPU memory
    copyFromDeviceVec(devProbs, outProbs);

#else
    error_gpuSimButGpuNotCompiled();
#endif
}


template <int NumQubits> 
void gpu_densmatr_calcProbsOfAllMultiQubitOutcomes_sub(qreal* outProbs, Qureg qureg, vector<int> qubits) {

    assert_numTargsMatchesTemplateParam(qubits.size(), NumQubits);

#if COMPILE_CUDA || COMPILE_CUQUANTUM

    // we decouple numColsPerNode and numThreads for clarity
    // (and in case parallelisation granularity ever changes);
    qindex numThreads = powerOf2(qureg.logNumColsPerNode);
    qindex numBlocks = getNumBlocks(numThreads);
    
    qindex firstDiagInd = util_getLocalIndexOfFirstDiagonalAmp(qureg);
    qindex numAmpsPerCol = powerOf2(qureg.numQubits);

    // allocate exponentially-big temporary memory (error if failed)
    devints devQubits = qubits;
    devreals devProbs = getDeviceRealsVec(powerOf2(qubits.size())); // throws

    kernel_densmatr_calcProbsOfAllMultiQubitOutcomes_sub<NumQubits> <<<numBlocks, NUM_THREADS_PER_BLOCK>>> (
        getPtr(devProbs), toCuQcomps(qureg.gpuAmps), 
        numThreads, firstDiagInd, numAmpsPerCol,
        qureg.rank, qureg.logNumAmpsPerNode, 
        getPtr(devQubits), devQubits.size()
    );

    // overwrite outProbs with GPU memory
    copyFromDeviceVec(devProbs, outProbs);

#else
    error_gpuSimButGpuNotCompiled();
#endif
}


INSTANTIATE_FUNC_OPTIMISED_FOR_NUM_TARGS( qreal, gpu_statevec_calcProbOfMultiQubitOutcome_sub, (Qureg, vector<int>, vector<int>) )
INSTANTIATE_FUNC_OPTIMISED_FOR_NUM_TARGS( qreal, gpu_densmatr_calcProbOfMultiQubitOutcome_sub, (Qureg, vector<int>, vector<int>) )

INSTANTIATE_FUNC_OPTIMISED_FOR_NUM_TARGS( void, gpu_statevec_calcProbsOfAllMultiQubitOutcomes_sub, (qreal* outProbs, Qureg, vector<int>) )
INSTANTIATE_FUNC_OPTIMISED_FOR_NUM_TARGS( void, gpu_densmatr_calcProbsOfAllMultiQubitOutcomes_sub, (qreal* outProbs, Qureg, vector<int>) )



/*
 * INNER PRODUCTS
 */


qcomp gpu_statevec_calcInnerProduct_sub(Qureg quregA, Qureg quregB) {

#if COMPILE_CUQUANTUM || COMPILE_CUDA

    cu_qcomp prod = thrust_statevec_calcInnerProduct_sub(quregA, quregB);
    return toQcomp(prod);

#else
    error_gpuSimButGpuNotCompiled();
    return -1;
#endif
}


qreal gpu_densmatr_calcHilbertSchmidtDistance_sub(Qureg quregA, Qureg quregB) {

#if COMPILE_CUQUANTUM || COMPILE_CUDA

    return thrust_densmatr_calcHilbertSchmidtDistance_sub(quregA, quregB);

#else
    error_gpuSimButGpuNotCompiled();
    return -1;
#endif
}


template <bool Conj>
qcomp gpu_densmatr_calcFidelityWithPureState_sub(Qureg rho, Qureg psi) {

#if COMPILE_CUQUANTUM || COMPILE_CUDA

    cu_qcomp fid = thrust_densmatr_calcFidelityWithPureState_sub<Conj>(rho, psi);
    return toQcomp(fid);

#else
    error_gpuSimButGpuNotCompiled();
    return -1;
#endif
}


template qcomp gpu_densmatr_calcFidelityWithPureState_sub<true >(Qureg, Qureg);
template qcomp gpu_densmatr_calcFidelityWithPureState_sub<false>(Qureg, Qureg);



/*
 * PAULI EXPECTATION VALUES
 */


qreal gpu_statevec_calcExpecAnyTargZ_sub(Qureg qureg, vector<int> targs) {

#if COMPILE_CUQUANTUM

    return cuquantum_statevec_calcExpecAnyTargZ_sub(qureg, targs);

#elif COMPILE_CUDA

    return thrust_statevec_calcExpecAnyTargZ_sub(qureg, targs);

#else
    error_gpuSimButGpuNotCompiled();
    return -1;
#endif
}


qcomp gpu_densmatr_calcExpecAnyTargZ_sub(Qureg qureg, vector<int> targs) {

#if COMPILE_CUQUANTUM || COMPILE_CUDA

    cu_qcomp value = thrust_densmatr_calcExpecAnyTargZ_sub(qureg, targs);
    return toQcomp(value);

#else
    error_gpuSimButGpuNotCompiled();
    return -1;
#endif
}


qcomp gpu_statevec_calcExpecPauliStr_subA(Qureg qureg, vector<int> x, vector<int> y, vector<int> z) {

#if COMPILE_CUQUANTUM

    return cuquantum_statevec_calcExpecPauliStr_subA(qureg, x, y, z);

#elif COMPILE_CUDA

    cu_qcomp value = thrust_statevec_calcExpecPauliStr_subA(qureg, x, y, z);
    return toQcomp(value);

#else
    error_gpuSimButGpuNotCompiled();
    return -1;
#endif
}


qcomp gpu_statevec_calcExpecPauliStr_subB(Qureg qureg, vector<int> x, vector<int> y, vector<int> z) {

#if COMPILE_CUQUANTUM || COMPILE_CUDA

    cu_qcomp value = thrust_statevec_calcExpecPauliStr_subB(qureg, x, y, z);
    return toQcomp(value);

#else
    error_gpuSimButGpuNotCompiled();
    return -1;
#endif
}


qcomp gpu_densmatr_calcExpecPauliStr_sub(Qureg qureg, vector<int> x, vector<int> y, vector<int> z) {
    
#if COMPILE_CUQUANTUM || COMPILE_CUDA

    cu_qcomp value = thrust_densmatr_calcExpecPauliStr_sub(qureg, x, y, z);
    return toQcomp(value);

#else
    error_gpuSimButGpuNotCompiled();
    return -1;
#endif
}



/*
 * DIAGONAL MATRIX EXPECTATION VALUES
 */


template <bool HasPower> 
qcomp gpu_statevec_calcExpecFullStateDiagMatr_sub(Qureg qureg, FullStateDiagMatr matr, qcomp exponent) {

#if COMPILE_CUQUANTUM || COMPILE_CUDA

    cu_qcomp expo = toCuQcomp(exponent);
    cu_qcomp value = thrust_statevec_calcExpecFullStateDiagMatr_sub<HasPower>(qureg, matr, expo);
    return toQcomp(value);

#else
    error_gpuSimButGpuNotCompiled();
    return -1;
#endif
}


template <bool HasPower>
qcomp gpu_densmatr_calcExpecFullStateDiagMatr_sub(Qureg qureg, FullStateDiagMatr matr, qcomp exponent) {

#if COMPILE_CUQUANTUM || COMPILE_CUDA

    cu_qcomp expo = toCuQcomp(exponent);
    cu_qcomp value = thrust_densmatr_calcExpecFullStateDiagMatr_sub<HasPower>(qureg, matr, expo);
    return toQcomp(value);

#else
    error_gpuSimButGpuNotCompiled();
    return -1;
#endif
}


template qcomp gpu_statevec_calcExpecFullStateDiagMatr_sub<true> (Qureg, FullStateDiagMatr, qcomp);
template qcomp gpu_statevec_calcExpecFullStateDiagMatr_sub<false>(Qureg, FullStateDiagMatr, qcomp);
template qcomp gpu_densmatr_calcExpecFullStateDiagMatr_sub<true> (Qureg, FullStateDiagMatr, qcomp);
template qcomp gpu_densmatr_calcExpecFullStateDiagMatr_sub<false>(Qureg, FullStateDiagMatr, qcomp);



/*
 * PROJECTORS
 */


template <int NumQubits> 
void gpu_statevec_multiQubitProjector_sub(Qureg qureg, vector<int> qubits, vector<int> outcomes, qreal prob) {

    assert_numTargsMatchesTemplateParam(qubits.size(), NumQubits);

#if COMPILE_CUQUANTUM

    // cuQuantum disregards NumQubits template param
    cuquantum_statevec_multiQubitProjector_sub(qureg, qubits, outcomes, prob);

#elif COMPILE_CUDA

    qreal renorm = 1 / sqrt(prob);
    thrust_statevec_multiQubitProjector_sub<NumQubits>(qureg, qubits, outcomes, renorm);

#else
    error_gpuSimButGpuNotCompiled();
#endif
}


template <int NumQubits> 
void gpu_densmatr_multiQubitProjector_sub(Qureg qureg, vector<int> qubits, vector<int> outcomes, qreal prob) {

#if COMPILE_CUDA || COMPILE_CUQUANTUM

    qreal renorm = 1 / prob;
    thrust_densmatr_multiQubitProjector_sub<NumQubits>(qureg, qubits, outcomes, renorm);

#else
    error_gpuSimButGpuNotCompiled();
#endif
}


INSTANTIATE_FUNC_OPTIMISED_FOR_NUM_TARGS( void, gpu_statevec_multiQubitProjector_sub, (Qureg qureg, vector<int> qubits, vector<int> outcomes, qreal prob) )
INSTANTIATE_FUNC_OPTIMISED_FOR_NUM_TARGS( void, gpu_densmatr_multiQubitProjector_sub, (Qureg qureg, vector<int> qubits, vector<int> outcomes, qreal prob) )



/*
 * STATE INITIALISATION
 */


void gpu_statevec_initUniformState_sub(Qureg qureg, qcomp amp) {
#if COMPILE_CUDA || COMPILE_CUQUANTUM

    thrust_statevec_initUniformState(qureg, toCuQcomp(amp));

#else
    error_gpuSimButGpuNotCompiled();
#endif
}


void gpu_statevec_initDebugState_sub(Qureg qureg) {
#if COMPILE_CUDA || COMPILE_CUQUANTUM

    thrust_statevec_initDebugState_sub(qureg);

#else
    error_gpuSimButGpuNotCompiled();
#endif
}


void gpu_statevec_initUnnormalisedUniformlyRandomPureStateAmps_sub(Qureg qureg) {

#if COMPILE_CUDA || COMPILE_CUQUANTUM

    thrust_statevec_initUnnormalisedUniformlyRandomPureStateAmps_sub(qureg);

#else
    error_gpuSimButGpuNotCompiled();
#endif
}<|MERGE_RESOLUTION|>--- conflicted
+++ resolved
@@ -27,13 +27,9 @@
  * to communicate when there is no bespoke cuQuantum routine.
  *
  * When compiling for AMD GPUs, the CUDA symbols invoked herein are
-<<<<<<< HEAD
  * mapped to HIP symbols by cuda_to_hip.h 
  * 
  * @author Tyson Jones
-=======
- * mapped to HIP symbols by cuda_to_hip.hpp
->>>>>>> 69c78f5c
  */
 
 #include "quest/include/modes.h"
