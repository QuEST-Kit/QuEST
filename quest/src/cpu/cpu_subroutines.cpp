/** @file
 * CPU OpenMP-accelerated definitions of the subroutines called by
 * accelerator.cpp. Some of these definitions are templated, defining
 * multiple versions optimised (at compile-time) for handling different
 * numbers of control qubits; such functions are proceeded by macro
 * INSTANTIATE_FUNC_OPTIMISED_FOR_NUM_CTRLS(), to force the compilation
 * of their needed versions within this translation unit for later linkage.
 */

#include "quest/include/modes.h"
#include "quest/include/types.h"
#include "quest/include/qureg.h"
#include "quest/include/paulis.h"
#include "quest/include/matrices.h"

#include "quest/src/core/errors.hpp"
#include "quest/src/core/bitwise.hpp"
#include "quest/src/core/fastmath.hpp"
#include "quest/src/core/utilities.hpp"
#include "quest/src/core/randomiser.hpp"
#include "quest/src/core/accelerator.hpp"
#include "quest/src/cpu/cpu_config.hpp"
#include "quest/src/cpu/cpu_subroutines.hpp"
#include "quest/src/comm/comm_config.hpp"
#include "quest/src/comm/comm_indices.hpp"

#include <vector>
#include <algorithm>

using std::vector;



/*
 * ENABLE OPENMP REDUCTION OF qcomp
 * 
 * which is incompatible with MSVC; we have not yet decided
 * how to remedy this - force Windows users who seek multithreading
 * to compile using another compiler?
 */


#if defined(COMPILE_OPENMP) && !defined(_MSC_VER)
    #pragma omp declare reduction(+ : qcomp : omp_out += omp_in ) initializer( omp_priv = omp_orig )
#endif



/*
 * GETTERS
 */


qcomp cpu_statevec_getAmp_sub(Qureg qureg, qindex ind) {

    // this bespoke function exists (rather than merely
    // calling the bulk memcpy routine) because it is
    // much faster for few randomly accessed amps
    return qureg.cpuAmps[ind];
}



/*
 * SETTERS
 */


void cpu_densmatr_setAmpsToPauliStrSum_sub(Qureg qureg, PauliStrSum sum) {

    // this assertion exists because fast_getPauliStrElem() (invoked below)
    // previously assumed str.highPaulis=0 for all str in sum (for a speedup)
    // which is gauranteed satisfied for all sum compatible with a density-matrix.
    // This is no longer essential, since fast_getPauliStrElem() has relaxed this
    // requirement and foregone the optimisation, but we retain this check in
    // case a similar optimisation is restored in the future
    assert_highPauliStrSumMaskIsZero(sum);

    // process each amplitude in-turn, not bothering to leverage that adjacent
    // basis states have PauliStrSum elems which differ by a single +-i/1 (as
    // can be enumerated via Gray Code), because this breaks thread independence,
    // plus this function is only called infrequently (as initialisation)
    qindex numIts = qureg.numAmpsPerNode;
    qindex dim = powerOf2(qureg.numQubits);

    #pragma omp parallel for if(qureg.isMultithreaded)
    for (qindex n=0; n<numIts; n++) {

        // i = global flat index corresponding to n
        qindex i = concatenateBits(qureg.rank, n, qureg.logNumAmpsPerNode);

        // r, c = global row and column
        qindex r = fast_getGlobalRowFromFlatIndex(i, dim);
        qindex c = fast_getGlobalColFromFlatIndex(i, dim);

        // contains non-unrolled loop (and args unpacked due to CUDA qcomp incompatibility, grr)
        qureg.cpuAmps[n] = fast_getPauliStrSumElem(sum.coeffs, sum.strings, sum.numTerms, r, c);
    }
}


void cpu_fullstatediagmatr_setElemsToPauliStrSum(FullStateDiagMatr out, PauliStrSum in) {

    // unlike in densmatr_setAmpsToPauliStrSum_sub() above, this PauliStrSum
    // can feature non-identity Paulis on every qubit, i.e. up to t=63

    qindex numIts = out.numElemsPerNode;
    qindex numSuf = logBase2(numIts);

    int rank = out.isDistributed? comm_getRank() : 0;

    // note below there is no if() in #pragma; we choose always to
    // multithread when OpenMP is enabled, because FullStateDiagMatr
    // does not carry a .isMultithreaded flag (and this is only an
    // initialisation function, so sub-optimal threading is fine)

    #pragma omp parallel for
    for (qindex n=0; n<numIts; n++) {

        // i = global index corresponding to local index n
        qindex i = concatenateBits(rank, n, numSuf);

        // treat PauliStrSum as a generic sum, even though we know it only
        // contains I and Z which can in principle be computed faster; this
        // is a superfluous optimisation since this function is expected to
        // be called infrequently (i.e. only for data structure initialisation)
        out.cpuElems[n] = fast_getPauliStrSumElem(in.coeffs, in.strings, in.numTerms, i, i);
    }
}



/*
 * COMMUNICATION BUFFER PACKING
 */


template <int NumQubits>
qindex cpu_statevec_packAmpsIntoBuffer(Qureg qureg, vector<int> qubitInds, vector<int> qubitStates) {

    assert_numQubitsMatchesQubitStatesAndTemplateParam(qubitInds.size(), qubitStates.size(), NumQubits);

    // each control qubit halves the needed iterations
    qindex numIts = qureg.numAmpsPerNode / powerOf2(qubitInds.size());

    // amplitudes are packed at an offset into the buffer
    qindex offset = getSubBufferSendInd(qureg);

    auto sortedQubitInds = util_getSorted(qubitInds);
    auto qubitStateMask  = util_getBitMask(qubitInds, qubitStates);
    
    // use template param to compile-time unroll loop in insertBits()
    SET_VAR_AT_COMPILE_TIME(int, numBits, NumQubits, qubitInds.size());

    #pragma omp parallel for if(qureg.isMultithreaded)
    for (qindex n=0; n<numIts; n++) {

        // i = nth local index where qubits are in specified states
        qindex i = insertBitsWithMaskedValues(n, sortedQubitInds.data(), numBits, qubitStateMask);

        // pack the potentially-strided amplitudes into a contiguous sub-buffer
        qureg.cpuCommBuffer[offset + n] = qureg.cpuAmps[i];
    }

    // return the number of packed amps
    return numIts;
}


qindex cpu_statevec_packPairSummedAmpsIntoBuffer(Qureg qureg, int qubit1, int qubit2, int qubit3, int bit2) {
    
    assert_bufferPackerGivenIncreasingQubits(qubit1, qubit2, qubit3);

    // pack eighth of buffer with pre-summed amp pairs
    qindex numIts = qureg.numAmpsPerNode / 8;

    // amplitudes are packed at an offset into the buffer
    qindex offset = getSubBufferSendInd(qureg);

    #pragma omp parallel for if(qureg.isMultithreaded)
    for (qindex n=0; n<numIts; n++) {

        // i000 = nth local index where all qubits are 0
        qindex i000 = insertThreeZeroBits(n, qubit3, qubit2, qubit1);
        qindex i0b0 = setBit(i000, qubit2, bit2);
        qindex i1b1 = flipTwoBits(i0b0, qubit3, qubit1);

        qureg.cpuCommBuffer[offset + n] = qureg.cpuAmps[i0b0] + qureg.cpuAmps[i1b1];
    }

    // return the number of packed amps
    return numIts;
}


INSTANTIATE_FUNC_OPTIMISED_FOR_NUM_TARGS( qindex, cpu_statevec_packAmpsIntoBuffer, (Qureg, vector<int>, vector<int>) )



/* 
 * SWAPS
 */


template <int NumCtrls>
void cpu_statevec_anyCtrlSwap_subA(Qureg qureg, vector<int> ctrls, vector<int> ctrlStates, int targ1, int targ2) {

    assert_numCtrlsMatchesNumCtrlStatesAndTemplateParam(ctrls.size(), ctrlStates.size(), NumCtrls);

    // each control qubit halves the number of iterations, each of which modifies 2 amplitudes, and skips 2
    qindex numIts = qureg.numAmpsPerNode / powerOf2(2 + ctrls.size());

    auto sortedQubits   = util_getSorted(ctrls, {targ2, targ1});
    auto qubitStateMask = util_getBitMask(ctrls, ctrlStates, {targ2, targ1}, {0, 1});
    
    // use template param to compile-time unroll loop in insertBits()
    SET_VAR_AT_COMPILE_TIME(int, numCtrlBits, NumCtrls, ctrls.size());
    int numQubitBits = numCtrlBits + 2;

    #pragma omp parallel for if(qureg.isMultithreaded)
    for (qindex n=0; n<numIts; n++) {

        // i01 = nth local index where ctrls are active, targ2=0 and targ1=1
        qindex i01 = insertBitsWithMaskedValues(n, sortedQubits.data(), numQubitBits, qubitStateMask);
        qindex i10 = flipTwoBits(i01, targ2, targ1);

        std::swap(qureg.cpuAmps[i01], qureg.cpuAmps[i10]);
    }
}


template <int NumCtrls>
void cpu_statevec_anyCtrlSwap_subB(Qureg qureg, vector<int> ctrls, vector<int> ctrlStates) {

    assert_numCtrlsMatchesNumCtrlStatesAndTemplateParam(ctrls.size(), ctrlStates.size(), NumCtrls);

    // each control qubit halves the number of received amplitudes
    qindex numIts = qureg.numAmpsPerNode / powerOf2(ctrls.size());

    // received amplitudes may begin at an arbitrary offset in the buffer
    qindex offset = getBufferRecvInd();

    auto sortedCtrls   = util_getSorted(ctrls);
    auto ctrlStateMask = util_getBitMask(ctrls, ctrlStates);
    
    // use template param to compile-time unroll loop in insertBits()
    SET_VAR_AT_COMPILE_TIME(int, numCtrlBits, NumCtrls, ctrls.size());

    #pragma omp parallel for if(qureg.isMultithreaded)
    for (qindex n=0; n<numIts; n++) {

        // i = nth local index where ctrls are in specified states
        qindex i = insertBitsWithMaskedValues(n, sortedCtrls.data(), numCtrlBits, ctrlStateMask);

        // j = index of nth received amplitude from pair rank in buffer
        qindex j = n + offset;

        // unpack the continuous sub-buffer among the strided local amplitudes
        qureg.cpuAmps[i] = qureg.cpuCommBuffer[j];
    }
}


template <int NumCtrls>
void cpu_statevec_anyCtrlSwap_subC(Qureg qureg, vector<int> ctrls, vector<int> ctrlStates, int targ, int targState) {

    assert_numCtrlsMatchesNumCtrlStatesAndTemplateParam(ctrls.size(), ctrlStates.size(), NumCtrls);

    // each control qubit halves the number of iterations, each of which modifies one of the two target qubit states
    qindex numIts = qureg.numAmpsPerNode / powerOf2(1 + ctrls.size());

    // received amplitudes may begin at an arbitrary offset in the buffer
    qindex offset = getBufferRecvInd();

    auto sortedQubits   = util_getSorted(ctrls, {targ});
    auto qubitStateMask = util_getBitMask(ctrls, ctrlStates, {targ}, {targState});
    
    // use template param to compile-time unroll loop in insertBits()
    SET_VAR_AT_COMPILE_TIME(int, numCtrlBits, NumCtrls, ctrls.size());
    int numQubitBits = numCtrlBits + 1;

    #pragma omp parallel for if(qureg.isMultithreaded)
    for (qindex n=0; n<numIts; n++) {

        // i = nth local index where ctrls and targ are in specified states
        qindex i = insertBitsWithMaskedValues(n, sortedQubits.data(), numQubitBits, qubitStateMask);
    
        // j = index of nth received amplitude from pair rank in buffer
        qindex j = n + offset;

        // unpack the continuous sub-buffer among the strided local amplitudes
        qureg.cpuAmps[i] = qureg.cpuCommBuffer[j];
    }
}


INSTANTIATE_FUNC_OPTIMISED_FOR_NUM_CTRLS( void, cpu_statevec_anyCtrlSwap_subA, (Qureg qureg, vector<int> ctrls, vector<int> ctrlStates, int targ1, int targ2) )
INSTANTIATE_FUNC_OPTIMISED_FOR_NUM_CTRLS( void, cpu_statevec_anyCtrlSwap_subB, (Qureg qureg, vector<int> ctrls, vector<int> ctrlStates) )
INSTANTIATE_FUNC_OPTIMISED_FOR_NUM_CTRLS( void, cpu_statevec_anyCtrlSwap_subC, (Qureg qureg, vector<int> ctrls, vector<int> ctrlStates, int targ, int targState) )



/*
 * ONE-TARGET DENSE MATRIX
 */


template <int NumCtrls>
void cpu_statevec_anyCtrlOneTargDenseMatr_subA(Qureg qureg, vector<int> ctrls, vector<int> ctrlStates, int targ, CompMatr1 matr) {

    assert_numCtrlsMatchesNumCtrlStatesAndTemplateParam(ctrls.size(), ctrlStates.size(), NumCtrls);

    // each control qubit halves the needed iterations, and each iteration modifies two amplitudes
    qindex numIts = qureg.numAmpsPerNode / powerOf2(ctrls.size() + 1);

    auto sortedQubits   = util_getSorted(ctrls, {targ});
    auto qubitStateMask = util_getBitMask(ctrls, ctrlStates, {targ}, {0});

    // use template param to compile-time unroll loop in insertBits()
    SET_VAR_AT_COMPILE_TIME(int, numCtrlBits, NumCtrls, ctrls.size());
    int numQubitBits = numCtrlBits + 1;

    #pragma omp parallel for if(qureg.isMultithreaded)
    for (qindex n=0; n<numIts; n++) {

        // i0 = nth local index where ctrl bits are in specified states and targ is 0
        qindex i0 = insertBitsWithMaskedValues(n, sortedQubits.data(), numQubitBits, qubitStateMask);
        qindex i1 = flipBit(i0, targ);

        // note the two amplitudes are likely strided and not adjacent (separated by 2^t)
        qcomp amp0 = qureg.cpuAmps[i0];
        qcomp amp1 = qureg.cpuAmps[i1];

        qureg.cpuAmps[i0] = matr.elems[0][0]*amp0 + matr.elems[0][1]*amp1;
        qureg.cpuAmps[i1] = matr.elems[1][0]*amp0 + matr.elems[1][1]*amp1;
    }
}


template <int NumCtrls>
void cpu_statevec_anyCtrlOneTargDenseMatr_subB(Qureg qureg, vector<int> ctrls, vector<int> ctrlStates, qcomp fac0, qcomp fac1) {

    assert_numCtrlsMatchesNumCtrlStatesAndTemplateParam(ctrls.size(), ctrlStates.size(), NumCtrls);

    // each control qubit halves the needed iterations, and each iteration modifies one amplitude
    qindex numIts = qureg.numAmpsPerNode / powerOf2(ctrls.size());
    
    // received amplitudes may begin at an arbitrary offset in the buffer
    qindex offset = getBufferRecvInd();

    auto sortedCtrls   = util_getSorted(ctrls);
    auto ctrlStateMask = util_getBitMask(ctrls, ctrlStates);

    // use template param to compile-time unroll loop in insertBits()
    SET_VAR_AT_COMPILE_TIME(int, numCtrlBits, NumCtrls, ctrls.size());

    #pragma omp parallel for if(qureg.isMultithreaded)
    for (qindex n=0; n<numIts; n++) {

        // i = nth local index where ctrl bits are in specified states
        qindex i = insertBitsWithMaskedValues(n, sortedCtrls.data(), numCtrlBits, ctrlStateMask);

        // j = index of nth received amplitude from pair rank in buffer
        qindex j = n + offset;

        qureg.cpuAmps[i] = fac0*qureg.cpuAmps[i] + fac1*qureg.cpuCommBuffer[j];
    }
}


INSTANTIATE_FUNC_OPTIMISED_FOR_NUM_CTRLS( void, cpu_statevec_anyCtrlOneTargDenseMatr_subA, (Qureg, vector<int>, vector<int>, int, CompMatr1) )
INSTANTIATE_FUNC_OPTIMISED_FOR_NUM_CTRLS( void, cpu_statevec_anyCtrlOneTargDenseMatr_subB, (Qureg, vector<int>, vector<int>, qcomp, qcomp) )



/*
 * TWO-TARGET DENSE MATRIX
 */


template <int NumCtrls> 
void cpu_statevec_anyCtrlTwoTargDenseMatr_sub(Qureg qureg, vector<int> ctrls, vector<int> ctrlStates, int targ1, int targ2, CompMatr2 matr) {

    assert_numCtrlsMatchesNumCtrlStatesAndTemplateParam(ctrls.size(), ctrlStates.size(), NumCtrls);

    // each control qubit halves the needed iterations, and each iteration modifies four amplitudes
    qindex numIts = qureg.numAmpsPerNode / powerOf2(ctrls.size() + 2);

    auto sortedQubits   = util_getSorted(ctrls, {targ1, targ2});
    auto qubitStateMask = util_getBitMask(ctrls, ctrlStates, {targ1, targ2}, {0, 0});

    // use template param to compile-time unroll loop in insertBits()
    SET_VAR_AT_COMPILE_TIME(int, numCtrlBits, NumCtrls, ctrls.size());
    int numQubitBits = numCtrlBits + 2;

    #pragma omp parallel for if(qureg.isMultithreaded)
    for (qindex n=0; n<numIts; n++) {

        // i0 = nth local index where ctrl bits are in specified states and both targs are 0
        qindex i00 = insertBitsWithMaskedValues(n, sortedQubits.data(), numQubitBits, qubitStateMask);
        qindex i01 = flipBit(i00, targ1);
        qindex i10 = flipBit(i00, targ2);
        qindex i11 = flipBit(i01, targ2);

        // note amplitudes are not necessarily adjacent, nor uniformly spaced
        qcomp amp00 = qureg.cpuAmps[i00];
        qcomp amp01 = qureg.cpuAmps[i01];
        qcomp amp10 = qureg.cpuAmps[i10];
        qcomp amp11 = qureg.cpuAmps[i11];

        // amps[i_n] = sum_j elems[n][j] amp[i_n]
        qureg.cpuAmps[i00] = matr.elems[0][0]*amp00 + matr.elems[0][1]*amp01 + matr.elems[0][2]*amp10 + matr.elems[0][3]*amp11;
        qureg.cpuAmps[i01] = matr.elems[1][0]*amp00 + matr.elems[1][1]*amp01 + matr.elems[1][2]*amp10 + matr.elems[1][3]*amp11;
        qureg.cpuAmps[i10] = matr.elems[2][0]*amp00 + matr.elems[2][1]*amp01 + matr.elems[2][2]*amp10 + matr.elems[2][3]*amp11;
        qureg.cpuAmps[i11] = matr.elems[3][0]*amp00 + matr.elems[3][1]*amp01 + matr.elems[3][2]*amp10 + matr.elems[3][3]*amp11;
    }
}


INSTANTIATE_FUNC_OPTIMISED_FOR_NUM_CTRLS( void, cpu_statevec_anyCtrlTwoTargDenseMatr_sub, (Qureg, vector<int>, vector<int>, int, int, CompMatr2) )



/*
 * MANY-TARGET DENSE MATRIX
 */


template <int NumCtrls, int NumTargs, bool ApplyConj>
void cpu_statevec_anyCtrlAnyTargDenseMatr_sub(Qureg qureg, vector<int> ctrls, vector<int> ctrlStates, vector<int> targs, CompMatr matr) {
    
    assert_numCtrlsMatchesNumCtrlStatesAndTemplateParam(ctrls.size(), ctrlStates.size(), NumCtrls);
    assert_numTargsMatchesTemplateParam(targs.size(), NumTargs);

    // TODO:
    // this function allocates powerOf2(targs.size())-sized caches for each thread, sometimes in
    // heap. At the ~max non-distributed double CompMatr of 16 qubits = 64 GiB, this is 1 MiB 
    // per thread; for a conceivable 100 thread execution, this is 100 MiB being alloc/dealloced
    // at every call. It is debatable whether this justifies pre-allocating persistent cache space
    // (one for each thread, to avoid false sharing), similar to GPU's AnyTargDenseMatr, though
    // for an order of magnitude fewer threads, and using non-coalesced memory. Certainly making
    // persistent heap caches is inadvisable when the cache fits in the stack (currently automated 
    // using std::vector). Perhaps we should keep the current re-allocs, constrain that this 
    // function is only called for few-targets (e.g. <= qureg.numQubits - 5), and define another
    // function for almost-all target matrices which uses persistent heap memory, wherein the 
    // optimal parallelisation scheme is anyway different.

    // we tested a variant of this function where a mask for each ctrl-targ state is calculated
    // upfront (of which there are numTargAmps many), replacing all setBits() calls with
    // activateBits(), which lacks the runtime loop and does not need compile-time unrolling.
    // curiously, that worsened performance in all regimes!

    // each control qubit halves iterations, each of which modifies 2^(targs.size()) amplitudes
    qindex numIts = qureg.numAmpsPerNode / powerOf2(ctrls.size() + targs.size());

    // prepare a mask which yields ctrls in specified state, and targs in all-zero
    auto sortedQubits   = util_getSorted(ctrls, targs);
    auto qubitStateMask = util_getBitMask(ctrls, ctrlStates, targs, vector<int>(targs.size(),0));

    // attempt to use compile-time variables to automatically optimise/unroll dependent loops
    SET_VAR_AT_COMPILE_TIME(int, numCtrlBits, NumCtrls, ctrls.size());
    SET_VAR_AT_COMPILE_TIME(int, numTargBits, NumTargs, targs.size());

    // compiler will infer these at compile-time if possible
    int numQubitBits = numCtrlBits + numTargBits;
    qindex numTargAmps = powerOf2(numTargBits);

    // create an explicit parallel region to avoid re-initialisation of vectors every iteration
    #pragma omp parallel if(qureg.isMultithreaded)
    {
        // create a private cache for every thread (might be compile-time sized, and in heap or stack)
        vector<qcomp> cache(numTargAmps);

        #pragma omp for
        for (qindex n=0; n<numIts; n++) {

            // i0 = nth local index where ctrls are active and targs are all zero
            qindex i0 = insertBitsWithMaskedValues(n, sortedQubits.data(), numQubitBits, qubitStateMask);

            // collect and cache all to-be-modified amps (loop might be unrolled)
            for (qindex j=0; j<numTargAmps; j++) {

                // i = nth local index where ctrls are active and targs form value j
                qindex i = setBits(i0, targs.data(), numTargBits, j); // loop may be unrolled
                cache[j] = qureg.cpuAmps[i];
            }

            // modify each amplitude (loop might be unrolled)
            for (qindex k=0; k<numTargAmps; k++) {

                // i = nth local index where ctrls are active and targs form value k
                qindex i = setBits(i0, targs.data(), numTargBits, k); // loop may be unrolled
                qureg.cpuAmps[i] = 0;
            
                // loop may be unrolled
                for (qindex j=0; j<numTargAmps; j++) {

                    // optionally conjugate matrix elems on the fly to avoid pre-modifying heap structure
                    qcomp elem = matr.cpuElems[k][j];
                    if constexpr (ApplyConj)
                        elem = conj(elem);

                    qureg.cpuAmps[i] += elem * cache[j];
                }
            }
        }
    }
}


INSTANTIATE_CONJUGABLE_FUNC_OPTIMISED_FOR_NUM_CTRLS_AND_TARGS( void, cpu_statevec_anyCtrlAnyTargDenseMatr_sub, (Qureg, vector<int>, vector<int>, vector<int>, CompMatr) )



/*
 * ONE-TARG DIAGONAL MATRIX
 */


template <int NumCtrls>
void cpu_statevec_anyCtrlOneTargDiagMatr_sub(Qureg qureg, vector<int> ctrls, vector<int> ctrlStates, int targ, DiagMatr1 matr) {

    assert_numCtrlsMatchesNumCtrlStatesAndTemplateParam(ctrls.size(), ctrlStates.size(), NumCtrls);

    // each control qubit halves the needed iterations, each of which will modify 1 amplitude
    qindex numIts = qureg.numAmpsPerNode / powerOf2(ctrls.size());

    auto sortedCtrls   = util_getSorted(ctrls);
    auto ctrlStateMask = util_getBitMask(ctrls, ctrlStates);

    // use template params to compile-time unroll loops in insertBits()
    SET_VAR_AT_COMPILE_TIME(int, numCtrlBits, NumCtrls, ctrls.size());

    #pragma omp parallel for if(qureg.isMultithreaded)
    for (qindex n=0; n<numIts; n++) {

        // j = nth local index where ctrls are active (in the specified states)
        qindex j = insertBitsWithMaskedValues(n, sortedCtrls.data(), numCtrlBits, ctrlStateMask);

        // i = global index corresponding to j
        qindex i = concatenateBits(qureg.rank, j, qureg.logNumAmpsPerNode);

        int b = getBit(i, targ);
        qureg.cpuAmps[i] *= matr.elems[b];
    }
}


INSTANTIATE_FUNC_OPTIMISED_FOR_NUM_CTRLS( void, cpu_statevec_anyCtrlOneTargDiagMatr_sub, (Qureg, vector<int>, vector<int>, int, DiagMatr1) )



/*
 * TWO-TARG DIAGONAL MATRIX
 */


template <int NumCtrls>
void cpu_statevec_anyCtrlTwoTargDiagMatr_sub(Qureg qureg, vector<int> ctrls, vector<int> ctrlStates, int targ1, int targ2, DiagMatr2 matr) {

    assert_numCtrlsMatchesNumCtrlStatesAndTemplateParam(ctrls.size(), ctrlStates.size(), NumCtrls);

    // each control qubit halves the needed iterations, each of which will modify 1 amplitude
    qindex numIts = qureg.numAmpsPerNode / powerOf2(ctrls.size());

    auto sortedCtrls   = util_getSorted(ctrls);
    auto ctrlStateMask = util_getBitMask(ctrls, ctrlStates);

    // use template params to compile-time unroll loops in insertBits()
    SET_VAR_AT_COMPILE_TIME(int, numCtrlBits, NumCtrls, ctrls.size());

    #pragma omp parallel for if(qureg.isMultithreaded)
    for (qindex n=0; n<numIts; n++) {

        // j = nth local index where ctrls are active (in the specified states)
        qindex j = insertBitsWithMaskedValues(n, sortedCtrls.data(), numCtrlBits, ctrlStateMask);

        // i = global index corresponding to j
        qindex i = concatenateBits(qureg.rank, j, qureg.logNumAmpsPerNode);

        int k = getTwoBits(i, targ2, targ1);
        qureg.cpuAmps[i] *= matr.elems[k];
    }
}


INSTANTIATE_FUNC_OPTIMISED_FOR_NUM_CTRLS( void, cpu_statevec_anyCtrlTwoTargDiagMatr_sub, (Qureg, vector<int>, vector<int>, int, int, DiagMatr2) )



/*
 * ANY-TARG DIAGONAL MATRIX
 */


template <int NumCtrls, int NumTargs, bool ApplyConj, bool HasPower>
void cpu_statevec_anyCtrlAnyTargDiagMatr_sub(Qureg qureg, vector<int> ctrls, vector<int> ctrlStates, vector<int> targs, DiagMatr matr, qcomp exponent) {
    
    assert_numCtrlsMatchesNumCtrlStatesAndTemplateParam(ctrls.size(), ctrlStates.size(), NumCtrls);
    assert_numTargsMatchesTemplateParam(targs.size(), NumTargs);
    assert_exponentMatchesTemplateParam(exponent, HasPower);

    // each control qubit halves the needed iterations, each of which will modify 1 amplitude
    qindex numIts = qureg.numAmpsPerNode / powerOf2(ctrls.size());

    auto sortedCtrls   = util_getSorted(ctrls);
    auto ctrlStateMask = util_getBitMask(ctrls, ctrlStates);

    // use template params to compile-time unroll loops in insertBits() and getValueOfBits()
    SET_VAR_AT_COMPILE_TIME(int, numCtrlBits, NumCtrls, ctrls.size());
    SET_VAR_AT_COMPILE_TIME(int, numTargBits, NumTargs, targs.size());

    #pragma omp parallel for if(qureg.isMultithreaded)
    for (qindex n=0; n<numIts; n++) {

        // j = nth local index where ctrls are active (in the specified states)
        qindex j = insertBitsWithMaskedValues(n, sortedCtrls.data(), numCtrlBits, ctrlStateMask);

        // i = global index corresponding to j
        qindex i = concatenateBits(qureg.rank, j, qureg.logNumAmpsPerNode);

        // t = value of targeted bits, which may be in the prefix substate
        qindex t = getValueOfBits(i, targs.data(), numTargBits);
        qcomp elem = matr.cpuElems[t];

        // decide whether to power and conj at compile-time, to avoid branching in hot-loop
        if constexpr (HasPower)
            elem = pow(elem, exponent);
        if constexpr (ApplyConj)
            elem = conj(elem);

        qureg.cpuAmps[i] *= elem;
    }
}


INSTANTIATE_EXPONENTIABLE_CONJUGABLE_FUNC_OPTIMISED_FOR_NUM_CTRLS_AND_TARGS( void, cpu_statevec_anyCtrlAnyTargDiagMatr_sub, (Qureg, vector<int>, vector<int>, vector<int>, DiagMatr, qcomp) )



/*
 * ALL-TARGS DIAGONAL MATRIX
 */


template <bool HasPower>
void cpu_statevec_allTargDiagMatr_sub(Qureg qureg, FullStateDiagMatr matr, qcomp exponent) {

    assert_quregAndFullStateDiagMatrHaveSameDistrib(qureg, matr);
    assert_exponentMatchesTemplateParam(exponent, HasPower);

    // every iteration modifies one amp, using one element
    qindex numIts = qureg.numAmpsPerNode;

    #pragma omp parallel for if(qureg.isMultithreaded)
    for (qindex n=0; n<numIts; n++) {

        // compile-time decide if applying power to avoid in-loop branching
        qcomp elem = matr.cpuElems[n];
        if constexpr (HasPower)
            elem = pow(elem, exponent);

        qureg.cpuAmps[n] *= elem;
    }
}


template <bool HasPower, bool MultiplyOnly>
void cpu_densmatr_allTargDiagMatr_sub(Qureg qureg, FullStateDiagMatr matr, qcomp exponent) {

    assert_exponentMatchesTemplateParam(exponent, HasPower);

    // every iteration modifies one qureg amp, using one matr element
    qindex numIts = qureg.numAmpsPerNode;

    #pragma omp parallel for if(qureg.isMultithreaded)
    for (qindex n=0; n<numIts; n++) {

        // i = global row of nth local index
        qindex i = fast_getGlobalRowFromFlatIndex(n, matr.numElems);
        qcomp fac = matr.cpuElems[i];

        // compile-time decide if applying power to avoid in-loop branching...
        if constexpr (HasPower)
            fac = pow(fac, exponent);

        // and whether we should also right-apply matr to qureg
        if constexpr (!MultiplyOnly) {

            // m = global index corresponding to n
            qindex m = concatenateBits(qureg.rank, n, qureg.logNumAmpsPerNode);

            // j = global column corresponding to n
            qindex j = fast_getGlobalColFromFlatIndex(m, matr.numElems);
            qcomp term = matr.cpuElems[j];

            // right-apply matrix elem may also need to be exponentiated
            if constexpr(HasPower)
                term = pow(term, exponent);

            // conj after pow
            fac *= conj(term);
        }

        qureg.cpuAmps[n] *= fac;
    }
}


template void cpu_statevec_allTargDiagMatr_sub<true> (Qureg, FullStateDiagMatr, qcomp);
template void cpu_statevec_allTargDiagMatr_sub<false>(Qureg, FullStateDiagMatr, qcomp);

template void cpu_densmatr_allTargDiagMatr_sub<true, true>  (Qureg, FullStateDiagMatr, qcomp);
template void cpu_densmatr_allTargDiagMatr_sub<true, false> (Qureg, FullStateDiagMatr, qcomp);
template void cpu_densmatr_allTargDiagMatr_sub<false, true> (Qureg, FullStateDiagMatr, qcomp);
template void cpu_densmatr_allTargDiagMatr_sub<false, false>(Qureg, FullStateDiagMatr, qcomp);



/*
 * PAULI TENSOR AND GADGET
 */


template <int NumCtrls, int NumTargs>
void cpu_statevector_anyCtrlPauliTensorOrGadget_subA(
    Qureg qureg, vector<int> ctrls, vector<int> ctrlStates, 
    vector<int> x, vector<int> y, vector<int> z, qcomp ampFac, qcomp pairAmpFac
) {
    assert_numCtrlsMatchesNumCtrlStatesAndTemplateParam(ctrls.size(), ctrlStates.size(), NumCtrls);
    assert_numTargsMatchesTemplateParam(x.size() + y.size(), NumTargs);
    
    // TODO:
    //  should we attempt to OpenMP parallelise the inner loop when there are many paulis?
    //  can we achieve this using something like if(numOuterIts < nthreads) ?

    // only X and Y count as targets
    vector<int> sortedTargsXY = util_getSorted(util_getConcatenated(x, y));

    // prepare a mask which yields ctrls in specified state, and X-Y targs in all-zero
    auto sortedQubits   = util_getSorted(ctrls, sortedTargsXY);
    auto qubitStateMask = util_getBitMask(ctrls, ctrlStates, sortedTargsXY, vector<int>(sortedTargsXY.size(),0));

    // prepare masks for extracting Pauli parities
    auto maskXY = util_getBitMask(sortedTargsXY);
    auto maskYZ = util_getBitMask(util_getConcatenated(y, z));

    // use template params to compile-time unroll loops in insertBits() and setBits()
    SET_VAR_AT_COMPILE_TIME(int, numCtrlBits, NumCtrls, ctrls.size());
    SET_VAR_AT_COMPILE_TIME(int, numTargBits, NumTargs, sortedTargsXY.size());
    int numQubitBits = numCtrlBits + numTargBits;
    qindex numTargAmps = powerOf2(numTargBits);

    // each outer iteration handles all assignments of the target qubits, and each ctrl halves the outer iterations
    qindex numOuterIts = qureg.numAmpsPerNode / powerOf2(numCtrlBits + numTargBits);

    // each inner iteration modifies 2 amplitudes (may be compile-time sized) 
    qindex numInnerIts = numTargAmps / 2; // divides evenly

    // we will scale pairAmp by i^numY, so that each amp need only choose the +-1 sign
    pairAmpFac *= util_getPowerOfI(y.size());
    
    #pragma omp parallel for if(qureg.isMultithreaded)
    for (qindex n=0; n<numOuterIts; n++) {

        // i0 = nth local index where ctrls are active and targs are all zero
        qindex i0 = insertBitsWithMaskedValues(n, sortedQubits.data(), numQubitBits, qubitStateMask); // may be unrolled

        // loop may be unrolled
        for (qindex m=0; m<numInnerIts; m++) {

            // iA = nth local index where targs have value m, iB = (last - nth) such index
            qindex iA = setBits(i0, sortedTargsXY.data(), numTargBits, m); // may be unrolled
            qindex iB = flipBits(iA, maskXY);

            // sign of amps due to Y and Z (excludes Y's i factor)
            int signA = fast_getPlusOrMinusMaskedBitParity(iA, maskYZ);
            int signB = fast_getPlusOrMinusMaskedBitParity(iB, maskYZ);

            qcomp ampA = qureg.cpuAmps[iA];
            qcomp ampB = qureg.cpuAmps[iB];

            // mix or swap scaled amp pair
            qureg.cpuAmps[iA] = (ampFac * ampA) + (pairAmpFac * signB * ampB); // pairAmpFac includes Y's i factors
            qureg.cpuAmps[iB] = (ampFac * ampB) + (pairAmpFac * signA * ampA);
        }
    }
}


template <int NumCtrls>
void cpu_statevector_anyCtrlPauliTensorOrGadget_subB(
    Qureg qureg, vector<int> ctrls, vector<int> ctrlStates,
    vector<int> x, vector<int> y, vector<int> z, qcomp ampFac, qcomp pairAmpFac, qindex bufferMaskXY
) {
    assert_numCtrlsMatchesNumCtrlStatesAndTemplateParam(ctrls.size(), ctrlStates.size(), NumCtrls);

    // each control qubit halves the needed iterations
    qindex numIts = qureg.numAmpsPerNode / powerOf2(ctrls.size());
    
    // received amplitudes may begin at an arbitrary offset in the buffer
    qindex offset = getBufferRecvInd();

    auto sortedCtrls   = util_getSorted(ctrls);
    auto ctrlStateMask = util_getBitMask(ctrls, ctrlStates);
    auto maskXY = util_getBitMask(util_getConcatenated(x, y));
    auto maskYZ = util_getBitMask(util_getConcatenated(y, z));

    // use template param to compile-time unroll loop in insertBits()
    SET_VAR_AT_COMPILE_TIME(int, numCtrlBits, NumCtrls, ctrls.size());

    // we will scale pairAmp by i^numY, so that each amp need only choose the +-1 sign
    pairAmpFac *= util_getPowerOfI(y.size());

    #pragma omp parallel for if(qureg.isMultithreaded)
    for (qindex n=0; n<numIts; n++) {

        // i = nth local index where ctrl bits are in specified states
        qindex i = insertBitsWithMaskedValues(n, sortedCtrls.data(), numCtrlBits, ctrlStateMask);

        // j = buffer index of amp to be mixed with i
        qindex j = flipBits(n, bufferMaskXY) + offset;

        // k = local index of j-th buffer amplitude in its original node
        qindex k = flipBits(i, maskXY);
        int sign = fast_getPlusOrMinusMaskedBitParity(k, maskYZ);

        qureg.cpuAmps[i] *= ampFac;
        qureg.cpuAmps[i] += pairAmpFac * sign * qureg.cpuCommBuffer[j]; // pairAmpFac includes Y's i factors
    }
}


template <int NumCtrls>
void cpu_statevector_anyCtrlAnyTargZOrPhaseGadget_sub(
    Qureg qureg, vector<int> ctrls, vector<int> ctrlStates, vector<int> targs, 
    qcomp fac0, qcomp fac1
) {
    assert_numCtrlsMatchesNumCtrlStatesAndTemplateParam(ctrls.size(), ctrlStates.size(), NumCtrls);

    // each control qubit halves the needed iterations, each of which modifies 1 amp
    qindex numIts = qureg.numAmpsPerNode / powerOf2(ctrls.size());

    qcomp facs[] = {fac0, fac1};
    auto sortedCtrls   = util_getSorted(ctrls);
    auto ctrlStateMask = util_getBitMask(ctrls, ctrlStates);
    auto targMask      = util_getBitMask(targs);

    // use template param to compile-time unroll loop in insertBits()
    SET_VAR_AT_COMPILE_TIME(int, numCtrlBits, NumCtrls, ctrls.size());

    #pragma omp parallel for if(qureg.isMultithreaded)
    for (qindex n=0; n<numIts; n++) {

        // i = nth local index where ctrl bits are in specified states
        qindex i = insertBitsWithMaskedValues(n, sortedCtrls.data(), numCtrlBits, ctrlStateMask);

        // apply phase to amp depending on parity of targets
        int p = getBitMaskParity(i & targMask);
        qureg.cpuAmps[i] *= facs[p];
    }
}


INSTANTIATE_FUNC_OPTIMISED_FOR_NUM_CTRLS_AND_TARGS( void, cpu_statevector_anyCtrlPauliTensorOrGadget_subA, (Qureg, vector<int>, vector<int>, vector<int>, vector<int>, vector<int>, qcomp, qcomp) )
INSTANTIATE_FUNC_OPTIMISED_FOR_NUM_CTRLS( void, cpu_statevector_anyCtrlPauliTensorOrGadget_subB, (Qureg, vector<int>, vector<int>, vector<int>, vector<int>, vector<int>, qcomp, qcomp, qindex) )
INSTANTIATE_FUNC_OPTIMISED_FOR_NUM_CTRLS( void, cpu_statevector_anyCtrlAnyTargZOrPhaseGadget_sub, (Qureg, vector<int>, vector<int>, vector<int>, qcomp, qcomp) )



/*
 * QUREG COMBINATION
 */


void cpu_statevec_setQuregToSuperposition_sub(qcomp facOut, Qureg outQureg, qcomp fac1, Qureg inQureg1, qcomp fac2, Qureg inQureg2) {

    assert_superposedQuregDimsAndDeploysMatch(outQureg, inQureg1, inQureg2);

    qindex numIts = outQureg.numAmpsPerNode;
    qcomp* out = outQureg.cpuAmps;
    qcomp* in1 = inQureg1.cpuAmps;
    qcomp* in2 = inQureg2.cpuAmps;

    #pragma omp parallel for if(outQureg.isMultithreaded)
    for (qindex n=0; n<numIts; n++)
        out[n] = (facOut * out[n]) + (fac1 * in1[n]) + (fac2 * in2[n]);
}


void cpu_densmatr_mixQureg_subA(qreal outProb, Qureg outQureg, qreal inProb, Qureg inDensMatr) {

    qindex numIts = outQureg.numAmpsPerNode;
    qcomp* out = outQureg.cpuAmps;
    qcomp* in = inDensMatr.cpuAmps;
    
    #pragma omp parallel for if(outQureg.isMultithreaded)
    for (qindex n=0; n<numIts; n++)
        out[n] = (outProb * out[n]) + (inProb * in[n]);
}


void cpu_densmatr_mixQureg_subB(qreal outProb, Qureg outQureg, qreal inProb, Qureg inStateVec) {

    qindex numIts = outQureg.numAmpsPerNode;
    qindex dim = inStateVec.numAmps;
    qcomp* out = outQureg.cpuAmps;
    qcomp* in = inStateVec.cpuAmps;
    
    #pragma omp parallel for if(outQureg.isMultithreaded)
    for (qindex n=0; n<numIts; n++) {

        // (i,j) = row & column of outQureg corresponding to n
        qindex i = fast_getGlobalRowFromFlatIndex(n, dim);
        qindex j = fast_getGlobalColFromFlatIndex(n, dim);

        out[n] = (outProb * out[n]) + (inProb * in[i] * conj(in[j]));
    }
}


void cpu_densmatr_mixQureg_subC(qreal outProb, Qureg outQureg, qreal inProb) {

    // received inQureg's entire statevector amplitudes into every node's buffer
    qindex numIts = outQureg.numAmpsPerNode;
    qindex dim = powerOf2(outQureg.numQubits);
    qcomp* out = outQureg.cpuAmps;
    qcomp* in = outQureg.cpuCommBuffer;

    #pragma omp parallel for if(outQureg.isMultithreaded)
    for (qindex n=0; n<numIts; n++) {

        // m = global index of local index n
        qindex m = concatenateBits(outQureg.rank, n, outQureg.logNumAmpsPerNode);

        // (i,j) = global row & column of outQureg corresponding to n
        qindex i = fast_getGlobalRowFromFlatIndex(m, dim);
        qindex j = fast_getGlobalColFromFlatIndex(m, dim);

        out[n] = (outProb * out[n]) + (inProb * in[i] * conj(in[j]));
    }
}



/*
 * ONE-QUBIT DEPHASING
 */


void cpu_densmatr_oneQubitDephasing_subA(Qureg qureg, int ketQubit, qreal prob) {

    // half of all local amps are scaled, and each iteration modifies two
    qindex numIts = qureg.numAmpsPerNode / 4;

    // loop constants
    qreal fac = util_getOneQubitDephasingFactor(prob);
    int braQubit = util_getBraQubit(ketQubit, qureg);

    // TODO:
    // this enumeration order is suboptimal and seems unnecessary in this simple two
    // bit scenario, where we are modifying but not at all mixing two strided and
    // potentially very-distant amplitudes. It is of course trivial to split this
    // into two separate loops accessing monotonically increasing indices, although
    // we then pay double the caching costs when ketQubit is low-index. We can also
    // turn it into two nested loops to force monotonically increasing index access,
    // but then the parallelisation is not optimal when ketQubit is high-index. Experiment
    // with what's fastest and replace below or delete this comment!

    #pragma omp parallel for if(qureg.isMultithreaded)
    for (qindex n=0; n<numIts; n++) {

        // i01 = nth local index of |*0*><*1*|
        qindex i01 = insertTwoBits(n, braQubit, 0, ketQubit, 1);
        qindex i10 = insertTwoBits(n, braQubit, 1, ketQubit, 0);

        qureg.cpuAmps[i01] *= fac;
        qureg.cpuAmps[i10] *= fac;
    }
}


void cpu_densmatr_oneQubitDephasing_subB(Qureg qureg, int ketQubit, qreal prob) {

    // half of all local amps are scaled
    qindex numIts = qureg.numAmpsPerNode / 2;
    
    // loop constants
    qreal fac = util_getOneQubitDephasingFactor(prob);
    int braBit = util_getRankBitOfBraQubit(ketQubit, qureg);
    
    #pragma omp parallel for if(qureg.isMultithreaded)
    for (qindex n=0; n<numIts; n++) {

        // i = nth local index where bra-qubit differs from ket-qubit
        qindex i = insertBit(n, ketQubit, ! braBit);

        qureg.cpuAmps[i] *= fac;
    }
}



/*
 * TWO-QUBIT DEPHASING
 */


void cpu_densmatr_twoQubitDephasing_subA(Qureg qureg, int qubitA, int qubitB, qreal prob) {

    // TODO: 
    // test whether use of subB has identical performance, or whether changing i=n below
    // non-negligibly accelerates the routine; if so, make a templated inner func.

    // the rank-agnostic version is identical to the subB algorithm below, because the
    // queried bits of the global index i below will always be in the suffix substate.
    // We still define separate _subA and _subB routines because they differ in cuQuantum.
    cpu_densmatr_twoQubitDephasing_subB(qureg, qubitA, qubitB, prob);
}


void cpu_densmatr_twoQubitDephasing_subB(Qureg qureg, int ketQubitA, int ketQubitB, qreal prob) {

    // 75% of amps are updated, but we just enumerate all for simplicity
    qindex numIts = qureg.numAmpsPerNode;

    // loop constants
    qreal term = util_getTwoQubitDephasingTerm(prob);

    int braQubitA = util_getBraQubit(ketQubitA, qureg);
    int braQubitB = util_getBraQubit(ketQubitB, qureg);

    #pragma omp parallel for if(qureg.isMultithreaded)
    for (qindex n=0; n<numIts; n++) {

        // i = global index of nth local amp
        qindex i = concatenateBits(qureg.rank, n, qureg.logNumAmpsPerNode);

        int bitA = getBit(i, ketQubitA) ^ getBit(i, braQubitA);
        int bitB = getBit(i, ketQubitB) ^ getBit(i, braQubitB);

        // determine whether or not to modify this amplitude...
        int flag = bitA | bitB;

        // by multiplying by 1 or (1 + term)
        qureg.cpuAmps[n] *= 1 + (flag * term);
    }
}



/*
 * ONE-QUBIT DEPOLARISING
 */


void cpu_densmatr_oneQubitDepolarising_subA(Qureg qureg, int ketQubit, qreal prob) {

    // all amps are modified, and each iteration modifies 4
    qindex numIts = qureg.numAmpsPerNode / 4;

    // for brevity
    qcomp* amps = qureg.cpuAmps;

    int braQubit = util_getBraQubit(ketQubit, qureg);
    auto factors = util_getOneQubitDepolarisingFactors(prob);

    auto facAA = factors.c1;
    auto facBB = factors.c2;
    auto facAB = factors.c3;

    #pragma omp parallel for if(qureg.isMultithreaded)
    for (qindex n=0; n<numIts; n++) {

        // i00 = nth local index where both qubits are 0
        qindex i00 = insertTwoBits(n, braQubit, 0, ketQubit, 0);
        qindex i01 = flipBit(i00, ketQubit);
        qindex i10 = flipBit(i00, braQubit);
        qindex i11 = flipBit(i01, braQubit);

        // modify 4 amps, mixing a pair, and scaling the other
        qcomp amp00 = amps[i00];
        qcomp amp11 = amps[i11];
        amps[i00] = (facAA * amp00) + (facBB * amp11);
        amps[i01] *= facAB;
        amps[i10] *= facAB;
        amps[i11] = (facAA * amp11) + (facBB * amp00);
    }
}


void cpu_densmatr_oneQubitDepolarising_subB(Qureg qureg, int ketQubit, qreal prob) {

    // all amps are modified, and each iteration modifies 2
    qindex numIts = qureg.numAmpsPerNode / 2;

    // received amplitudes may begin at an arbitrary offset in the buffer
    qindex offset = getBufferRecvInd();

    int braBit = util_getRankBitOfBraQubit(ketQubit, qureg);
    auto factors = util_getOneQubitDepolarisingFactors(prob);

    auto facAA = factors.c1;
    auto facBB = factors.c2;
    auto facAB = factors.c3;

    // TODO:
    // each iteration below modifies 2 independent amps without mixing,
    // which we can trivially split into two loops which may improve
    // per-iteration caching performance; test if this outweights the 
    // cost of re-iteration

    #pragma omp parallel for if(qureg.isMultithreaded)
    for (qindex n=0; n<numIts; n++) {

        // iAA = nth local index where ket qubit agrees with bra qubit
        qindex iAA = insertBit(n, ketQubit, braBit);

        // jBB = buffer index of amp iAA where ket and bra qubits are flipped
        qindex jBB = n + offset;

        // iAB = nth local index where ket qubit disagrees with bra qubit
        qindex iAB = insertBit(n, ketQubit, ! braBit);

        qureg.cpuAmps[iAA] *= facAA;
        qureg.cpuAmps[iAA] += facBB * qureg.cpuCommBuffer[jBB];
        qureg.cpuAmps[iAB] *= facAB;
    }
}



/*
 * TWO-QUBIT DEPOLARISING
 */


void cpu_densmatr_twoQubitDepolarising_subA(Qureg qureg, int ketQb1, int ketQb2, qreal prob) {

    // all amps are scaled (although 1/16 of them will be unchanged)
    qindex numIts  = qureg.numAmpsPerNode;

    // bra-qubits corresponding to ket-qubits
    int braQb1 = util_getBraQubit(ketQb1, qureg);
    int braQb2 = util_getBraQubit(ketQb2, qureg);

    auto c3 = util_getTwoQubitDepolarisingFactors(prob).c3;

    #pragma omp parallel for if(qureg.isMultithreaded)
    for (qindex n=0; n<numIts; n++) {

        // determine whether to modify amp
        bool flag1 = getBit(n, ketQb1) == getBit(n, braQb1);
        bool flag2 = getBit(n, ketQb2) == getBit(n, braQb2);
        bool mod = !(flag1 & flag2);

        // multiply 15/16-th of all amps by (1 + c3)
        qureg.cpuAmps[n] *= 1 + c3 * mod;
    }
}


void cpu_densmatr_twoQubitDepolarising_subB(Qureg qureg, int ketQb1, int ketQb2, qreal prob) {

    // one quarter of amps will be modified, and four are mixed each iteration
    qindex numIts = qureg.numAmpsPerNode / 16;

    // bra-qubits corresponding to ket-qubits
    int braQb1 = util_getBraQubit(ketQb1, qureg);
    int braQb2 = util_getBraQubit(ketQb2, qureg);

    // factors used in amp -> c1*amp + c2(sum of other three amps)
    auto factors = util_getTwoQubitDepolarisingFactors(prob);
    auto c1 = factors.c1;
    auto c2 = factors.c2;

    // below, we compute term = (sum of all four amps) for brevity, so adjust c1
    c1 -= c2;

    // for brevity
    qcomp* amps = qureg.cpuAmps;

    #pragma omp parallel for if(qureg.isMultithreaded)
    for (qindex n=0; n<numIts; n++) {
    
        // i0000 = nth local index where all bra = ket = 00
        qindex i0000 = insertFourZeroBits(n, braQb2, braQb1, ketQb2, ketQb1);
        qindex i0101 = flipTwoBits(i0000, braQb1, ketQb1);
        qindex i1010 = flipTwoBits(i0000, braQb2, ketQb2);
        qindex i1111 = flipTwoBits(i0101, braQb2, ketQb2);
        
        // mix 1/16 of all amps in groups of 4
        qcomp term = amps[i0000] + amps[i0101] + amps[i1010] + amps[i1111];

        amps[i0000] = c1*amps[i0000] + c2*term;
        amps[i0101] = c1*amps[i0101] + c2*term;
        amps[i1010] = c1*amps[i1010] + c2*term;
        amps[i1111] = c1*amps[i1111] + c2*term;
    }
}


void cpu_densmatr_twoQubitDepolarising_subC(Qureg qureg, int ketQb1, int ketQb2, qreal prob) {

    // scale 25% of amps but iterate all
    qindex numIts = qureg.numAmpsPerNode;

    int braQb1 = util_getBraQubit(ketQb1, qureg);
    int braBit2 = util_getRankBitOfBraQubit(ketQb2, qureg);

    auto c3 = util_getTwoQubitDepolarisingFactors(prob).c3;

    // TODO:
    // are we really inefficiently enumerating all amps and applying a non-unity
    // factor to only 25%?! Is this because we do not know braBit2 and ergo 
    // cannot be sure a direct enumeration is accessing indicies in a monotonically
    // increasing order? Can that really outweigh a 3x slowdown?! Test and fix!

    #pragma omp parallel for if(qureg.isMultithreaded)
    for (qindex n=0; n<numIts; n++) {

        // decide whether or not to modify nth local
        bool flag1 = getBit(n, ketQb1) == getBit(n, braQb1); 
        bool flag2 = getBit(n, ketQb2) == braBit2;
        bool mod = !(flag1 & flag2);

        // scale amp by 1 or (1 + c3)
        qureg.cpuAmps[n] *= 1 + c3 * mod;
    }
}


void cpu_densmatr_twoQubitDepolarising_subD(Qureg qureg, int ketQb1, int ketQb2, qreal prob) {

    // 25% of local amps are modified, two in each iteration
    qindex numIts = qureg.numAmpsPerNode / 8;

    // received amplitudes may begin at an arbitrary offset in the buffer
    qindex offset = getBufferRecvInd();

    int braQb1 = util_getBraQubit(ketQb1, qureg);
    int braBit2 = util_getRankBitOfBraQubit(ketQb2, qureg);

    auto factors = util_getTwoQubitDepolarisingFactors(prob);
    auto c1 = factors.c1;
    auto c2 = factors.c2;

    #pragma omp parallel for if(qureg.isMultithreaded)
    for (qindex n=0; n<numIts; n++) {

        // i000 = nth local index where all suffix bits are 0
        qindex i000 = insertThreeZeroBits(n, braQb1, ketQb2, ketQb1);
        qindex i0b0 = setBit(i000, ketQb2, braBit2);
        qindex i1b1 = flipTwoBits(i0b0, braQb1, ketQb1);

        // j = nth received amp in buffer
        qindex j = n + offset;

        // mix pair of amps using buffer
        qcomp amp0b0 = qureg.cpuAmps[i0b0];
        qcomp amp1b1 = qureg.cpuAmps[i1b1];

        qureg.cpuAmps[i0b0] = c1*amp0b0 + c2*(amp1b1 + qureg.cpuCommBuffer[j]);
        qureg.cpuAmps[i1b1] = c1*amp1b1 + c2*(amp0b0 + qureg.cpuCommBuffer[j]);
    }
}


void cpu_densmatr_twoQubitDepolarising_subE(Qureg qureg, int ketQb1, int ketQb2, qreal prob) {

    // all amplitudes are scaled; 25% by c1 and 75% by 1 + c3
    qindex numIts = qureg.numAmpsPerNode;

    auto factors = util_getTwoQubitDepolarisingFactors(prob);
    qreal fac0 = 1 + factors.c3;
    qreal fac1 = factors.c1 - fac0;

    int braBit1 = util_getRankBitOfBraQubit(ketQb1, qureg);
    int braBit2 = util_getRankBitOfBraQubit(ketQb2, qureg);

    #pragma omp parallel for if(qureg.isMultithreaded)
    for (qindex n=0; n<numIts; n++) {
        
        // choose factor by which to sacle amp
        bool same1 = getBit(n, ketQb1) == braBit1; 
        bool same2 = getBit(n, ketQb2) == braBit2;
        bool flag = same1 & same2;

        // scale amp by c1 or (1+c3)
        qureg.cpuAmps[n] *= fac1 * flag + fac0;;
    }
}


void cpu_densmatr_twoQubitDepolarising_subF(Qureg qureg, int ketQb1, int ketQb2, qreal prob) {

    // modify 25% of local amps, one per iteration
    qindex numIts = qureg.numAmpsPerNode / 4;

    // received amplitudes may begin at an arbitrary offset in the buffer
    qindex offset = getBufferRecvInd();

    int braBit1 = util_getRankBitOfBraQubit(ketQb1, qureg);
    int braBit2 = util_getRankBitOfBraQubit(ketQb2, qureg);

    auto c2 = util_getTwoQubitDepolarisingFactors(prob).c2;

    #pragma omp parallel for if(qureg.isMultithreaded)
    for (qindex n=0; n<numIts; n++) {

        // i = nth local index where suffix ket qubits equal prefix bra qubits
        qindex i = insertTwoBits(n, ketQb2, braBit2, ketQb1, braBit1);

        // j = nth received amp in buffer
        qindex j = n + offset;

        // mix local amp with received buffer amp
        qureg.cpuAmps[i] += c2 * qureg.cpuCommBuffer[j];
    }
}



/*
 * PAULI CHANNEL
 */


void cpu_densmatr_oneQubitPauliChannel_subA(Qureg qureg, int ketQubit, qreal pI, qreal pX, qreal pY, qreal pZ) {

    // all amps are modified, and each iteration modifies 4
    qindex numIts = qureg.numAmpsPerNode / 4;

    int braQubit = util_getBraQubit(ketQubit, qureg);

    auto factors = util_getOneQubitPauliChannelFactors(pI, pX, pY, pZ);
    auto facAA = factors.c1;
    auto facBB = factors.c2;
    auto facAB = factors.c3;
    auto facBA = factors.c4;

    // for brevity
    qcomp* amps = qureg.cpuAmps;

    // TODO:
    // each iteration modifies 4 amps in two separable mixed pairs, which may
    // lead to sub-optimal caching. Iterating twice and modifying a single pair
    // might lead to better performance, though note the stride from i00 to i11
    // will always be adverserially large. Test this!

    #pragma omp parallel for if(qureg.isMultithreaded)
    for (qindex n=0; n<numIts; n++) {

        // i00 = nth local index where both qubits are 0
        qindex i00 = insertTwoBits(n, braQubit, 0, ketQubit, 0);
        qindex i01 = flipBit(i00, ketQubit);
        qindex i10 = flipBit(i00, braQubit);
        qindex i11 = flipBit(i01, braQubit);

        // modify 4 amps in 2 separable pairs
        qcomp amp00 = amps[i00];
        qcomp amp01 = amps[i01];
        qcomp amp10 = amps[i10];
        qcomp amp11 = amps[i11];

        amps[i00] = (facAA * amp00) + (facBB * amp11);
        amps[i01] = (facAB * amp01) + (facBA * amp10);
        amps[i10] = (facAB * amp10) + (facBA * amp01);
        amps[i11] = (facAA * amp11) + (facBB * amp00);
    }
}


void cpu_densmatr_oneQubitPauliChannel_subB(Qureg qureg, int ketQubit, qreal pI, qreal pX, qreal pY, qreal pZ) {

    // all amps are modified, and each iteration modifies 2
    qindex numIts = qureg.numAmpsPerNode / 2;

    // received amplitudes may begin at an arbitrary offset in the buffer
    qindex offset = getBufferRecvInd();

    int braInd = util_getPrefixBraInd(ketQubit, qureg);
    int braBit = getBit(qureg.rank, braInd);

    auto factors = util_getOneQubitPauliChannelFactors(pI, pX, pY, pZ);
    auto facAA = factors.c1;
    auto facBB = factors.c2;
    auto facAB = factors.c3;
    auto facBA = factors.c4;

    // TODO:
    // each iteration below modifies 2 independent amps without mixing,
    // which we can trivially split into two loops which may improve
    // per-iteration caching performance; test if this outweights the 
    // cost of re-iteration

    #pragma omp parallel for if(qureg.isMultithreaded)
    for (qindex n=0; n<numIts; n++) {

        // iAA = nth local index where ket qubit agrees with bra, i.e. |.A.><.A.|
        qindex iAA = insertBit(n, ketQubit, braBit);
        qindex iAB = flipBit(iAA, ketQubit);

        // jBB = buffer index of amp to be mixed with iAA's amp, i.e. |.B.><.B.|
        qindex jBB = iAB + offset;
        qindex jBA = iAA + offset;

        // mix each local amp with a received buffer amp
        qureg.cpuAmps[iAA] *= facAA;
        qureg.cpuAmps[iAA] += facBB * qureg.cpuCommBuffer[jBB];

        qureg.cpuAmps[iAB] *= facAB;
        qureg.cpuAmps[iAB] += facBA * qureg.cpuCommBuffer[jBA];
    }
}



/*
 * AMPLITUDE DAMPING CHANNEL
 */


void cpu_densmatr_oneQubitDamping_subA(Qureg qureg, int ketQubit, qreal prob) {

    // each iteration modifies 4 amps
    qindex numIts = qureg.numAmpsPerNode / 4;

    int braQubit = util_getBraQubit(ketQubit, qureg);

    auto factors = util_getOneQubitDampingFactors(prob);
    auto c1 = factors.c1;
    auto c2 = factors.c2;

    #pragma omp parallel for if(qureg.isMultithreaded)
    for (qindex n=0; n<numIts; n++) {

        // i00 = nth local index where bra and ket qubits are 0
        qindex i00 = insertTwoBits(n, braQubit, 0, ketQubit, 0);
        qindex i01 = flipBit(i00, ketQubit);
        qindex i10 = flipBit(i00, braQubit);
        qindex i11 = flipBit(i01, braQubit);
        
        // mix both-zero amp with both-one amp (but not vice versa)
        qureg.cpuAmps[i00] += prob * qureg.cpuAmps[i11];

        // scale other amps
        qureg.cpuAmps[i01] *= c1;
        qureg.cpuAmps[i10] *= c1;
        qureg.cpuAmps[i11] *= c2;
    }
}


void cpu_densmatr_oneQubitDamping_subB(Qureg qureg, int qubit, qreal prob) {

    // half of all local amps are scaled
    qindex numIts = qureg.numAmpsPerNode / 2;

    auto c2 = util_getOneQubitDampingFactors(prob).c2;

    #pragma omp parallel for if(qureg.isMultithreaded)
    for (qindex n=0; n<numIts; n++) {

        // i = nth local index where qubit=1
        qindex i= insertBit(n, qubit, 1);
        qureg.cpuAmps[i] *= c2;
    }
}


void cpu_densmatr_oneQubitDamping_subC(Qureg qureg, int ketQubit, qreal prob) {

    // half of all local amps are scaled
    qindex numIts = qureg.numAmpsPerNode / 2;

    int braBit = util_getRankBitOfBraQubit(ketQubit, qureg);
    auto c1 = util_getOneQubitDampingFactors(prob).c1;

    #pragma omp parallel for if(qureg.isMultithreaded)
    for (qindex n=0; n<numIts; n++) {

        // i = nth local index where ket differs from bra
        qindex i = insertBit(n, ketQubit, ! braBit);
        qureg.cpuAmps[i] *= c1;
    }
}


void cpu_densmatr_oneQubitDamping_subD(Qureg qureg, int qubit, qreal prob) {

    // half of all local amps are combined with buffer
    qindex numIts = qureg.numAmpsPerNode / 2;

    // received amplitudes may begin at an arbitrary offset in the buffer
    qindex offset = getBufferRecvInd();

    #pragma omp parallel for if(qureg.isMultithreaded)
    for (qindex n=0; n<numIts; n++) {

        // i = nth local index where ket is 0
        qindex i = insertBit(n, qubit, 0);

        // j = nth received buffer indes
        qindex j = n + offset;

        qureg.cpuAmps[i] += prob * qureg.cpuCommBuffer[j];
    }
}



/*
 * PARTIAL TRACE
 */


template <int NumTargs>
void cpu_densmatr_partialTrace_sub(Qureg inQureg, Qureg outQureg, vector<int> targs, vector<int> pairTargs) {

    assert_numTargsMatchesTemplateParam(targs.size(), NumTargs);

    // each outer iteration sets one element of outQureg
    qindex numOuterIts = outQureg.numAmpsPerNode;

    // targs and allTargs are sorted, but pairTargs is arbitrarily ordered (though corresponding targs)
    auto allTargsSorted = util_getSorted(targs, pairTargs);

    // use template param to compile-time unroll below loops
    SET_VAR_AT_COMPILE_TIME(int, numTargPairs, NumTargs, targs.size());
    
    // may be inferred at compile-time
    int numAllTargs = 2*numTargPairs;
    qindex numInnerIts = powerOf2(numTargPairs);

    // TODO:
    // note our parallelisation of only the outer-loop assumes that the number of 
    // amps in outQureg equals or exceeds the number of threads. Ergo tracing out 
    // all but very few qubits will leave threads idle; when only a single qubit
    // remains, the below code would be serial. In that scenario, we should
    // parallelise the inner loop, or preclude this scenario in validation.

    // consult inQureg for multithreading, because total iters = inQureg dim
    #pragma omp parallel for if(inQureg.isMultithreaded)
    for (qindex n=0; n<numOuterIts; n++) {

        // k = nth local index of inQureg where all targs and pairs are zero
        qindex k = insertBits(n, allTargsSorted.data(), numAllTargs, 0); // loop may be unrolled

        // each outQureg amp results from summing 2^targs inQureg amps
        qcomp outAmp = 0;

        // loop may be unrolled
        for (qindex j=0; j<numInnerIts; j++) {

            // i = nth local index of inQureg where targs=j and pairTargs=j
            qindex i = k;
            i = setBits(i, targs    .data(), numTargPairs, j); // loop may be unrolled
            i = setBits(i, pairTargs.data(), numTargPairs, j); // loop may be unrolled

            outAmp += inQureg.cpuAmps[i];
        }

        outQureg.cpuAmps[n] = outAmp;
    }
}


INSTANTIATE_FUNC_OPTIMISED_FOR_NUM_TARGS( void, cpu_densmatr_partialTrace_sub, (Qureg, Qureg, vector<int>, vector<int>) )



/*
 * PROBABILITIES
 */


qreal cpu_statevec_calcTotalProb_sub(Qureg qureg) {

    qreal prob = 0;

    // every amp, iterated independently, contributes to the probability
    qindex numIts = qureg.numAmpsPerNode;

    #pragma omp parallel for reduction(+:prob) if(qureg.isMultithreaded)
    for (qindex n=0; n<numIts; n++)
        prob += std::norm(qureg.cpuAmps[n]);

    return prob;
}


qreal cpu_densmatr_calcTotalProb_sub(Qureg qureg) {

    qreal prob = 0;

    // iterate each column, of which one amp (the diagonal) contributes
    qindex numIts = powerOf2(qureg.logNumColsPerNode);
    qindex numAmpsPerCol = powerOf2(qureg.numQubits);
    qindex firstDiagInd = util_getLocalIndexOfFirstDiagonalAmp(qureg);

    #pragma omp parallel for reduction(+:prob) if(qureg.isMultithreaded)
    for (qindex n=0; n<numIts; n++) {

        // i = local index of nth local diagonal element
        qindex i = fast_getLocalIndexOfDiagonalAmp(n, firstDiagInd, numAmpsPerCol);
        prob += real(qureg.cpuAmps[i]);
    }

    return prob;
}


template <int NumQubits>
qreal cpu_statevec_calcProbOfMultiQubitOutcome_sub(Qureg qureg, vector<int> qubits, vector<int> outcomes) {

    assert_numTargsMatchesTemplateParam(qubits.size(), NumQubits);

    qreal prob = 0;

    // each iteration visits one amp per 2^qubits.size() amps
    // (>=1 since all qubits are in suffix, so qubits.size() <= suffix size) 
    qindex numIts = qureg.numAmpsPerNode / powerOf2(qubits.size());

    auto sortedQubits = util_getSorted(qubits); // all in suffix
    auto qubitStateMask = util_getBitMask(qubits, outcomes);

    // use template param to compile-time unroll loop in insertBits()
    SET_VAR_AT_COMPILE_TIME(int, numBits, NumQubits, qubits.size());

    #pragma omp parallel for reduction(+:prob) if(qureg.isMultithreaded)
    for (qindex n=0; n<numIts; n++) {

        // i = nth local index where qubits are in the specified outcome state
        qindex i = insertBitsWithMaskedValues(n, sortedQubits.data(), numBits, qubitStateMask);

        prob += std::norm(qureg.cpuAmps[i]);
    }

    return prob;
}


template <int NumQubits>
qreal cpu_densmatr_calcProbOfMultiQubitOutcome_sub(Qureg qureg, vector<int> qubits, vector<int> outcomes) {

    assert_numTargsMatchesTemplateParam(qubits.size(), NumQubits);

    // note that qubits are only ket qubits for which the corresponding bra-qubit is in the suffix;
    // this function is not invoked upon nodes where prefix bra-qubits do not correspond to given outcomes

    qreal prob = 0;

    // each iteration visits one relevant diagonal amp (= one column)
    qindex numIts = powerOf2(qureg.logNumColsPerNode - qubits.size());
    qindex numAmpsPerCol = powerOf2(qureg.numQubits);
    qindex firstDiagInd = util_getLocalIndexOfFirstDiagonalAmp(qureg);

    auto sortedQubits = util_getSorted(qubits); // all in suffix, with corresponding bra's all in suffix
    auto qubitStateMask = util_getBitMask(qubits, outcomes);

    // use template param to compile-time unroll loop in insertBits()
    SET_VAR_AT_COMPILE_TIME(int, numBits, NumQubits, qubits.size());

    #pragma omp parallel for reduction(+:prob) if(qureg.isMultithreaded)
    for (qindex n=0; n<numIts; n++) {

<<<<<<< HEAD
        // TODO:
        // I BELIEVE THIS IS BUGGED AND/OR HAS INCORRECT LOGIC!

        // i = local column index of the nth local pure state which contributes to the probability
        qindex i = insertBitsWithMaskedValues(n, sortedQubits.data(), numBits, qubitStateMask);
=======
        // i = local statevector index of nth local basis state with a contributing diagonal
        qindex i = insertBitsWithMaskedValues(n, sortedQubits.data(), numBits, qubitStateMask); // may be unrolled at compile-time
>>>>>>> 3d9a1606

        // j = local, flat, density-matrix index of diagonal amp corresponding to state i
        qindex j = fast_getLocalIndexOfDiagonalAmp(i, firstDiagInd, numAmpsPerCol);

        prob += std::real(qureg.cpuAmps[j]);
    }

    return prob;
}


template <int NumQubits>
void cpu_statevec_calcProbsOfAllMultiQubitOutcomes_sub(qreal* outProbs, Qureg qureg, vector<int> qubits) {

    assert_numTargsMatchesTemplateParam(qubits.size(), NumQubits);

    // every amp contributes to a statevector prob
    qindex numIts = qureg.numAmpsPerNode;

    // use template param to compile-time unroll loop in getValueOfBits()
    SET_VAR_AT_COMPILE_TIME(int, numBits, NumQubits, qubits.size());
    qindex numOutcomes = powerOf2(numBits);

    // clear amps; be compile-time unrolled, and/or parallelised (independent of qureg)
    #pragma omp parallel for
    for (int i=0; i<numOutcomes; i++)
        outProbs[i] = 0;
    
    #pragma omp parallel for if(qureg.isMultithreaded)
    for (qindex n=0; n<numIts; n++) {

        qreal prob = std::norm(qureg.cpuAmps[n]);

        // i = global index corresponding to n
        qindex i = concatenateBits(qureg.rank, n, qureg.logNumAmpsPerNode);

        // j = outcome index corresponding to prob
        qindex j = getValueOfBits(i, qubits.data(), numBits); // loop therein may be unrolled

        #pragma omp atomic
        outProbs[j] += prob;
    }
}


template <int NumQubits>
void cpu_densmatr_calcProbsOfAllMultiQubitOutcomes_sub(qreal* outProbs, Qureg qureg, vector<int> qubits) {

    assert_numTargsMatchesTemplateParam(qubits.size(), NumQubits);

    // iterate every column, each contributing one element (the diagonal)
    qindex numIts = powerOf2(qureg.logNumColsPerNode);
    qindex numAmpsPerCol = powerOf2(qureg.numQubits);
    qindex firstDiagInd = util_getLocalIndexOfFirstDiagonalAmp(qureg);
    
    // use template param to compile-time unroll loop in getValueOfBits()
    SET_VAR_AT_COMPILE_TIME(int, numBits, NumQubits, qubits.size());
    qindex numOutcomes = powerOf2(numBits);
    
    // clear amps; be compile-time unrolled, and/or parallelised (independent of qureg)
    #pragma omp parallel for
    for (int i=0; i<numOutcomes; i++)
        outProbs[i] = 0;

    #pragma omp parallel for if(qureg.isMultithreaded)
    for (qindex n=0; n<numIts; n++) {

         // i = local index of nth local diagonal element
        qindex i = fast_getLocalIndexOfDiagonalAmp(n, firstDiagInd, numAmpsPerCol);
        qreal prob = std::real(qureg.cpuAmps[i]);

        // j = global index of i
        qindex j = concatenateBits(qureg.rank, i, qureg.logNumAmpsPerNode);

        // k = outcome index corresponding to 
        qindex k = getValueOfBits(j, qubits.data(), numBits); // loop therein may be unrolled

        #pragma omp atomic
        outProbs[k] += prob;
    }
}


INSTANTIATE_FUNC_OPTIMISED_FOR_NUM_TARGS( qreal, cpu_statevec_calcProbOfMultiQubitOutcome_sub, (Qureg, vector<int>, vector<int>) )
INSTANTIATE_FUNC_OPTIMISED_FOR_NUM_TARGS( qreal, cpu_densmatr_calcProbOfMultiQubitOutcome_sub, (Qureg, vector<int>, vector<int>) )
INSTANTIATE_FUNC_OPTIMISED_FOR_NUM_TARGS( void, cpu_statevec_calcProbsOfAllMultiQubitOutcomes_sub, (qreal* outProbs, Qureg, vector<int>) )
INSTANTIATE_FUNC_OPTIMISED_FOR_NUM_TARGS( void, cpu_densmatr_calcProbsOfAllMultiQubitOutcomes_sub, (qreal* outProbs, Qureg, vector<int>) )



/*
 * INNER PRODUCTS
 */


qcomp cpu_statevec_calcInnerProduct_sub(Qureg quregA, Qureg quregB) {

    qcomp prod = 0;

    // every local amp contributes to the reduction
    qindex numIts = quregA.numAmpsPerNode;

    #pragma omp parallel for reduction(+:prod) if(quregA.isMultithreaded||quregA.isMultithreaded)
    for (qindex n=0; n<numIts; n++)
        prod += conj(quregA.cpuAmps[n]) * quregB.cpuAmps[n];

    return prod;
}


qreal cpu_densmatr_calcHilbertSchmidtDistance_sub(Qureg quregA, Qureg quregB) {

    qreal dist = 0;

    // every local amp contributes to the reduction
    qindex numIts = quregA.numAmpsPerNode;

    #pragma omp parallel for reduction(+:dist) if(quregA.isMultithreaded||quregA.isMultithreaded)
    for (qindex n=0; n<numIts; n++)
        dist += std::norm(quregA.cpuAmps[n] - quregB.cpuAmps[n]); // |A-B|^2

    return dist; // do not sqrt yet
}


template <bool Conj>
qcomp cpu_densmatr_calcFidelityWithPureState_sub(Qureg rho, Qureg psi) {

    qcomp fid = 0;

    // every local density matrix amp contributes to the reduction
    qindex numIts = rho.numAmpsPerNode;

    #pragma omp parallel for reduction(+:fid) if(rho.isMultithreaded)
    for (qindex n=0; n<numIts; n++) {

        // i = global index of nth local amp of rho
        qindex i = concatenateBits(rho.rank, n, rho.logNumAmpsPerNode);

        // r, c = global row and column indices corresponding to i
        qindex r = getBitsRightOfIndex(i, rho.numQubits);
        qindex c = getBitsLeftOfIndex(i, rho.numQubits-1);

        // collect amps involved in this term
        qcomp rhoAmp = rho.cpuAmps[n];
        qcomp rowAmp = psi.cpuAmps[r];
        qcomp colAmp = psi.cpuAmps[c]; // likely to be last iteration's amp in cache

        // compute term of <psi|rho^dagger|psi> or <psi|rho|psi>
        if constexpr (Conj) {
            rhoAmp = conj(rhoAmp);
            colAmp = conj(colAmp);
        } else
            rowAmp = conj(rowAmp);

        fid += rhoAmp * rowAmp * colAmp;
    }

    return fid;
}


template qcomp cpu_densmatr_calcFidelityWithPureState_sub<true >(Qureg, Qureg);
template qcomp cpu_densmatr_calcFidelityWithPureState_sub<false>(Qureg, Qureg);



/*
 * PAULI EXPECTATION VALUES
 */


qreal cpu_statevec_calcExpecAnyTargZ_sub(Qureg qureg, vector<int> targs) {

    // this is the only expec-val routine gauranteed to be real,
    // regardless of state normalisation and numerical errors
    qreal value = 0;

    // each iteration contributes one term to the sum
    qindex numIts = qureg.numAmpsPerNode;
    qindex targMask = util_getBitMask(targs);

    #pragma omp parallel for reduction(+:value) if(qureg.isMultithreaded)
    for (qindex n=0; n<numIts; n++) {

        int sign = fast_getPlusOrMinusMaskedBitParity(n, targMask);
        value += sign * std::norm(qureg.cpuAmps[n]);
    }

    return value;
}


qcomp cpu_densmatr_calcExpecAnyTargZ_sub(Qureg qureg, vector<int> targs) {

    qcomp value = 0;

    // each column contributes one amp to sum
    qindex numIts = powerOf2(qureg.logNumColsPerNode);
    qindex numAmpsPerCol = powerOf2(qureg.numQubits);
    qindex firstDiagInd = util_getLocalIndexOfFirstDiagonalAmp(qureg);

    qindex targMask = util_getBitMask(targs);

    #pragma omp parallel for reduction(+:value) if(qureg.isMultithreaded)
    for (qindex n=0; n<numIts; n++) {

        // i = local index of nth local diagonal element
        qindex i = fast_getLocalIndexOfDiagonalAmp(n, firstDiagInd, numAmpsPerCol);

        // r = global row of nth local diagonal, which determines amp sign
        qindex r = n + firstDiagInd;
        int sign = fast_getPlusOrMinusMaskedBitParity(r, targMask);

        value += sign * qureg.cpuAmps[i];
    }

    return value;
}


qcomp cpu_statevec_calcExpecPauliStr_subA(Qureg qureg, vector<int> x, vector<int> y, vector<int> z) {

    qcomp value = 0;

    // all local amps appear twice, and each iteration contributes two amps
    qindex numIts = qureg.numAmpsPerNode;

    qindex maskXY = util_getBitMask(util_getConcatenated(x, y));
    qindex maskYZ = util_getBitMask(util_getConcatenated(y, z));

    #pragma omp parallel for reduction(+:value) if(qureg.isMultithreaded)
    for (qindex n=0; n<numIts; n++) {

        // j = local index of amp which combines with nth local amp
        qindex j = flipBits(n, maskXY);

        // sign = +-1 induced by Y and Z (excludes Y i factors)
        int sign = fast_getPlusOrMinusMaskedBitParity(j, maskYZ);

        value += sign * conj(qureg.cpuAmps[n]) * qureg.cpuAmps[j];
    }

    // scale by i^numY (because sign above exlcuded i)
    value *= util_getPowerOfI(y.size());
    return value;
}


qcomp cpu_statevec_calcExpecPauliStr_subB(Qureg qureg, vector<int> x, vector<int> y, vector<int> z) {

    // TODO:
    // this is identical to the subA() version above, except that
    // qureg.cpuAmps[j] becomes qureg.cpuCommBuffer[j]. We could
    // ergo replace subA() with an invocation of subB(), binding
    // the buffer to the amps ptr. Would this affect/interfere
    // with memory movement optimisations? I doubt so, but check
    // and if not, perform the replacement to reduce code-dupe!

    qcomp value = 0;

    // all local amps contribute to the sum
    qindex numIts = qureg.numAmpsPerNode;

    qindex maskXY = util_getBitMask(util_getConcatenated(x, y));
    qindex maskYZ = util_getBitMask(util_getConcatenated(y, z));

    #pragma omp parallel for reduction(+:value) if(qureg.isMultithreaded)
    for (qindex n=0; n<numIts; n++) {

        // j = buffer index of amp to be multiplied with nth local amp
        qindex j = flipBits(n, maskXY);

        // sign = +-1 induced by Y and Z (excludes Y i factors)
        int sign = fast_getPlusOrMinusMaskedBitParity(j, maskYZ);

        value += sign * conj(qureg.cpuAmps[n]) * qureg.cpuCommBuffer[j];
    }

    // scale by i^numY (because sign above exlcuded i)
    value *= util_getPowerOfI(y.size());
    return value;
}


qcomp cpu_densmatr_calcExpecPauliStr_sub(Qureg qureg, vector<int> x, vector<int> y, vector<int> z) {

    qcomp value = 0;

    // each column contributes one amp to sum
    qindex numIts = powerOf2(qureg.logNumColsPerNode);
    qindex numAmpsPerCol = powerOf2(qureg.numQubits);
    qindex firstDiagInd = util_getLocalIndexOfFirstDiagonalAmp(qureg);

    // these masks indicate global paulis (i.e. not just suffix)
    qindex maskXY = util_getBitMask(util_getConcatenated(x, y));
    qindex maskYZ = util_getBitMask(util_getConcatenated(y, z));

    #pragma omp parallel for reduction(+:value) if(qureg.isMultithreaded)
    for (qindex n=0; n<numIts; n++) {

        // r = global row of nth local diagonal of (qureg)
        qindex r = n + firstDiagInd;

        // i = global row of nth local diagonal of (str . qureg)
        qindex i = flipBits(r, maskXY);

        // m = local flat index of i
        qindex m = fast_getLocalFlatIndex(i, n, numAmpsPerCol);

        // sign = +-1 induced by Y and Z (excludes Y's imaginary factors)
        int sign = fast_getPlusOrMinusMaskedBitParity(i, maskYZ);
        value += sign * qureg.cpuAmps[m];
    }

    // scale by i^numY (because sign above exlcuded i)
    value *= util_getPowerOfI(y.size());
    return value;
}



/*
 * DIAGONAL MATRIX EXPECTATION VALUES
 */


template <bool HasPower> 
qcomp cpu_statevec_calcExpecFullStateDiagMatr_sub(Qureg qureg, FullStateDiagMatr matr, qcomp exponent) {

    assert_quregAndFullStateDiagMatrHaveSameDistrib(qureg, matr);
    assert_exponentMatchesTemplateParam(exponent, HasPower);

    qcomp value = 0;

    // every amp, iterated independently, contributes to the expectation value
    qindex numIts = qureg.numAmpsPerNode;

    #pragma omp parallel for reduction(+:value) if(qureg.isMultithreaded)
    for (qindex n=0; n<numIts; n++) {

        // compile-time decide if applying power to avoid in-loop branching
        qcomp elem = matr.cpuElems[n];
        if constexpr (HasPower)
            elem = pow(elem, exponent);
        
        value += elem * std::norm(qureg.cpuAmps[n]);
    }

    return value;
}


template <bool HasPower>
qcomp cpu_densmatr_calcExpecFullStateDiagMatr_sub(Qureg qureg, FullStateDiagMatr matr, qcomp exponent) {

    assert_quregAndFullStateDiagMatrHaveSameDistrib(qureg, matr);
    assert_exponentMatchesTemplateParam(exponent, HasPower);

    qcomp value = 0;

    // iterate each column, of which one amp (the diagonal) contributes
    qindex numIts = powerOf2(qureg.logNumColsPerNode);
    qindex numAmpsPerCol = powerOf2(qureg.numQubits);
    qindex firstDiagInd = util_getLocalIndexOfFirstDiagonalAmp(qureg);

    #pragma omp parallel for reduction(+:value) if(qureg.isMultithreaded)
    for (qindex n=0; n<numIts; n++) {

        // i = local index of nth local diagonal element
        qindex i = fast_getLocalIndexOfDiagonalAmp(n, firstDiagInd, numAmpsPerCol);

        // compile-time decide if applying power to avoid in-loop branching
        qcomp elem = matr.cpuElems[n];
        if constexpr (HasPower)
            elem = pow(elem, exponent);

        value += elem * qureg.cpuAmps[i];
    }

    return value;
}


template qcomp cpu_statevec_calcExpecFullStateDiagMatr_sub<true> (Qureg, FullStateDiagMatr, qcomp);
template qcomp cpu_statevec_calcExpecFullStateDiagMatr_sub<false>(Qureg, FullStateDiagMatr, qcomp);
template qcomp cpu_densmatr_calcExpecFullStateDiagMatr_sub<true> (Qureg, FullStateDiagMatr, qcomp);
template qcomp cpu_densmatr_calcExpecFullStateDiagMatr_sub<false>(Qureg, FullStateDiagMatr, qcomp);



/*
 * PROJECTORS
 */


template <int NumQubits>
void cpu_statevec_multiQubitProjector_sub(Qureg qureg, vector<int> qubits, vector<int> outcomes, qreal prob) {

    assert_numTargsMatchesTemplateParam(qubits.size(), NumQubits);

    // visit every amp, setting to zero or multiplying it by renorm
    qindex numIts = qureg.numAmpsPerNode;
    qreal renorm = 1 / sqrt(prob);

    // binary value of targeted qubits in basis states which are to be retained
    qindex retainValue = getIntegerFromBits(outcomes.data(), outcomes.size());

    // use template param to compile-time unroll loop in getValueOfBits()
    SET_VAR_AT_COMPILE_TIME(int, numBits, NumQubits, qubits.size());

    #pragma omp parallel for if(qureg.isMultithreaded)
    for (qindex n=0; n<numIts; n++) {

        // i = global index of nth local amp
        qindex i = concatenateBits(qureg.rank, n, qureg.logNumAmpsPerNode);
        qindex val = getValueOfBits(i, qubits.data(), numBits);

        // multiply amp with renorm or zero, if qubit value matches or disagrees
        qcomp fac = renorm * (val == retainValue);
        qureg.cpuAmps[n] *= fac;
    }
}


template <int NumQubits>
void cpu_densmatr_multiQubitProjector_sub(Qureg qureg, vector<int> qubits, vector<int> outcomes, qreal prob) {

    assert_numTargsMatchesTemplateParam(qubits.size(), NumQubits);

    // visit every amp, setting most to zero and multiplying the remainder by renorm
    qindex numIts = qureg.numAmpsPerNode;
    qreal renorm = 1 / prob;

    // binary value of targeted qubits in basis states which are to be retained
    qindex retainValue = getIntegerFromBits(outcomes.data(), outcomes.size());

    // use template param to compile-time unroll loops in getValueOfBits()
    SET_VAR_AT_COMPILE_TIME(int, numBits, NumQubits, qubits.size());

    #pragma omp parallel for if(qureg.isMultithreaded)
    for (qindex n=0; n<numIts; n++) {

        // i = global index of nth local amp
        qindex i = concatenateBits(qureg.rank, n, qureg.logNumAmpsPerNode);

        // r, c = global row and column indices of nth local amp
        qindex r = getBitsRightOfIndex(i, qureg.numQubits);
        qindex c = getBitsLeftOfIndex(i, qureg.numQubits-1);

        qindex v1 = getValueOfBits(r, qubits.data(), numBits);
        qindex v2 = getValueOfBits(c, qubits.data(), numBits);

        // multiply amp with renorm or zero if values disagree with given outcomes
        qcomp fac = renorm * (v1 == v2) * (retainValue == v1);
        qureg.cpuAmps[n] *= fac;
    }
}


INSTANTIATE_FUNC_OPTIMISED_FOR_NUM_TARGS( void, cpu_statevec_multiQubitProjector_sub, (Qureg qureg, vector<int> qubits, vector<int> outcomes, qreal prob) )
INSTANTIATE_FUNC_OPTIMISED_FOR_NUM_TARGS( void, cpu_densmatr_multiQubitProjector_sub, (Qureg qureg, vector<int> qubits, vector<int> outcomes, qreal prob) )



/*
 * STATE INITIALISATION
 */


void cpu_statevec_initUniformState_sub(Qureg qureg, qcomp amp) {

    // faster on average (though perhaps not for large quregs)
    // than a custom multithreaded loop
    std::fill(qureg.cpuAmps, qureg.cpuAmps + qureg.numAmpsPerNode, amp);
}


void cpu_statevec_initDebugState_sub(Qureg qureg) {

    // overwrite all local amps
    qindex numIts = qureg.numAmpsPerNode;

    #pragma omp parallel for if(qureg.isMultithreaded)
    for (qindex n=0; n<numIts; n++) {

        // i = global index of nth local amp
        qindex i = concatenateBits(qureg.rank, n, qureg.logNumAmpsPerNode);
        qureg.cpuAmps[n] = qcomp(2*i/10., (2*i+1)/10.);
    }
}


void cpu_statevec_initUnnormalisedUniformlyRandomPureStateAmps_sub(Qureg qureg) {

    // all amplitudes are re-randomised, one per iteration
    qindex numIts = qureg.numAmpsPerNode;

    // thread seeds uniquely deviate from a random base seed, which may be node-specific
    unsigned seed = rand_getThreadSharedRandomSeed(qureg.isDistributed);

    // create an explicit parallel region to avoid re-initialisation of RNG every iteration
    #pragma omp parallel if(qureg.isMultithreaded)
    {
        int id = cpu_getOpenmpThreadInd(); // zero if OpenMP not compiled

        // prepare uniquely-seeded thread-private generator
        auto gen = rand_getThreadPrivateGenerator(seed, id);
        auto normDist = rand_getThreadPrivateAmpAbsDistribution();
        auto phaseDist = rand_getThreadPrivateAmpPhaseDistribution();

        #pragma omp for
        for (qindex i=0; i<numIts; i++)
            qureg.cpuAmps[i] = rand_getThreadPrivateRandomAmp(gen, normDist, phaseDist); // advances gen
    }
}<|MERGE_RESOLUTION|>--- conflicted
+++ resolved
@@ -1665,16 +1665,8 @@
     #pragma omp parallel for reduction(+:prob) if(qureg.isMultithreaded)
     for (qindex n=0; n<numIts; n++) {
 
-<<<<<<< HEAD
-        // TODO:
-        // I BELIEVE THIS IS BUGGED AND/OR HAS INCORRECT LOGIC!
-
-        // i = local column index of the nth local pure state which contributes to the probability
-        qindex i = insertBitsWithMaskedValues(n, sortedQubits.data(), numBits, qubitStateMask);
-=======
         // i = local statevector index of nth local basis state with a contributing diagonal
         qindex i = insertBitsWithMaskedValues(n, sortedQubits.data(), numBits, qubitStateMask); // may be unrolled at compile-time
->>>>>>> 3d9a1606
 
         // j = local, flat, density-matrix index of diagonal amp corresponding to state i
         qindex j = fast_getLocalIndexOfDiagonalAmp(i, firstDiagInd, numAmpsPerCol);
