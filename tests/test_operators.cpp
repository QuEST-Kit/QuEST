
#include "catch.hpp"
#include "QuEST.h"
#include "utilities.hpp"

/** Prepares the needed data structures for unit testing some operators.
 * This creates a statevector and density matrix of the size NUM_QUBITS,
 * and corresponding QVector and QMatrix instances for analytic comparison.
 */
#define PREPARE_TEST(quregVec, quregMatr, refVec, refMatr) \
    Qureg quregVec = createQureg(NUM_QUBITS, QUEST_ENV); \
    Qureg quregMatr = createDensityQureg(NUM_QUBITS, QUEST_ENV); \
    initDebugState(quregVec); \
    initDebugState(quregMatr); \
    QVector refVec = toQVector(quregVec); \
    QMatrix refMatr = toQMatrix(quregMatr);

/** Destroys the data structures made by PREPARE_TEST */
#define CLEANUP_TEST(quregVec, quregMatr) \
    destroyQureg(quregVec, QUEST_ENV); \
    destroyQureg(quregMatr, QUEST_ENV);

/* allows concise use of Contains in catch's REQUIRE_THROWS_WITH */
using Catch::Matchers::Contains;



<<<<<<< HEAD
/** @sa applyPauliHamil
=======
/** @sa applyMatrix2
 * @ingroup unittest 
 * @author Tyson Jones 
 */
TEST_CASE( "applyMatrix2", "[operators]" ) {
        
    PREPARE_TEST( quregVec, quregMatr, refVec, refMatr );
    
    // every test will use a unique random matrix
    QMatrix op = getRandomQMatrix(2); // 2-by-2
    ComplexMatrix2 matr = toComplexMatrix2(op); 

    SECTION( "correctness" ) {
        
        int target = GENERATE( range(0,NUM_QUBITS) );
        
        // reference boilerplate
        int* ctrls = NULL;
        int numCtrls = 0;
        int targs[] = {target};
        int numTargs = 1;
        
        SECTION( "state-vector" ) {
        
            applyMatrix2(quregVec, target, matr);
            applyReferenceMatrix(refVec, ctrls, numCtrls, targs, numTargs, op);

            REQUIRE( areEqual(quregVec, refVec) );
        }
        SECTION( "density-matrix" ) {
        
            applyMatrix2(quregMatr, target, matr);
            applyReferenceMatrix(refMatr, ctrls, numCtrls, targs, numTargs, op);
            
            REQUIRE( areEqual(quregMatr, refMatr, 10*REAL_EPS) );
        }
    }
    SECTION( "input validation" ) {
        
        SECTION( "qubit indices" ) {
            
            int target = GENERATE( -1, NUM_QUBITS );
            REQUIRE_THROWS_WITH( applyMatrix2(quregVec, target, matr), Contains("Invalid target") );
        }
    }
    CLEANUP_TEST( quregVec, quregMatr );
}



/** @sa applyMatrix4
 * @ingroup unittest 
 * @author Tyson Jones 
 */
TEST_CASE( "applyMatrix4", "[operators]" ) {
    
    PREPARE_TEST( quregVec, quregMatr, refVec, refMatr );
    
    // in distributed mode, each node must be able to fit all amps modified by matrix 
    REQUIRE( quregVec.numAmpsPerChunk >= 4 );
    
    // every test will use a unique random matrix
    QMatrix op = getRandomQMatrix(4); // 4-by-4
    ComplexMatrix4 matr = toComplexMatrix4(op); 

    SECTION( "correctness" ) {
        
        int targ1 = GENERATE( range(0,NUM_QUBITS) );
        int targ2 = GENERATE_COPY( filter([=](int t){ return t!=targ1; }, range(0,NUM_QUBITS)) );
        
        // reference boilerplate
        int* ctrls = NULL;
        int numCtrls = 0;
        int targs[] = {targ1, targ2};
        int numTargs = 2;
        
        SECTION( "state-vector" ) {
        
            applyMatrix4(quregVec, targ1, targ2, matr);
            applyReferenceMatrix(refVec, ctrls, numCtrls, targs, numTargs, op);
            REQUIRE( areEqual(quregVec, refVec) );
        }
        SECTION( "density-matrix" ) {

            applyMatrix4(quregMatr, targ1, targ2, matr);
            applyReferenceMatrix(refMatr, ctrls, numCtrls, targs, numTargs, op);
            REQUIRE( areEqual(quregMatr, refMatr, 10*REAL_EPS) );
        }
    }
    SECTION( "input validation" ) {
        
        SECTION( "qubit indices" ) {
            
            int targ1 = GENERATE( -1, NUM_QUBITS );
            int targ2 = 0;
            REQUIRE_THROWS_WITH( applyMatrix4(quregVec, targ1, targ2, matr), Contains("Invalid target") );
            REQUIRE_THROWS_WITH( applyMatrix4(quregVec, targ2, targ1, matr), Contains("Invalid target") );
        }
        SECTION( "repetition of targets" ) {
            
            int qb = 0;
            REQUIRE_THROWS_WITH( applyMatrix4(quregVec, qb, qb, matr), Contains("target") && Contains("unique") );
        }
        SECTION( "matrix fits in node" ) {
                
            // pretend we have a very limited distributed memory
            quregVec.numAmpsPerChunk = 1;
            REQUIRE_THROWS_WITH( applyMatrix4(quregVec, 0, 1, matr), Contains("targets too many qubits"));
        }
    }
    CLEANUP_TEST( quregVec, quregMatr );
}



/** @sa applyMatrixN
 * @ingroup unittest 
 * @author Tyson Jones 
 */
TEST_CASE( "applyMatrixN", "[operators]" ) {
    
    PREPARE_TEST( quregVec, quregMatr, refVec, refMatr );
    
    // figure out max-num (inclusive) targs allowed by hardware backend
    int maxNumTargs = calcLog2(quregVec.numAmpsPerChunk);
    
    SECTION( "correctness" ) {
        
        // generate all possible qubit arrangements
        int numTargs = GENERATE_COPY( range(1,maxNumTargs+1) ); // inclusive upper bound
        int* targs = GENERATE_COPY( sublists(range(0,NUM_QUBITS), numTargs) );
        
        // for each qubit arrangement, use a new random matrix
        QMatrix op = getRandomQMatrix(1 << numTargs);
        ComplexMatrixN matr = createComplexMatrixN(numTargs);
        toComplexMatrixN(op, matr);
        
        // reference boilerplate
        int* ctrls = NULL;
        int numCtrls = 0;
    
        SECTION( "state-vector" ) {
            
            applyMatrixN(quregVec, targs, numTargs, matr);
            applyReferenceMatrix(refVec, ctrls, numCtrls, targs, numTargs, op);
            REQUIRE( areEqual(quregVec, refVec) );
        }
        SECTION( "density-matrix" ) {

            applyMatrixN(quregMatr, targs, numTargs, matr);
            applyReferenceMatrix(refMatr, ctrls, numCtrls, targs, numTargs, op);
            REQUIRE( areEqual(quregMatr, refMatr, 100*REAL_EPS) );
        }
        destroyComplexMatrixN(matr);
    }
    SECTION( "input validation" ) {
        
        SECTION( "number of targets" ) {
            
            // there cannot be more targets than qubits in register
            int numTargs = GENERATE( -1, 0, NUM_QUBITS+1 );
            int targs[NUM_QUBITS+1]; // prevents seg-fault if validation doesn't trigger
            ComplexMatrixN matr = createComplexMatrixN(NUM_QUBITS+1); // prevent seg-fault
            
            REQUIRE_THROWS_WITH( applyMatrixN(quregVec, targs, numTargs, matr), Contains("Invalid number of target"));
            destroyComplexMatrixN(matr);
        }
        SECTION( "repetition in targets" ) {
            
            int numTargs = 3;
            int targs[] = {1,2,2};
            ComplexMatrixN matr = createComplexMatrixN(numTargs); // prevents seg-fault if validation doesn't trigger
            
            REQUIRE_THROWS_WITH( applyMatrixN(quregVec, targs, numTargs, matr), Contains("target") && Contains("unique"));
            destroyComplexMatrixN(matr);
        }
        SECTION( "qubit indices" ) {
            
            int numTargs = 3;
            int targs[] = {1,2,3};
            ComplexMatrixN matr = createComplexMatrixN(numTargs); // prevents seg-fault if validation doesn't trigger
            
            int inv = GENERATE( -1, NUM_QUBITS );
            targs[GENERATE_COPY( range(0,numTargs) )] = inv; // make invalid target
            REQUIRE_THROWS_WITH( applyMatrixN(quregVec, targs, numTargs, matr), Contains("Invalid target") );
            
            destroyComplexMatrixN(matr);
        }
        SECTION( "matrix creation" ) {
            
            int numTargs = 3;
            int targs[] = {1,2,3};
            
            /* compilers don't auto-initialise to NULL; the below circumstance 
             * only really occurs when 'malloc' returns NULL in createComplexMatrixN, 
             * which actually triggers its own validation. Hence this test is useless 
             * currently.
             */
            ComplexMatrixN matr;
            matr.real = NULL;
            matr.imag = NULL; 
            REQUIRE_THROWS_WITH( applyMatrixN(quregVec, targs, numTargs, matr), Contains("created") );
        }
        SECTION( "matrix dimensions" ) {
            
            int targs[2] = {1,2};
            ComplexMatrixN matr = createComplexMatrixN(3); // intentionally wrong size
            
            REQUIRE_THROWS_WITH( applyMatrixN(quregVec, targs, 2, matr), Contains("matrix size"));
            destroyComplexMatrixN(matr);
        }
        SECTION( "matrix fits in node" ) {
                
            // pretend we have a very limited distributed memory (judged by matr size)
            quregVec.numAmpsPerChunk = 1;
            int qb[] = {1,2};
            ComplexMatrixN matr = createComplexMatrixN(2); // prevents seg-fault if validation doesn't trigger
            REQUIRE_THROWS_WITH( applyMatrixN(quregVec, qb, 2, matr), Contains("targets too many qubits"));
            destroyComplexMatrixN(matr);
        }
    }
    CLEANUP_TEST( quregVec, quregMatr );
}



/** @sa applyMultiControlledMatrixN
 * @ingroup unittest 
 * @author Tyson Jones 
 */
TEST_CASE( "applyMultiControlledMatrixN", "[operators]" ) {
    
    PREPARE_TEST( quregVec, quregMatr, refVec, refMatr );
    
    // figure out max-num targs (inclusive) allowed by hardware backend
    int maxNumTargs = calcLog2(quregVec.numAmpsPerChunk);
    if (maxNumTargs >= NUM_QUBITS)
        maxNumTargs = NUM_QUBITS - 1; // leave room for min-number of control qubits
        
    SECTION( "correctness" ) {
        
        // try all possible numbers of targets and controls
        int numTargs = GENERATE_COPY( range(1,maxNumTargs+1) );
        int maxNumCtrls = NUM_QUBITS - numTargs;
        int numCtrls = GENERATE_COPY( range(1,maxNumCtrls+1) );
        
        // generate all possible valid qubit arrangements
        int* targs = GENERATE_COPY( sublists(range(0,NUM_QUBITS), numTargs) );
        int* ctrls = GENERATE_COPY( sublists(range(0,NUM_QUBITS), numCtrls, targs, numTargs) );
        
        // for each qubit arrangement, use a new random unitary
        QMatrix op = getRandomQMatrix(1 << numTargs);
        ComplexMatrixN matr = createComplexMatrixN(numTargs);
        toComplexMatrixN(op, matr);
    
        SECTION( "state-vector" ) {
            
            applyMultiControlledMatrixN(quregVec, ctrls, numCtrls, targs, numTargs, matr);
            applyReferenceMatrix(refVec, ctrls, numCtrls, targs, numTargs, op);
            REQUIRE( areEqual(quregVec, refVec) );
        }
        SECTION( "density-matrix" ) {

            applyMultiControlledMatrixN(quregMatr, ctrls, numCtrls, targs, numTargs, matr);
            applyReferenceMatrix(refMatr, ctrls, numCtrls, targs, numTargs, op);
            REQUIRE( areEqual(quregMatr, refMatr, 100*REAL_EPS) );
        }
        destroyComplexMatrixN(matr);
    }
    SECTION( "input validation" ) {
        
        SECTION( "number of targets" ) {
            
            // there cannot be more targets than qubits in register
            // (numTargs=NUM_QUBITS is caught elsewhere, because that implies ctrls are invalid)
            int numTargs = GENERATE( -1, 0, NUM_QUBITS+1 );
            int targs[NUM_QUBITS+1]; // prevents seg-fault if validation doesn't trigger
            int ctrls[] = {0};
            ComplexMatrixN matr = createComplexMatrixN(NUM_QUBITS+1); // prevent seg-fault
            toComplexMatrixN(getRandomQMatrix( 1 << (NUM_QUBITS+1)), matr);
            
            REQUIRE_THROWS_WITH( applyMultiControlledMatrixN(quregVec, ctrls, 1, targs, numTargs, matr), Contains("Invalid number of target"));
            destroyComplexMatrixN(matr);
        }
        SECTION( "repetition in targets" ) {
            
            int ctrls[] = {0};
            int numTargs = 3;
            int targs[] = {1,2,2};
            ComplexMatrixN matr = createComplexMatrixN(numTargs); // prevents seg-fault if validation doesn't trigger
            toComplexMatrixN(getRandomQMatrix(1 << numTargs), matr);
            
            REQUIRE_THROWS_WITH( applyMultiControlledMatrixN(quregVec, ctrls, 1, targs, numTargs, matr), Contains("target") && Contains("unique"));
            destroyComplexMatrixN(matr);
        }
        SECTION( "number of controls" ) {
            
            int numCtrls = GENERATE( -1, 0, NUM_QUBITS, NUM_QUBITS+1 );
            int ctrls[NUM_QUBITS+1]; // avoids seg-fault if validation not triggered
            int targs[1] = {0};
            ComplexMatrixN matr = createComplexMatrixN(1);
            toComplexMatrixN(getRandomQMatrix(1 << 1), matr);
            
            REQUIRE_THROWS_WITH( applyMultiControlledMatrixN(quregVec, ctrls, numCtrls, targs, 1, matr), Contains("Invalid number of control"));
            destroyComplexMatrixN(matr);
        }
        SECTION( "repetition in controls" ) {
            
            int ctrls[] = {0,1,1};
            int targs[] = {3};
            ComplexMatrixN matr = createComplexMatrixN(1);
            toComplexMatrixN(getRandomQMatrix(1 << 1), matr);
            
            REQUIRE_THROWS_WITH( applyMultiControlledMatrixN(quregVec, ctrls, 3, targs, 1, matr), Contains("control") && Contains("unique"));
            destroyComplexMatrixN(matr);
        }
        SECTION( "control and target collision" ) {
            
            int ctrls[] = {0,1,2};
            int targs[] = {3,1,4};
            ComplexMatrixN matr = createComplexMatrixN(3);
            toComplexMatrixN(getRandomQMatrix(1 << 3), matr);
            
            REQUIRE_THROWS_WITH( applyMultiControlledMatrixN(quregVec, ctrls, 3, targs, 3, matr), Contains("Control") && Contains("target") && Contains("disjoint"));
            destroyComplexMatrixN(matr);
        }
        SECTION( "qubit indices" ) {
            
            // valid inds
            int numQb = 2;
            int qb1[2] = {0,1};
            int qb2[2] = {2,3};
            ComplexMatrixN matr = createComplexMatrixN(numQb);
            toComplexMatrixN(getRandomQMatrix(1 << numQb), matr);
            
            // make qb1 invalid
            int inv = GENERATE( -1, NUM_QUBITS );
            qb1[GENERATE_COPY(range(0,numQb))] = inv;
            
            REQUIRE_THROWS_WITH( applyMultiControlledMatrixN(quregVec, qb1, numQb, qb2, numQb, matr), Contains("Invalid control") );
            REQUIRE_THROWS_WITH( applyMultiControlledMatrixN(quregVec, qb2, numQb, qb1, numQb, matr), Contains("Invalid target") );
            destroyComplexMatrixN(matr);
        }
        SECTION( "matrix creation" ) {
            
            int ctrls[1] = {0};
            int targs[3] = {1,2,3};
            
            /* compilers don't auto-initialise to NULL; the below circumstance 
             * only really occurs when 'malloc' returns NULL in createComplexMatrixN, 
             * which actually triggers its own validation. Hence this test is useless 
             * currently.
             */
            ComplexMatrixN matr;
            matr.real = NULL;
            matr.imag = NULL; 
            REQUIRE_THROWS_WITH( applyMultiControlledMatrixN(quregVec, ctrls, 1, targs, 3, matr), Contains("created") );
        }
        SECTION( "matrix dimensions" ) {
            
            int ctrls[1] = {0};
            int targs[2] = {1,2};
            ComplexMatrixN matr = createComplexMatrixN(3); // intentionally wrong size
            toComplexMatrixN(getRandomQMatrix(1 << 3), matr);
            
            REQUIRE_THROWS_WITH( applyMultiControlledMatrixN(quregVec, ctrls, 1, targs, 2, matr), Contains("matrix size"));
            destroyComplexMatrixN(matr);
        }
        SECTION( "matrix fits in node" ) {
                
            // pretend we have a very limited distributed memory (judged by matr size)
            quregVec.numAmpsPerChunk = 1;
            int ctrls[1] = {0};
            int targs[2] = {1,2};
            ComplexMatrixN matr = createComplexMatrixN(2);
            toComplexMatrixN(getRandomQMatrix(1 << 2), matr);
            
            REQUIRE_THROWS_WITH( applyMultiControlledMatrixN(quregVec, ctrls, 1, targs, 2, matr), Contains("targets too many qubits"));
            destroyComplexMatrixN(matr);
        }
    }
    CLEANUP_TEST( quregVec, quregMatr );
}



/** @sa applyPauliSum
>>>>>>> 5de932cc
 * @ingroup unittest 
 * @author Tyson Jones 
 */
TEST_CASE( "applyPauliHamil", "[operators]" ) {
    
    Qureg vecIn = createQureg(NUM_QUBITS, QUEST_ENV);
    Qureg vecOut = createQureg(NUM_QUBITS, QUEST_ENV);
    Qureg matIn = createDensityQureg(NUM_QUBITS, QUEST_ENV);
    Qureg matOut = createDensityQureg(NUM_QUBITS, QUEST_ENV);
    
    initDebugState(vecIn);
    initDebugState(matIn);

    SECTION( "correctness" ) {
        
        /* it's too expensive to try every possible Pauli configuration, so
         * we'll try 10 random codes, and for each, random coefficients
         */
        GENERATE( range(0,10) );
        
        int numTerms = GENERATE( 1, 2, 10, 15 );
        PauliHamil hamil = createPauliHamil(NUM_QUBITS, numTerms);
        setRandomPauliSum(hamil);
        QMatrix refHamil = toQMatrix(hamil);
        
        SECTION( "state-vector" ) {
            
            QVector vecRef = toQVector(vecIn);
            applyPauliHamil(vecIn, hamil, vecOut);
            
            // ensure vecIn barely changes under precision
            REQUIRE( areEqual(vecIn, vecRef) );
            
            // ensure vecOut changed correctly 
            REQUIRE( areEqual(vecOut, refHamil * vecRef) );
        }
        SECTION( "density-matrix" ) {
            
            QMatrix matRef = toQMatrix(matIn);
            applyPauliHamil(matIn, hamil, matOut);
            
            // ensure matIn barely changes under precision
            REQUIRE( areEqual(matIn, matRef) );
            
            // ensure matOut changed correctly 
            REQUIRE( areEqual(matOut, refHamil * matRef, 1E2*REAL_EPS) );
        }
        
        destroyPauliHamil(hamil);
    }
    SECTION( "input validation" ) {
        
        SECTION( "pauli codes" ) {
            
            int numTerms = 3;
            PauliHamil hamil = createPauliHamil(NUM_QUBITS, numTerms);

            // make one pauli code wrong
            hamil.pauliCodes[GENERATE_COPY( range(0,numTerms*NUM_QUBITS) )] = (pauliOpType) GENERATE( -1, 4 );
            REQUIRE_THROWS_WITH( applyPauliHamil(vecIn, hamil, vecOut), Contains("Invalid Pauli code") );
            
            destroyPauliHamil(hamil);
        }
        SECTION( "qureg dimensions" ) {
            
            Qureg badVec = createQureg(NUM_QUBITS+1, QUEST_ENV);
            PauliHamil hamil = createPauliHamil(NUM_QUBITS, 1);

            REQUIRE_THROWS_WITH( applyPauliHamil(vecIn, hamil, badVec), Contains("Dimensions of the qubit registers don't match") );
            
            destroyQureg(badVec, QUEST_ENV);
            destroyPauliHamil(hamil);
        }
        SECTION( "qureg types" ) {
            
            PauliHamil hamil = createPauliHamil(NUM_QUBITS, 1);
            
            REQUIRE_THROWS_WITH( applyPauliHamil(vecIn, hamil, matOut), Contains("Registers must both be state-vectors or both be density matrices") );
            
            destroyPauliHamil(hamil);
        }
        SECTION( "matching hamiltonian qubits" ) {
            
            PauliHamil hamil = createPauliHamil(NUM_QUBITS + 1, 1);
            
            REQUIRE_THROWS_WITH( applyPauliHamil(vecIn, hamil, vecOut), Contains("same number of qubits") );
            REQUIRE_THROWS_WITH( applyPauliHamil(matIn, hamil, matOut), Contains("same number of qubits") );
            
            destroyPauliHamil(hamil);
        }
    }
    destroyQureg(vecIn, QUEST_ENV);
    destroyQureg(vecOut, QUEST_ENV);
    destroyQureg(matIn, QUEST_ENV);
    destroyQureg(matOut, QUEST_ENV);
}



/** @sa applyPauliSum
 * @ingroup unittest 
 * @author Tyson Jones 
 */
TEST_CASE( "applyPauliSum", "[operators]" ) {
    
    Qureg vecIn = createQureg(NUM_QUBITS, QUEST_ENV);
    Qureg vecOut = createQureg(NUM_QUBITS, QUEST_ENV);
    Qureg matIn = createDensityQureg(NUM_QUBITS, QUEST_ENV);
    Qureg matOut = createDensityQureg(NUM_QUBITS, QUEST_ENV);
    
    initDebugState(vecIn);
    initDebugState(matIn);

    SECTION( "correctness" ) {
        
        /* it's too expensive to try ALL Pauli sequences, via 
         *      pauliOpType* paulis = GENERATE_COPY( pauliseqs(numPaulis) );.
         * Furthermore, take(10, pauliseqs(numTargs)) will try the same pauli codes.
         * Hence, we instead opt to repeatedly randomly generate pauliseqs
         */
        GENERATE( range(0,10) ); // gen 10 random pauli-codes
        
        int numTerms = GENERATE( 1, 2, 10, 15);
        int numPaulis = numTerms * NUM_QUBITS;
        
        // each test will use random coefficients
        qreal coeffs[numTerms];
        pauliOpType paulis[numPaulis];
        setRandomPauliSum(coeffs, paulis, NUM_QUBITS, numTerms);
        QMatrix pauliSum = toQMatrix(coeffs, paulis, NUM_QUBITS, numTerms);
        
        SECTION( "state-vector" ) {
            
            QVector vecRef = toQVector(vecIn);
            applyPauliSum(vecIn, paulis, coeffs, numTerms, vecOut);
            
            // ensure vecIn barely changes under precision
            REQUIRE( areEqual(vecIn, vecRef) );
            
            // ensure vecOut changed correctly 
            REQUIRE( areEqual(vecOut, pauliSum * vecRef) );
        }
        SECTION( "density-matrix" ) {
            
            QMatrix matRef = toQMatrix(matIn);
            applyPauliSum(matIn, paulis, coeffs, numTerms, matOut);
            
            // ensure matIn barely changes under precision
            REQUIRE( areEqual(matIn, matRef) );
            
            // ensure matOut changed correctly 
            REQUIRE( areEqual(matOut, pauliSum * matRef, 1E2*REAL_EPS) );
        }
    }
    SECTION( "input validation" ) {
        
        SECTION( "number of terms" ) {
            
            int numTerms = GENERATE( -1, 0 );
            REQUIRE_THROWS_WITH( applyPauliSum(vecIn, NULL, NULL, numTerms, vecOut), Contains("Invalid number of terms") );
        }
        SECTION( "pauli codes" ) {
            
            // valid codes
            int numTerms = 3;
            int numPaulis = numTerms*NUM_QUBITS;
            pauliOpType paulis[numPaulis];
            for (int i=0; i<numPaulis; i++)
                paulis[i] = PAULI_I;
            
            // make one invalid 
            paulis[GENERATE_COPY( range(0,numPaulis) )] = (pauliOpType) GENERATE( -1, 4 );
            REQUIRE_THROWS_WITH( applyPauliSum(vecIn, paulis, NULL, numTerms, vecOut), Contains("Invalid Pauli code") );
        }
        SECTION( "qureg dimensions" ) {
            
            Qureg badVec = createQureg(NUM_QUBITS+1, QUEST_ENV);
            pauliOpType paulis[NUM_QUBITS];
            REQUIRE_THROWS_WITH( applyPauliSum(vecIn, paulis, NULL, 1, badVec), Contains("Dimensions of the qubit registers don't match") );
            destroyQureg(badVec, QUEST_ENV);
        }
        SECTION( "qureg types" ) {
            
            pauliOpType paulis[NUM_QUBITS];
            REQUIRE_THROWS_WITH( applyPauliSum(vecIn, paulis, NULL, 1, matOut), Contains("Registers must both be state-vectors or both be density matrices") );
        }
    }
    destroyQureg(vecIn, QUEST_ENV);
    destroyQureg(vecOut, QUEST_ENV);
    destroyQureg(matIn, QUEST_ENV);
    destroyQureg(matOut, QUEST_ENV);
}



/** @sa applyTrotterCircuit
 * @ingroup unittest 
 * @author Tyson Jones 
 */
TEST_CASE( "applyTrotterCircuit", "[operators]" ) {
    
    Qureg vec = createQureg(NUM_QUBITS, QUEST_ENV);
    Qureg mat = createDensityQureg(NUM_QUBITS, QUEST_ENV);
    initDebugState(vec);
    initDebugState(mat);
    
    Qureg vecRef = createCloneQureg(vec, QUEST_ENV);
    Qureg matRef = createCloneQureg(mat, QUEST_ENV);

    SECTION( "correctness" ) {
    
        SECTION( "one term" ) {
            
            // a Hamiltonian with one term has an exact (trivial) Trotterisation
            PauliHamil hamil = createPauliHamil(NUM_QUBITS, 1);
            
            // H = coeff X Y Z (on qubits 0,1,2)
            qreal coeff = getRandomReal(-5, 5);
            int numTargs = 3;
            int targs[] =  {0, 1, 2};
            pauliOpType codes[] = {PAULI_X, PAULI_Y, PAULI_Z};
            hamil.termCoeffs[0] = coeff;
            for (int i=0; i<numTargs; i++)
                hamil.pauliCodes[targs[i]] = codes[i];
                
            // time can be negative
            qreal time = getRandomReal(-2,2);
            
            // by commutation, all reps & orders yield the same total unitary
            int reps = GENERATE( range(1,5) );
            
            // applyTrotter(t, 1, 1) = exp(-i t coeff paulis)
            // multiRotatePauli(a) = exp(- i a / 2 paulis)

            SECTION( "state-vector" ) {
                
                int order = GENERATE( 1, 2, 4 );
                
                applyTrotterCircuit(vec, hamil, time, order, reps);
                multiRotatePauli(vecRef, targs, codes, numTargs, 2*time*coeff);
                REQUIRE( areEqual(vec, vecRef) );
            }
            SECTION( "density-matrix" ) {
                
                int order = GENERATE( 1, 2 ); // precision bites density-matrices quickly
                
                applyTrotterCircuit(mat, hamil, time, order, reps);
                multiRotatePauli(matRef, targs, codes, numTargs, 2*time*coeff);
                REQUIRE( areEqual(mat, matRef, 1E2*REAL_EPS) );
            }
                    
            destroyPauliHamil(hamil);
        }
        SECTION( "commuting terms" ) {
            
            // a Hamiltonian of commuting terms, Trotterises exactly
            PauliHamil hamil = createPauliHamil(NUM_QUBITS, 2);
            
            // H = c0 X Y I + c1 X I Z (on qubits 0,1,2)
            int targs[] = {0, 1, 2};
            hamil.pauliCodes[0] = PAULI_X;
            hamil.pauliCodes[0 + NUM_QUBITS] = PAULI_X;
            hamil.pauliCodes[1] = PAULI_Y;
            hamil.pauliCodes[1 + NUM_QUBITS] = PAULI_I;
            hamil.pauliCodes[2] = PAULI_I;
            hamil.pauliCodes[2 + NUM_QUBITS] = PAULI_Z;
            for (int i=0; i<hamil.numSumTerms; i++)
                hamil.termCoeffs[i] = getRandomReal(-5,5); 
            
            // time can be negative
            qreal time = getRandomReal(-2,2);
            
            // applyTrotter(t, 1, 1) = exp(-i t c0 paulis0) exp(-i t c1 paulis1)
            // multiRotatePauli(a) = exp(- i a / 2 paulis)
            
            SECTION( "state-vector" ) {
                
                int reps = GENERATE( range(1,5) );
                int order = GENERATE( 1, 2, 4 );
                
                applyTrotterCircuit(vec, hamil, time, order, reps);
                multiRotatePauli(vecRef, targs, hamil.pauliCodes, 3, 2*time*hamil.termCoeffs[0]);
                multiRotatePauli(vecRef, targs, &(hamil.pauliCodes[NUM_QUBITS]), 3, 2*time*hamil.termCoeffs[1]);
                REQUIRE( areEqual(vec, vecRef, 10*REAL_EPS) );
            }
            SECTION( "density-matrix" ) {
                
                int reps = GENERATE( range(1,5) );
                int order = GENERATE( 1, 2 ); // precision hurts density matrices quickly
                
                applyTrotterCircuit(mat, hamil, time, order, reps);
                multiRotatePauli(matRef, targs, hamil.pauliCodes, 3, 2*time*hamil.termCoeffs[0]);
                multiRotatePauli(matRef, targs, &(hamil.pauliCodes[NUM_QUBITS]), 3, 2*time*hamil.termCoeffs[1]);
                REQUIRE( areEqual(mat, matRef, 1E2*REAL_EPS) );
            }

            destroyPauliHamil(hamil);
        }
        SECTION( "general" ) {
            
            /* We'll consider an analytic time-evolved state, so that we can avoid 
             * comparing applyTrotterCircuit to other numerical approximations.
             * We can construct such a state, by using a Hamiltonian with known
             * analytic eigenvalues, and hence a known period. Time evolution of the 
             * period will just yield the input state.
             *
             * E.g. H = pi sqrt(2) X Y Z X Y + pi Y Z X Y Z + pi Z X Y Z X
             * has (degenerate) eigenvalues +- 2 pi, so the period
             * of the Hamiltonian is t=1. 
             */
             
            // hardcoded 5 qubits here in the Pauli codes
            REQUIRE( NUM_QUBITS == 5 );
            
            PauliHamil hamil = createPauliHamil(NUM_QUBITS, 3);
            initPauliHamil(hamil, 
                (qreal[]) {
                    M_PI * sqrt(2.0), M_PI, M_PI},
                (pauliOpType[]) {
                    PAULI_X, PAULI_Y, PAULI_Z, PAULI_X, PAULI_Y,
                    PAULI_Y, PAULI_Z, PAULI_X, PAULI_Y, PAULI_Z,
                    PAULI_Z, PAULI_X, PAULI_Y, PAULI_Z, PAULI_X});
                    
            // evolving to t=1 should leave the input state unchanged
            qreal time = 1;

            // since unnormalised (initDebugState), max fid is 728359.8336
            qreal fidNorm = 728359.8336;
            
            SECTION( "absolute" ) {
                
                // such a high order and reps should yield precise solution
                int order = 4;
                int reps = 20;
                applyTrotterCircuit(vec, hamil, time, 4, 20);
                qreal fid = calcFidelity(vec, vecRef) / fidNorm;
                
                REQUIRE( fid == Approx(1).epsilon(1E-8) );
            }
            SECTION( "repetitions scaling" ) {
                
                // exclude order 1; too few reps for monotonic increase of accuracy
                int order = GENERATE( 2, 4, 6 ); 
                
                // accuracy should increase with increasing repetitions
                int reps[] = {1, 5, 10};
                
                qreal prevFid = 0;
                for (int i=0; i<3; i++) {
                    initDebugState(vec);
                    applyTrotterCircuit(vec, hamil, time, order, reps[i]);
                    qreal fid = calcFidelity(vec, vecRef) / fidNorm;

                    REQUIRE( fid >= prevFid );
                    prevFid = fid;
                }
            }
            SECTION( "order scaling" ) {
                
                // exclude order 1; too few reps for monotonic increase of accuracy
                int reps = GENERATE( 5, 10 ); 
                
                // accuracy should increase with increasing repetitions
                int orders[] = {1, 2, 4, 6};
                
                qreal prevFid = 0;
                for (int i=0; i<4; i++) {
                    initDebugState(vec);
                    applyTrotterCircuit(vec, hamil, time, orders[i], reps);
                    qreal fid = calcFidelity(vec, vecRef) / fidNorm;

                    REQUIRE( fid >= prevFid );
                    prevFid = fid;
                }
            }
            
            destroyPauliHamil(hamil);
        }
    }
    SECTION( "input validation" ) {
        
        SECTION( "repetitions" ) {
            
            PauliHamil hamil = createPauliHamil(NUM_QUBITS, 1);
            int reps = GENERATE( -1, 0 );
            
            REQUIRE_THROWS_WITH( applyTrotterCircuit(vec, hamil, 1, 1, reps), Contains("repetitions must be >=1") );
            
            destroyPauliHamil(hamil);
        }
        SECTION( "order" ) {
            
            PauliHamil hamil = createPauliHamil(NUM_QUBITS, 1);
            int order = GENERATE( -1, 0, 3, 5, 7 );
            
            REQUIRE_THROWS_WITH( applyTrotterCircuit(vec, hamil, 1, order, 1), Contains("order must be 1, or an even number") );
            
            destroyPauliHamil(hamil);
        }
        SECTION( "pauli codes" ) {
            
            int numTerms = 3;
            PauliHamil hamil = createPauliHamil(NUM_QUBITS, numTerms);

            // make one pauli code wrong
            hamil.pauliCodes[GENERATE_COPY( range(0,numTerms*NUM_QUBITS) )] = (pauliOpType) GENERATE( -1, 4 );
            REQUIRE_THROWS_WITH( applyTrotterCircuit(vec, hamil, 1, 1, 1), Contains("Invalid Pauli code") );
            
            destroyPauliHamil(hamil);
        }
        SECTION( "matching hamiltonian qubits" ) {
            
            PauliHamil hamil = createPauliHamil(NUM_QUBITS + 1, 1);
            
            REQUIRE_THROWS_WITH( applyTrotterCircuit(vec, hamil, 1, 1, 1), Contains("same number of qubits") );
            REQUIRE_THROWS_WITH( applyTrotterCircuit(mat, hamil, 1, 1, 1), Contains("same number of qubits") );
            
            destroyPauliHamil(hamil);
        }
    }
    
    destroyQureg(vec, QUEST_ENV);
    destroyQureg(mat, QUEST_ENV);
    destroyQureg(vecRef, QUEST_ENV);
    destroyQureg(matRef, QUEST_ENV);
}
<|MERGE_RESOLUTION|>--- conflicted
+++ resolved
@@ -25,9 +25,6 @@
 
 
 
-<<<<<<< HEAD
-/** @sa applyPauliHamil
-=======
 /** @sa applyMatrix2
  * @ingroup unittest 
  * @author Tyson Jones 
@@ -414,8 +411,7 @@
 
 
 
-/** @sa applyPauliSum
->>>>>>> 5de932cc
+/** @sa applyPauliHamil
  * @ingroup unittest 
  * @author Tyson Jones 
  */
