--- conflicted
+++ resolved
@@ -2,14 +2,9 @@
  * Utility definitions for querying CPU hardware.
  */
 
-<<<<<<< HEAD
-#include "modes.h"
-#include "types.h"
-=======
 #include "quest/include/modes.h"
 #include "quest/include/types.h"
 #include "quest/include/paulis.h"
->>>>>>> 2c820041
 
 #include "../core/errors.hpp"
 
