<<<<<<< HEAD
/** @file
 * Testing utilities which generate random objects
 * independently of QuEST's internal generators. 
 *
 * @author Tyson Jones
 */

#define _USE_MATH_DEFINES
=======
>>>>>>> 4a36e3c6
#include "qvector.hpp"
#include "qmatrix.hpp"
#include "macros.hpp"
#include "linalg.hpp"
#include "lists.hpp"
#include "random.hpp"
#include "quest/include/quest.h"

#include <vector>
#include <tuple>
#include <random>
#include <algorithm>

using std::vector;
using std::tuple;



/*
 * RNG
 */


static std::mt19937 RNG;


void setRandomTestStateSeeds() {

    // generate a random seed from hardware rng
    std::random_device cspnrg;
    unsigned seed = cspnrg();
    
    // seed QuEST, using only the root node's seed
    setSeeds(&seed, 1);

    // broadcat root node seed to all nodes
    getSeeds(&seed);

    // seed rand()
    srand(seed);

    // seed RNG
    RNG.seed(seed);
}



/*
 * SCALAR
 */


qreal getRandomReal(qreal min, qreal maxIncl) {
    DEMAND( min <= maxIncl );

    qreal r = rand() / static_cast<qreal>(RAND_MAX);
    return min + r * (maxIncl - min);
}


qreal getRandomPhase() {

    // accuracy of PI does not matter here
    qreal pi = 3.14159265358979323846;
    return getRandomReal(-2*pi, 2*pi);
}


int getRandomInt(int min, int maxExcl) {
    return (int) round(getRandomReal(min, maxExcl-1));
}


qcomp getRandomComplex() {
    qreal re = getRandomReal(-1,1);
    qreal im = getRandomReal(-1,1);
    return qcomp(re, im);
}



/*
 * LIST
 */


vector<int> getRandomInts(int min, int maxExcl, int len) {
    DEMAND( len >= 0 ); // permit empty

    vector<int> outcomes(len);
    
    for (auto& x : outcomes)
        x = getRandomInt(min, maxExcl);

    return outcomes;
}


vector<int> getRandomSubRange(int start, int endExcl, int numElems) {
    DEMAND( endExcl >= start );
    DEMAND( numElems >= 1 );
    DEMAND( numElems <= endExcl - start );

    // shuffle entire range
    vector<int> range = getRange(start, endExcl);
    std::shuffle(range.begin(), range.end(), RNG);
    
    // return first subrange
    return vector<int>(range.begin(), range.begin() + numElems);
}


vector<qreal> getRandomProbabilities(int numProbs) {
    
    vector<qreal> probs(numProbs, 0);

    // generate random unnormalised scalars
    for (auto& p : probs)
        p = getRandomReal(0, 1);

    // normalise
    qreal total = 0;
    for (auto& p : probs)
        total += p;

    for (auto& p : probs)
        p /= total;
 
    return probs;
}


vectortriple getRandomCtrlsStatesTargs(int numQubits, int minNumTargs, int maxNumTargsIncl) {
    DEMAND( minNumTargs <= maxNumTargsIncl );
    DEMAND( maxNumTargsIncl <= numQubits );

    int numTargs = getRandomInt(minNumTargs, maxNumTargsIncl+1);

    // numCtrls in [0, remainingNumQb]
    int minNumCtrls = 0;
    int maxNumCtrls = numQubits - numTargs;
    int numCtrls = getRandomInt(minNumCtrls, maxNumCtrls+1);

    vector<int> targsCtrls = getRandomSubRange(0, numQubits, numTargs + numCtrls);
    vector<int> targs = getSublist(targsCtrls, 0, numTargs);
    vector<int> ctrls = getSublist(targsCtrls, numTargs, numCtrls);
    vector<int> states = getRandomInts(0, 2, numCtrls);

    return tuple{ctrls,states,targs};
}



/*
 * VECTOR
 */


qvector getRandomVector(size_t dim) { 

    qvector vec = getZeroVector(dim);

    for (auto& elem : vec)
        elem = getRandomComplex();
        
    return vec;
}


vector<qvector> getRandomOrthonormalVectors(size_t dim, int numVecs) {
    DEMAND( dim >= 1 );
    DEMAND( numVecs >= 1);
    
    vector<qvector> vecs(numVecs);

    // produce each vector in-turn
    for (int n=0; n<numVecs; n++) {

        // from a random vector
        vecs[n] = getRandomVector(dim);

        // orthogonalise by substracting projections of existing vectors
        for (int m=0; m<n; m++)
            vecs[n] -= vecs[m] * getInnerProduct(vecs[m], vecs[n]);

        // then re-normalise
        vecs[n] = getNormalised(vecs[n]);
    }

    return vecs;
}



/*
 * MATRIX
 */


qmatrix getRandomMatrix(size_t dim) {
    DEMAND( dim > 1 );
    
    qmatrix out = getZeroMatrix(dim);
    qreal max = RAND_MAX;

    for (auto& row : out) {
        for (auto& elem : row) {
            
            // generate 2 normally-distributed random numbers via Box-Muller
            qreal a = rand()/max;
            qreal b = rand()/max;
            
            // prevent log(0) NaNs
            if (a == 0)
                a = 1/max;

            qreal fa = sqrt(-2 * log(a));
            qreal re = fa * cos(2 * 3.14159265 * b);
            qreal im = fa * sin(2 * 3.14159265 * b);
            elem = qcomp(re, im);
        }
    }
    
    return out;
}



/*
 * STATES
 */


qvector getRandomStateVector(int numQb) {

    return getNormalised(getRandomVector(getPow2(numQb)));
}


vector<qvector> getRandomOrthonormalStateVectors(int numQb, int numStates) {

    return getRandomOrthonormalVectors(getPow2(numQb), numStates);
}


qmatrix getRandomDensityMatrix(int numQb) {
    DEMAND( numQb > 0 );
    
    // generate random probabilities to weight random pure states
    int dim = getPow2(numQb);
    vector<qreal> probs = getRandomProbabilities(dim);
    
    // add random pure states
    qmatrix dens = getZeroMatrix(dim);
    for (int i=0; i<dim; i++) {
        qvector pure = getRandomStateVector(numQb);
        dens += probs[i] * getOuterProduct(pure, pure);
    }
    
    return dens;
}


qmatrix getRandomPureDensityMatrix(int numQb) {

    qvector vec = getRandomStateVector(numQb);
    qmatrix mat = getOuterProduct(vec, vec);
    return mat;
}


void setToRandomState(qvector& state) {
    state = getRandomStateVector(getLog2(state.size()));
}
void setToRandomState(qmatrix& state) {
    state = getRandomDensityMatrix(getLog2(state.size()));
}



/*
 * OPERATORS
 */


qmatrix getRandomUnitary(int numQb) {
    DEMAND( numQb >= 1 );

    // create Z ~ random complex matrix (distribution not too important)
    size_t dim = getPow2(numQb);
    qmatrix matrZ = getRandomMatrix(dim);
    qmatrix matrZT = getTranspose(matrZ);

    // create Z = Q R (via QR decomposition) ...
    qmatrix matrQT = getOrthonormalisedRows(matrZ);
    qmatrix matrQ = getTranspose(matrQT);
    qmatrix matrR = getZeroMatrix(dim);

    // ... where R_rc = (columm c of Z) . (column r of Q) = (row c of ZT) . (row r of QT) = <r|c>
    for (size_t r=0; r<dim; r++)
        for (size_t c=r; c<dim; c++)
            matrR[r][c] = getInnerProduct(matrQT[r], matrZT[c]);

    // create D = normalised diagonal of R
    qmatrix matrD = getZeroMatrix(dim);
    for (size_t i=0; i<dim; i++)
        matrD[i][i] = matrR[i][i] / abs(matrR[i][i]);

    // create U = Q D
    qmatrix matrU = matrQ * matrD;

    DEMAND( isApproxUnitary(matrU) );
    return matrU;
}


qmatrix getRandomDiagonalUnitary(int numQb) {
    DEMAND( numQb >= 1 );

    qmatrix matr = getZeroMatrix(getPow2(numQb));

    for (size_t i=0; i<matr.size(); i++)
        matr[i][i] = getExpI(getRandomPhase());

    return matr;
}


vector<qmatrix> getRandomKrausMap(int numQb, int numOps) {
    DEMAND( numOps >= 1 );

    // generate random unitaries
    vector<qmatrix> ops(numOps);
    for (auto& u : ops)
        u = getRandomUnitary(numQb);

    // generate random weights
    vector<qreal> weights(numOps);
    for (auto& w : weights)
        w = getRandomReal(0, 1);
        
    // normalise random weights
    qreal sum = 0;
    for (auto& w : weights)
        sum += w;
    for (auto& w : weights)
        w = sqrt(w/sum);
        
    // normalise unitaries according to weights
    for (int i=0; i<numOps; i++)
        ops[i] *= weights[i];

    DEMAND( isCompletelyPositiveTracePreserving(ops) );
    return ops;
}



/*
 * PAULIS
 */


PauliStr getRandomPauliStr(int numQubits) {

    std::string paulis = "";
    for (int i=0; i<numQubits; i++)
        paulis += "IXYZ"[getRandomInt(0,4)];

    return getPauliStr(paulis);
}


PauliStr getRandomPauliStr(vector<int> targs) {

    std::string paulis = "";
    for (size_t i=0; i<targs.size(); i++)
        paulis += "IXYZ"[getRandomInt(0,4)];

    return getPauliStr(paulis, targs);
}


PauliStr getRandomDiagPauliStr(int numQubits) {

    std::string paulis = "";
    for (int i=0; i<numQubits; i++)
        paulis += "IZ"[getRandomInt(0,2)];

    return getPauliStr(paulis);
}


PauliStrSum createRandomNonHermitianPauliStrSum(int numQubits, int numTerms) {

    vector<PauliStr> strings(numTerms);
    for (auto& str : strings)
        str = getRandomPauliStr(numQubits);

    vector<qcomp> coeffs(numTerms);
    for (auto& c : coeffs)
        c = getRandomComplex();

    return createPauliStrSum(strings, coeffs);
}


PauliStrSum createRandomPauliStrSum(int numQubits, int numTerms) {

    PauliStrSum out = createRandomNonHermitianPauliStrSum(numQubits, numTerms);

    for (qindex i=0; i<numTerms; i++)
        out.coeffs[i] = real(out.coeffs[i]);

    return out;
}<|MERGE_RESOLUTION|>--- conflicted
+++ resolved
@@ -1,4 +1,3 @@
-<<<<<<< HEAD
 /** @file
  * Testing utilities which generate random objects
  * independently of QuEST's internal generators. 
@@ -6,9 +5,6 @@
  * @author Tyson Jones
  */
 
-#define _USE_MATH_DEFINES
-=======
->>>>>>> 4a36e3c6
 #include "qvector.hpp"
 #include "qmatrix.hpp"
 #include "macros.hpp"
