/** @file
 * Functions for querying the distributed configuration
 * using the MPI interface, agnostically to the specific
 * implementation (like OpenMPI vs MPICH). These functions
 * are callable even when MPI has not been compiled/linked.
 * 
 * @author Tyson Jones
 */

#ifndef COMM_CONFIG_HPP
#define COMM_CONFIG_HPP


<<<<<<< HEAD
=======
constexpr int ROOT_RANK = 0;


>>>>>>> 4a36e3c6
bool comm_isMpiCompiled();
bool comm_isMpiGpuAware();

void comm_init();
void comm_end();
void comm_sync();

int comm_getRank();
int comm_getNumNodes();

bool comm_isInit();
bool comm_isRootNode();
bool comm_isRootNode(int rank);


#endif // COMM_CONFIG_HPP<|MERGE_RESOLUTION|>--- conflicted
+++ resolved
@@ -11,12 +11,8 @@
 #define COMM_CONFIG_HPP
 
 
-<<<<<<< HEAD
-=======
 constexpr int ROOT_RANK = 0;
 
-
->>>>>>> 4a36e3c6
 bool comm_isMpiCompiled();
 bool comm_isMpiGpuAware();
 
