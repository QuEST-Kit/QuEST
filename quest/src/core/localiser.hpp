/** @file
 * Internal functions which localize the data needed for simulation.
 * That is, they determine whether performing a simulation requires
 * Querg amplitudes from other distributed nodes and if so, invoke
 * the necessary communication, before finally calling the 
 * embarrassingly parallel subroutines in accelerator.cpp. This is
 * done agnostically of whether amplitudes of the Qureg are being
 * stored in RAM (CPU) or VRAM (GPU).
 */

#ifndef LOCALISER_HPP
#define LOCALISER_HPP

<<<<<<< HEAD
#include "qureg.h"
#include "structures.h"
=======
#include "quest/include/qureg.h"
#include "quest/include/matrices.h"
>>>>>>> 239e03d9



/*
 * OPERATORS
 */

void statevec_oneTargetGate(Qureg qureg, int target, CompMatr1 matrix);



#endif // LOCALISER_HPP<|MERGE_RESOLUTION|>--- conflicted
+++ resolved
@@ -11,13 +11,8 @@
 #ifndef LOCALISER_HPP
 #define LOCALISER_HPP
 
-<<<<<<< HEAD
-#include "qureg.h"
-#include "structures.h"
-=======
 #include "quest/include/qureg.h"
 #include "quest/include/matrices.h"
->>>>>>> 239e03d9
 
 
 
