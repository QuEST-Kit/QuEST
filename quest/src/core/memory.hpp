/** @file
 * Internal functions which query available CPU memory (in an
 * attemptedly OS-agnostic way), determine the maximum
 * number of qubits which can be simulated, and query
 * number types. Note GPU memory querying is performed by 
 * the dedicated GPU backend, though this file is always 
 * compiled (even in GPU mode) because GPU-acceleration still 
 * requires accompanying CPU memory arrays.
 */

#ifndef MEMORY_HPP
#define MEMORY_HPP

<<<<<<< HEAD
#include "types.h"
#include "qureg.h"
=======
#include "quest/include/types.h"
#include "quest/include/qureg.h"
#include "quest/include/paulis.h"
>>>>>>> cfeb01da



/*
 * HARDWARE QUERYING
 */


namespace mem { typedef bool COULD_NOT_QUERY_RAM; }

qindex mem_tryGetLocalRamCapacityInBytes();



/*
 * MEMORY USAGE
 */


int mem_getEffectiveNumStateVecQubitsPerNode(int numQubits, bool isDensMatr, int numNodes);

qindex mem_getTotalGlobalMemoryUsed(Qureg qureg);



/*
 * MEMORY REQUIRED
 */

size_t mem_getLocalQuregMemoryRequired(int numQubits, bool isDensityMatr, int numNodes);
size_t mem_getLocalQuregMemoryRequired(qindex numAmpsPerNode);

size_t mem_getLocalMatrixMemoryRequired(int numQubits, bool isDenseMatrix, int numNodes);

size_t mem_getLocalSuperOpMemoryRequired(int numQubits);



/*
 * QUBIT BOUNDS
 */


int mem_getMaxNumQuregQubitsWhichCanFitInMemory(bool isDensityMatrix, int numNodes, qindex memBytesPerNode);

int mem_getMaxNumMatrixQubitsWhichCanFitInMemory(bool isDenseMatrix, int numNodes, qindex memBytesPerNode);

int mem_getMaxNumSuperOpQubitsWhichCanFitInMemory(qindex memBytesPerNode);


int mem_getMinNumQubitsForDistribution(int numNodes);


int mem_getMaxNumQuregQubitsBeforeIndexOverflow(bool isDensityMatrix);

int mem_getMaxNumMatrixQubitsBeforeIndexOverflow(bool isDenseMatrix);

int mem_getMaxNumSuperOpQubitsBeforeIndexOverflow();

qindex mem_getMaxNumKrausMapMatricesBeforeIndexOverflow(int numQubits);


int mem_getMaxNumQuregQubitsBeforeLocalMemSizeofOverflow(bool isDensityMatrix, int numNodes);

int mem_getMaxNumMatrixQubitsBeforeLocalMemSizeofOverflow(bool isDenseMatrix, int numNodes);

int mem_getMaxNumSuperOpQubitsBeforeLocalMemSizeofOverflow();

qindex mem_getMaxNumKrausMapMatricesBeforeLocalMemSizeofOverflow(int numQubits);



/*
 * SUFFICIENT MEMORY QUERYING
 */


bool mem_canQuregFitInMemory(int numQubits, bool isDensMatr, int numNodes, qindex memBytesPerNode);

bool mem_canMatrixFitInMemory(int numQubits, bool isDense, int numNodes, qindex memBytesPerNode);

bool mem_canSuperOpFitInMemory(int numQubits, qindex numBytesPerNode);



/*
 * MEMORY ALLOCATION SUCCESS
 */


bool mem_isAllocated(int* heapflag);
bool mem_isAllocated(PauliStr* array);
bool mem_isAllocated(qcomp* array);
bool mem_isAllocated(qcomp** matrix, qindex numRows);
bool mem_isAllocated(qcomp*** matrixList, qindex numMatrices, qindex numRows);

bool mem_isOuterAllocated(qcomp*   ptr);
bool mem_isOuterAllocated(qcomp**  ptr);
bool mem_isOuterAllocated(qcomp*** ptr);



#endif // MEMORY_HPP<|MERGE_RESOLUTION|>--- conflicted
+++ resolved
@@ -11,14 +11,9 @@
 #ifndef MEMORY_HPP
 #define MEMORY_HPP
 
-<<<<<<< HEAD
-#include "types.h"
-#include "qureg.h"
-=======
 #include "quest/include/types.h"
 #include "quest/include/qureg.h"
 #include "quest/include/paulis.h"
->>>>>>> cfeb01da
 
 
 
