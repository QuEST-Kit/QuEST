/** @file
 * CUDA GPU-accelerated definitions of the subroutines called by
 * accelerator.cpp. This file is always compiled, even when GPU
 * acceleration is disabled and when parsed by a non-CUDA compiler,
 * and so uses precompiler guards to disable CUDA-only code. Note
 * that COMPILE_CUDA=1 whenever COMPILE_CUQUANTUM=1, but we may
 * still use superfluous (COMPILE_CUDA || COMPILE_CUQUANTUM) guards
 * to communicate when there is no bespoke cuQuantum routine.
 * 
 * This file contains host definitions and associated memory and
 * thread management, and invokes custom kernels defined in
 * kernels.hpp which is never parsed by non-CUDA compilers. This
 * file also invokes Thrust and cuQuantum routines, defined in
 * gpu_thrust.hpp and gpu_cuquantum.hpp respectively, which are
 * also never parsed by non-CUDA compilers.
 * 
 * Note that some custom kernels are templated in order to apply
 * compile-time optimisations like automatic loop unrolling. So
 * too are their calling host definitions in this file, which are
 * called by accelerator.cpp which chooses the template parameter.
 * This unnecessarily duplicates other parts of the host functions
 * responsible for dispatching to Thrust or cuQuantum, bloating the
 * compiled binary size; we accept this design wart over having
 * non-templated host functions because this requires duplicating
 * the template-dispatch logic (which would then also be defined in
 * cpu_subroutines.cpp) and moving it out of the aptly-named
 * accelerator.cpp file.
 *
 * When compiling for AMD GPUs, the CUDA symbols invoked herein are
 * mapped to HIP symbols by cuda_to_hip.h 
 */

#include "quest/include/modes.h"
#include "quest/include/types.h"
#include "quest/include/qureg.h"
#include "quest/include/paulis.h"
#include "quest/include/matrices.h"

#include "quest/src/core/errors.hpp"
#include "quest/src/core/utilities.hpp"
#include "quest/src/core/accelerator.hpp"
#include "quest/src/comm/comm_indices.hpp"

#if COMPILE_CUDA
    #include "quest/src/gpu/gpu_types.hpp"
    #include "quest/src/gpu/gpu_kernels.hpp"
    #include "quest/src/gpu/gpu_thrust.hpp"
#endif

#if COMPILE_CUQUANTUM
    #include "quest/src/gpu/gpu_cuquantum.hpp"
#endif

#include <vector>

using std::vector;



/*
 * COMMUNICATION BUFFER PACKING
 */


template <int NumQubits>
void gpu_statevec_packAmpsIntoBuffer(Qureg qureg, vector<int> qubits, vector<int> qubitStates) {

    assert_numQubitsMatchesQubitStatesAndTemplateParam(qubits.size(), qubitStates.size(), NumQubits);

#if COMPILE_CUDA || COMPILE_CUQUANTUM

    qindex numThreads = qureg.numAmpsPerNode / powerOf2(qubits.size());
    qindex numBlocks = getNumBlocks(numThreads);
    qindex sendInd = getSubBufferSendInd(qureg);

    devicevec sortedQubits = util_getSorted(qubits);
    qindex qubitStateMask  = util_getBitMask(qubits, qubitStates);

    kernel_statevec_packAmpsIntoBuffer <NumQubits> <<<numBlocks, NUM_THREADS_PER_BLOCK>>> (
        toCuQcomps(qureg.gpuAmps), &toCuQcomps(qureg.gpuCommBuffer)[sendInd], numThreads, 
        getPtr(sortedQubits), qubits.size(), qubitStateMask
    );

#else
    error_gpuSimButGpuNotCompiled();
#endif
}


INSTANTIATE_FUNC_OPTIMISED_FOR_NUM_CTRLS( void, gpu_statevec_packAmpsIntoBuffer, (Qureg, vector<int>, vector<int>) )



/*
 * SWAPS
 */


template <int NumCtrls> 
void gpu_statevec_anyCtrlSwap_subA(Qureg qureg, vector<int> ctrls, vector<int> ctrlStates, int targ1, int targ2) {

    assert_numCtrlsMatchesNumCtrlStatesAndTemplateParam(ctrls.size(), ctrlStates.size(), NumCtrls);

#if COMPILE_CUQUANTUM

    cuquantum_statevec_anyCtrlSwap_subA(qureg, ctrls, ctrlStates, targ1, targ2);

#elif COMPILE_CUDA

    qindex numThreads = qureg.numAmpsPerNode / powerOf2(2 + ctrls.size());
    qindex numBlocks = getNumBlocks(numThreads);

    devicevec sortedQubits = util_getSorted(ctrls, {targ2, targ1});
    qindex qubitStateMask  = util_getBitMask(ctrls, ctrlStates, {targ2, targ1}, {0, 1});

    kernel_statevec_anyCtrlSwap_subA <NumCtrls> <<<numBlocks, NUM_THREADS_PER_BLOCK>>> (
        toCuQcomps(qureg.gpuAmps), numThreads, 
        getPtr(sortedQubits), ctrls.size(), qubitStateMask, targ1, targ2
    );

#else
    error_gpuSimButGpuNotCompiled();
#endif
}

INSTANTIATE_FUNC_OPTIMISED_FOR_NUM_CTRLS( void, gpu_statevec_anyCtrlSwap_subA, (Qureg qureg, vector<int> ctrls, vector<int> ctrlStates, int targ1, int targ2) )


template <int NumCtrls> 
void gpu_statevec_anyCtrlSwap_subB(Qureg qureg, vector<int> ctrls, vector<int> ctrlStates) {

    assert_numCtrlsMatchesNumCtrlStatesAndTemplateParam(ctrls.size(), ctrlStates.size(), NumCtrls);

#if COMPILE_CUDA || COMPILE_CUQUANTUM

    qindex numThreads = qureg.numAmpsPerNode / powerOf2(ctrls.size());
    qindex numBlocks = getNumBlocks(numThreads);
    qindex recvInd = getBufferRecvInd();

    devicevec sortedCtrls = util_getSorted(ctrls);
    qindex ctrlStateMask  = util_getBitMask(ctrls, ctrlStates);

    kernel_statevec_anyCtrlSwap_subB <NumCtrls> <<<numBlocks, NUM_THREADS_PER_BLOCK>>> (
        toCuQcomps(qureg.gpuAmps), &toCuQcomps(qureg.gpuCommBuffer)[recvInd], numThreads, 
        getPtr(sortedCtrls), ctrls.size(), ctrlStateMask
    );

#else
    error_gpuSimButGpuNotCompiled();
#endif
}

INSTANTIATE_FUNC_OPTIMISED_FOR_NUM_CTRLS( void, gpu_statevec_anyCtrlSwap_subB, (Qureg qureg, vector<int> ctrls, vector<int> ctrlStates) )


template <int NumCtrls> 
void gpu_statevec_anyCtrlSwap_subC(Qureg qureg, vector<int> ctrls, vector<int> ctrlStates, int targ, int targState) {

    assert_numCtrlsMatchesNumCtrlStatesAndTemplateParam(ctrls.size(), ctrlStates.size(), NumCtrls);

#if COMPILE_CUDA || COMPILE_CUQUANTUM

    qindex numThreads = qureg.numAmpsPerNode / powerOf2(1 + ctrls.size());
    qindex numBlocks = getNumBlocks(numThreads);
    qindex recvInd = getBufferRecvInd();

    devicevec sortedQubits = util_getSorted(ctrls, {targ});
    qindex qubitStateMask  = util_getBitMask(ctrls, ctrlStates, {targ}, {targState});

    kernel_statevec_anyCtrlSwap_subC <NumCtrls> <<<numBlocks, NUM_THREADS_PER_BLOCK>>> (
        toCuQcomps(qureg.gpuAmps), &toCuQcomps(qureg.gpuCommBuffer)[recvInd], numThreads, 
        getPtr(sortedQubits), ctrls.size(), qubitStateMask
    );

#else
    error_gpuSimButGpuNotCompiled();
#endif
}


INSTANTIATE_FUNC_OPTIMISED_FOR_NUM_CTRLS( void, gpu_statevec_anyCtrlSwap_subC, (Qureg qureg, vector<int> ctrls, vector<int> ctrlStates, int targ, int targState) )



/*
 * ONE-TARGET DENSE MATRIX
 */


template <int NumCtrls>
void gpu_statevec_anyCtrlOneTargDenseMatr_subA(Qureg qureg, vector<int> ctrls, vector<int> ctrlStates, int targ, CompMatr1 matr) {

    assert_numCtrlsMatchesNumCtrlStatesAndTemplateParam(ctrls.size(), ctrlStates.size(), NumCtrls);

#if COMPILE_CUQUANTUM

    auto arr = unpackMatrixToCuQcomps(matr);
    cuquantum_statevec_anyCtrlAnyTargDenseMatrix_subA(qureg, ctrls, ctrlStates, {targ}, arr.data());

#elif COMPILE_CUDA

    qindex numThreads = qureg.numAmpsPerNode / powerOf2(ctrls.size() + 1);
    qindex numBlocks = getNumBlocks(numThreads);

    devicevec sortedQubits = util_getSorted(ctrls, {targ});
    qindex qubitStateMask  = util_getBitMask(ctrls, ctrlStates, {targ}, {0});

    auto [m00, m01, m10, m11] = unpackMatrixToCuQcomps(matr);

    kernel_statevec_anyCtrlOneTargDenseMatr_subA <NumCtrls> <<<numBlocks, NUM_THREADS_PER_BLOCK>>> (
        toCuQcomps(qureg.gpuAmps), numThreads, 
        getPtr(sortedQubits), ctrls.size(), qubitStateMask, targ, 
        m00, m01, m10, m11
    );

#else
    error_gpuSimButGpuNotCompiled();
#endif
}

INSTANTIATE_FUNC_OPTIMISED_FOR_NUM_CTRLS( void, gpu_statevec_anyCtrlOneTargDenseMatr_subA, (Qureg, vector<int>, vector<int>, int, CompMatr1) )


template <int NumCtrls>
void gpu_statevec_anyCtrlOneTargDenseMatr_subB(Qureg qureg, vector<int> ctrls, vector<int> ctrlStates, qcomp fac0, qcomp fac1) {

    assert_numCtrlsMatchesNumCtrlStatesAndTemplateParam(ctrls.size(), ctrlStates.size(), NumCtrls);

#if COMPILE_CUDA || COMPILE_CUQUANTUM

    qindex numThreads = qureg.numAmpsPerNode / powerOf2(ctrls.size());
    qindex numBlocks = getNumBlocks(numThreads);
    qindex recvInd = getBufferRecvInd();

    devicevec sortedCtrls = util_getSorted(ctrls);
    qindex ctrlStateMask  = util_getBitMask(ctrls, ctrlStates);

<<<<<<< HEAD
    // use ctrlFlag to dispatch to optimised kernel
    kernel_statevec_anyCtrlOneTargDenseMatr_subB <NumCtrls> <<<numBlocks, NUM_THREADS_PER_BLOCK>>> (
        toCuQcomps(qureg.gpuAmps), toCuQcomps(qureg.gpuCommBuffer), numThreads, 
=======
    kernel_statevec_anyCtrlOneTargDenseMatr_subB <NumCtrls> <<<numBlocks,NUM_THREADS_PER_BLOCK>>> (
        toCuQcomps(qureg.gpuAmps), &toCuQcomps(qureg.gpuCommBuffer)[recvInd], numThreads, 
>>>>>>> 8f7bea1b
        getPtr(sortedCtrls), ctrls.size(), ctrlStateMask, 
        toCuQcomp(fac0), toCuQcomp(fac1)
    );

#else
    error_gpuSimButGpuNotCompiled();
#endif
}

INSTANTIATE_FUNC_OPTIMISED_FOR_NUM_CTRLS( void, gpu_statevec_anyCtrlOneTargDenseMatr_subB, (Qureg, vector<int>, vector<int>, qcomp, qcomp) )



/*
 * MANY-TARGET DENSE MATRIX
 */


template <int NumCtrls, int NumTargs>
void gpu_statevec_anyCtrlAnyTargDenseMatr_sub(Qureg qureg, vector<int> ctrls, vector<int> ctrlStates, vector<int> targs, CompMatr matr) {

    assert_numCtrlsMatchesNumCtrlStatesAndTemplateParam(ctrls.size(), ctrlStates.size(), NumCtrls);
    assert_numTargsMatchesTemplateParam(targs.size(), NumTargs);

#if COMPILE_CUQUANTUM

    cuquantum_statevec_anyCtrlAnyTargDenseMatrix_subA(qureg, ctrls, ctrlStates, targs, toCuQcomps(matr.gpuElems));

#elif COMPILE_CUDA

    qindex numThreads = qureg.numAmpsPerNode / powerOf2(ctrls.size() + targs.size());
    qindex numBlocks = getNumBlocks(numThreads);

    devicevec deviceTargs  = targs;
    devicevec deviceQubits = util_getSorted(ctrls, targs);
    qindex qubitStateMask  = util_getBitMask(ctrls, ctrlStates, targs, vector<int>(targs.size(),0));

    // TODO: allocating per-thread private memory here is ridiculously slow and pointless, and makes redundant
    // the persistent GPU memory in the CompMatr. Revise this to use persistent env-attached memory, as per 
    // discussions with Richard Meister.

    cu_qcomp *cache;
    qindex numTargAmps = powerOf2(targs.size());
    qindex gridSize = numBlocks * NUM_THREADS_PER_BLOCK;
    qindex cacheSize = numTargAmps * gridSize;
    cudaMalloc(&cache, cacheSize * sizeof *cache);

    kernel_statevec_anyCtrlAnyTargDenseMatr_sub <NumCtrls, NumTargs> <<<numBlocks, NUM_THREADS_PER_BLOCK>>> (
        toCuQcomps(qureg.gpuAmps), cache, numThreads,
        getPtr(deviceQubits), ctrls.size(), qubitStateMask, getPtr(deviceTargs), targs.size(),
        toCuQcomps(matr.gpuElems));

    cudaFree(cache);

#else
    error_gpuSimButGpuNotCompiled();
#endif
}

INSTANTIATE_FUNC_OPTIMISED_FOR_NUM_CTRLS_AND_TARGS( void, gpu_statevec_anyCtrlAnyTargDenseMatr_sub, (Qureg, vector<int>, vector<int>, vector<int>, CompMatr) )



/*
 * DIAGONAL MATRIX
 */


template <int NumCtrls, int NumTargs>
void gpu_statevec_anyCtrlAnyTargDiagMatr_sub(Qureg qureg, vector<int> ctrls, vector<int> ctrlStates, vector<int> targs, DiagMatr matr) {

    assert_numCtrlsMatchesNumCtrlStatesAndTemplateParam(ctrls.size(), ctrlStates.size(), NumCtrls);
    assert_numTargsMatchesTemplateParam(targs.size(), NumTargs);

#if COMPILE_CUQUANTUM

    cuquantum_statevec_anyCtrlAnyTargDiagMatr_sub(qureg, ctrls, ctrlStates, targs, toCuQcomps(matr.gpuElems));

#elif COMPILE_CUDA

    qindex numThreads = qureg.numAmpsPerNode / powerOf2(ctrls.size());
    qindex numBlocks = getNumBlocks(numThreads);

    devicevec deviceTargs = targs;
    devicevec deviceCtrls = util_getSorted(ctrls);
    qindex ctrlStateMask  = util_getBitMask(ctrls, ctrlStates);

    kernel_statevec_anyCtrlAnyTargDiagMatr_sub <NumCtrls, NumTargs> <<<numBlocks, NUM_THREADS_PER_BLOCK>>> (
        toCuQcomps(qureg.gpuAmps), numThreads, qureg.rank, qureg.logNumAmpsPerNode,
        getPtr(deviceCtrls), ctrls.size(), ctrlStateMask, getPtr(deviceTargs), targs.size(), 
        toCuQcomps(matr.gpuElems)
    );

#else
    error_gpuSimButGpuNotCompiled();
#endif
}

INSTANTIATE_FUNC_OPTIMISED_FOR_NUM_CTRLS_AND_TARGS( void, gpu_statevec_anyCtrlAnyTargDiagMatr_sub, (Qureg, vector<int>, vector<int>, vector<int>, DiagMatr) )<|MERGE_RESOLUTION|>--- conflicted
+++ resolved
@@ -235,14 +235,8 @@
     devicevec sortedCtrls = util_getSorted(ctrls);
     qindex ctrlStateMask  = util_getBitMask(ctrls, ctrlStates);
 
-<<<<<<< HEAD
-    // use ctrlFlag to dispatch to optimised kernel
-    kernel_statevec_anyCtrlOneTargDenseMatr_subB <NumCtrls> <<<numBlocks, NUM_THREADS_PER_BLOCK>>> (
-        toCuQcomps(qureg.gpuAmps), toCuQcomps(qureg.gpuCommBuffer), numThreads, 
-=======
     kernel_statevec_anyCtrlOneTargDenseMatr_subB <NumCtrls> <<<numBlocks,NUM_THREADS_PER_BLOCK>>> (
         toCuQcomps(qureg.gpuAmps), &toCuQcomps(qureg.gpuCommBuffer)[recvInd], numThreads, 
->>>>>>> 8f7bea1b
         getPtr(sortedCtrls), ctrls.size(), ctrlStateMask, 
         toCuQcomp(fac0), toCuQcomp(fac1)
     );
