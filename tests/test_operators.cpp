
#include "catch.hpp"
#include "QuEST.h"
#include "utilities.hpp"

/** Prepares the needed data structures for unit testing some operators.
 * This creates a statevector and density matrix of the size NUM_QUBITS,
 * and corresponding QVector and QMatrix instances for analytic comparison.
 */
#define PREPARE_TEST(quregVec, quregMatr, refVec, refMatr) \
    Qureg quregVec = createQureg(NUM_QUBITS, QUEST_ENV); \
    Qureg quregMatr = createDensityQureg(NUM_QUBITS, QUEST_ENV); \
    initDebugState(quregVec); \
    initDebugState(quregMatr); \
    QVector refVec = toQVector(quregVec); \
    QMatrix refMatr = toQMatrix(quregMatr);

/** Destroys the data structures made by PREPARE_TEST */
#define CLEANUP_TEST(quregVec, quregMatr) \
    destroyQureg(quregVec, QUEST_ENV); \
    destroyQureg(quregMatr, QUEST_ENV);

/* allows concise use of Contains in catch's REQUIRE_THROWS_WITH */
using Catch::Matchers::Contains;



/** @sa applyDiagonalOp
 * @ingroup unittest 
 * @author Tyson Jones 
 */
TEST_CASE( "applyDiagonalOp", "[operators]" ) {
    
    PREPARE_TEST( quregVec, quregMatr, refVec, refMatr );
    
    SECTION( "correctness" ) {
        
        // try 10 random operators 
        GENERATE( range(0,10) );
        
        // make a totally random (non-Hermitian) diagonal oeprator
        DiagonalOp op = createDiagonalOp(NUM_QUBITS, QUEST_ENV);
        for (long long int i=0; i<op.numElemsPerChunk; i++) {
            op.real[i] = getRandomReal(-5, 5);
            op.imag[i] = getRandomReal(-5, 5);
        }
        syncDiagonalOp(op);
        
        SECTION( "state-vector" ) {
            
            QVector ref = toQMatrix(op) * refVec;
            applyDiagonalOp(quregVec, op);
            REQUIRE( areEqual(quregVec, ref) );
        }
        SECTION( "density-matrix" ) {
            
            QMatrix ref = toQMatrix(op) * refMatr;
            applyDiagonalOp(quregMatr, op);
            REQUIRE( areEqual(quregMatr, ref, 100*REAL_EPS) );
        }
        
        destroyDiagonalOp(op, QUEST_ENV);
    }
    SECTION( "input validation" ) {
        
        SECTION( "mismatching size" ) {
            
            DiagonalOp op = createDiagonalOp(NUM_QUBITS + 1, QUEST_ENV);
            
            REQUIRE_THROWS_WITH( applyDiagonalOp(quregVec, op), Contains("equal number of qubits"));
            REQUIRE_THROWS_WITH( applyDiagonalOp(quregMatr, op), Contains("equal number of qubits"));
            
            destroyDiagonalOp(op, QUEST_ENV);
        }
    }
    CLEANUP_TEST( quregVec, quregMatr );
}



/** @sa applyMatrix2
 * @ingroup unittest 
 * @author Tyson Jones 
 */
TEST_CASE( "applyMatrix2", "[operators]" ) {
        
    PREPARE_TEST( quregVec, quregMatr, refVec, refMatr );
    
    // every test will use a unique random matrix
    QMatrix op = getRandomQMatrix(2); // 2-by-2
    ComplexMatrix2 matr = toComplexMatrix2(op); 

    SECTION( "correctness" ) {
        
        int target = GENERATE( range(0,NUM_QUBITS) );
        
        // reference boilerplate
        int* ctrls = NULL;
        int numCtrls = 0;
        int targs[] = {target};
        int numTargs = 1;
        
        SECTION( "state-vector" ) {
        
            applyMatrix2(quregVec, target, matr);
            applyReferenceMatrix(refVec, ctrls, numCtrls, targs, numTargs, op);

            REQUIRE( areEqual(quregVec, refVec) );
        }
        SECTION( "density-matrix" ) {
        
            applyMatrix2(quregMatr, target, matr);
            applyReferenceMatrix(refMatr, ctrls, numCtrls, targs, numTargs, op);
            
            REQUIRE( areEqual(quregMatr, refMatr, 10*REAL_EPS) );
        }
    }
    SECTION( "input validation" ) {
        
        SECTION( "qubit indices" ) {
            
            int target = GENERATE( -1, NUM_QUBITS );
            REQUIRE_THROWS_WITH( applyMatrix2(quregVec, target, matr), Contains("Invalid target") );
        }
    }
    CLEANUP_TEST( quregVec, quregMatr );
}



/** @sa applyMatrix4
 * @ingroup unittest 
 * @author Tyson Jones 
 */
TEST_CASE( "applyMatrix4", "[operators]" ) {
    
    PREPARE_TEST( quregVec, quregMatr, refVec, refMatr );
    
    // in distributed mode, each node must be able to fit all amps modified by matrix 
    REQUIRE( quregVec.numAmpsPerChunk >= 4 );
    
    // every test will use a unique random matrix
    QMatrix op = getRandomQMatrix(4); // 4-by-4
    ComplexMatrix4 matr = toComplexMatrix4(op); 

    SECTION( "correctness" ) {
        
        int targ1 = GENERATE( range(0,NUM_QUBITS) );
        int targ2 = GENERATE_COPY( filter([=](int t){ return t!=targ1; }, range(0,NUM_QUBITS)) );
        
        // reference boilerplate
        int* ctrls = NULL;
        int numCtrls = 0;
        int targs[] = {targ1, targ2};
        int numTargs = 2;
        
        SECTION( "state-vector" ) {
        
            applyMatrix4(quregVec, targ1, targ2, matr);
            applyReferenceMatrix(refVec, ctrls, numCtrls, targs, numTargs, op);
            REQUIRE( areEqual(quregVec, refVec) );
        }
        SECTION( "density-matrix" ) {

            applyMatrix4(quregMatr, targ1, targ2, matr);
            applyReferenceMatrix(refMatr, ctrls, numCtrls, targs, numTargs, op);
            REQUIRE( areEqual(quregMatr, refMatr, 10*REAL_EPS) );
        }
    }
    SECTION( "input validation" ) {
        
        SECTION( "qubit indices" ) {
            
            int targ1 = GENERATE( -1, NUM_QUBITS );
            int targ2 = 0;
            REQUIRE_THROWS_WITH( applyMatrix4(quregVec, targ1, targ2, matr), Contains("Invalid target") );
            REQUIRE_THROWS_WITH( applyMatrix4(quregVec, targ2, targ1, matr), Contains("Invalid target") );
        }
        SECTION( "repetition of targets" ) {
            
            int qb = 0;
            REQUIRE_THROWS_WITH( applyMatrix4(quregVec, qb, qb, matr), Contains("target") && Contains("unique") );
        }
        SECTION( "matrix fits in node" ) {
                
            // pretend we have a very limited distributed memory
            quregVec.numAmpsPerChunk = 1;
            REQUIRE_THROWS_WITH( applyMatrix4(quregVec, 0, 1, matr), Contains("targets too many qubits"));
        }
    }
    CLEANUP_TEST( quregVec, quregMatr );
}



/** @sa applyMatrixN
 * @ingroup unittest 
 * @author Tyson Jones 
 */
TEST_CASE( "applyMatrixN", "[operators]" ) {
    
    PREPARE_TEST( quregVec, quregMatr, refVec, refMatr );
    
    // figure out max-num (inclusive) targs allowed by hardware backend
    int maxNumTargs = calcLog2(quregVec.numAmpsPerChunk);
    
    SECTION( "correctness" ) {
        
        // generate all possible qubit arrangements
        int numTargs = GENERATE_COPY( range(1,maxNumTargs+1) ); // inclusive upper bound
        int* targs = GENERATE_COPY( sublists(range(0,NUM_QUBITS), numTargs) );
        
        // for each qubit arrangement, use a new random matrix
        QMatrix op = getRandomQMatrix(1 << numTargs);
        ComplexMatrixN matr = createComplexMatrixN(numTargs);
        toComplexMatrixN(op, matr);
        
        // reference boilerplate
        int* ctrls = NULL;
        int numCtrls = 0;
    
        SECTION( "state-vector" ) {
            
            applyMatrixN(quregVec, targs, numTargs, matr);
            applyReferenceMatrix(refVec, ctrls, numCtrls, targs, numTargs, op);
            REQUIRE( areEqual(quregVec, refVec) );
        }
        SECTION( "density-matrix" ) {

            applyMatrixN(quregMatr, targs, numTargs, matr);
            applyReferenceMatrix(refMatr, ctrls, numCtrls, targs, numTargs, op);
            REQUIRE( areEqual(quregMatr, refMatr, 100*REAL_EPS) );
        }
        destroyComplexMatrixN(matr);
    }
    SECTION( "input validation" ) {
        
        SECTION( "number of targets" ) {
            
            // there cannot be more targets than qubits in register
            int numTargs = GENERATE( -1, 0, NUM_QUBITS+1 );
            int targs[NUM_QUBITS+1]; // prevents seg-fault if validation doesn't trigger
            ComplexMatrixN matr = createComplexMatrixN(NUM_QUBITS+1); // prevent seg-fault
            
            REQUIRE_THROWS_WITH( applyMatrixN(quregVec, targs, numTargs, matr), Contains("Invalid number of target"));
            destroyComplexMatrixN(matr);
        }
        SECTION( "repetition in targets" ) {
            
            int numTargs = 3;
            int targs[] = {1,2,2};
            ComplexMatrixN matr = createComplexMatrixN(numTargs); // prevents seg-fault if validation doesn't trigger
            
            REQUIRE_THROWS_WITH( applyMatrixN(quregVec, targs, numTargs, matr), Contains("target") && Contains("unique"));
            destroyComplexMatrixN(matr);
        }
        SECTION( "qubit indices" ) {
            
            int numTargs = 3;
            int targs[] = {1,2,3};
            ComplexMatrixN matr = createComplexMatrixN(numTargs); // prevents seg-fault if validation doesn't trigger
            
            int inv = GENERATE( -1, NUM_QUBITS );
            targs[GENERATE_COPY( range(0,numTargs) )] = inv; // make invalid target
            REQUIRE_THROWS_WITH( applyMatrixN(quregVec, targs, numTargs, matr), Contains("Invalid target") );
            
            destroyComplexMatrixN(matr);
        }
        SECTION( "matrix creation" ) {
            
            int numTargs = 3;
            int targs[] = {1,2,3};
            
            /* compilers don't auto-initialise to NULL; the below circumstance 
             * only really occurs when 'malloc' returns NULL in createComplexMatrixN, 
             * which actually triggers its own validation. Hence this test is useless 
             * currently.
             */
            ComplexMatrixN matr;
            matr.real = NULL;
            matr.imag = NULL; 
            REQUIRE_THROWS_WITH( applyMatrixN(quregVec, targs, numTargs, matr), Contains("created") );
        }
        SECTION( "matrix dimensions" ) {
            
            int targs[2] = {1,2};
            ComplexMatrixN matr = createComplexMatrixN(3); // intentionally wrong size
            
            REQUIRE_THROWS_WITH( applyMatrixN(quregVec, targs, 2, matr), Contains("matrix size"));
            destroyComplexMatrixN(matr);
        }
        SECTION( "matrix fits in node" ) {
                
            // pretend we have a very limited distributed memory (judged by matr size)
            quregVec.numAmpsPerChunk = 1;
            int qb[] = {1,2};
            ComplexMatrixN matr = createComplexMatrixN(2); // prevents seg-fault if validation doesn't trigger
            REQUIRE_THROWS_WITH( applyMatrixN(quregVec, qb, 2, matr), Contains("targets too many qubits"));
            destroyComplexMatrixN(matr);
        }
    }
    CLEANUP_TEST( quregVec, quregMatr );
}



/** @sa applyMultiControlledMatrixN
 * @ingroup unittest 
 * @author Tyson Jones 
 */
TEST_CASE( "applyMultiControlledMatrixN", "[operators]" ) {
    
    PREPARE_TEST( quregVec, quregMatr, refVec, refMatr );
    
    // figure out max-num targs (inclusive) allowed by hardware backend
    int maxNumTargs = calcLog2(quregVec.numAmpsPerChunk);
    if (maxNumTargs >= NUM_QUBITS)
        maxNumTargs = NUM_QUBITS - 1; // leave room for min-number of control qubits
        
    SECTION( "correctness" ) {
        
        // try all possible numbers of targets and controls
        int numTargs = GENERATE_COPY( range(1,maxNumTargs+1) );
        int maxNumCtrls = NUM_QUBITS - numTargs;
        int numCtrls = GENERATE_COPY( range(1,maxNumCtrls+1) );
        
        // generate all possible valid qubit arrangements
        int* targs = GENERATE_COPY( sublists(range(0,NUM_QUBITS), numTargs) );
        int* ctrls = GENERATE_COPY( sublists(range(0,NUM_QUBITS), numCtrls, targs, numTargs) );
        
        // for each qubit arrangement, use a new random unitary
        QMatrix op = getRandomQMatrix(1 << numTargs);
        ComplexMatrixN matr = createComplexMatrixN(numTargs);
        toComplexMatrixN(op, matr);
    
        SECTION( "state-vector" ) {
            
            applyMultiControlledMatrixN(quregVec, ctrls, numCtrls, targs, numTargs, matr);
            applyReferenceMatrix(refVec, ctrls, numCtrls, targs, numTargs, op);
            REQUIRE( areEqual(quregVec, refVec) );
        }
        SECTION( "density-matrix" ) {

            applyMultiControlledMatrixN(quregMatr, ctrls, numCtrls, targs, numTargs, matr);
            applyReferenceMatrix(refMatr, ctrls, numCtrls, targs, numTargs, op);
            REQUIRE( areEqual(quregMatr, refMatr, 100*REAL_EPS) );
        }
        destroyComplexMatrixN(matr);
    }
    SECTION( "input validation" ) {
        
        SECTION( "number of targets" ) {
            
            // there cannot be more targets than qubits in register
            // (numTargs=NUM_QUBITS is caught elsewhere, because that implies ctrls are invalid)
            int numTargs = GENERATE( -1, 0, NUM_QUBITS+1 );
            int targs[NUM_QUBITS+1]; // prevents seg-fault if validation doesn't trigger
            int ctrls[] = {0};
            ComplexMatrixN matr = createComplexMatrixN(NUM_QUBITS+1); // prevent seg-fault
            toComplexMatrixN(getRandomQMatrix( 1 << (NUM_QUBITS+1)), matr);
            
            REQUIRE_THROWS_WITH( applyMultiControlledMatrixN(quregVec, ctrls, 1, targs, numTargs, matr), Contains("Invalid number of target"));
            destroyComplexMatrixN(matr);
        }
        SECTION( "repetition in targets" ) {
            
            int ctrls[] = {0};
            int numTargs = 3;
            int targs[] = {1,2,2};
            ComplexMatrixN matr = createComplexMatrixN(numTargs); // prevents seg-fault if validation doesn't trigger
            toComplexMatrixN(getRandomQMatrix(1 << numTargs), matr);
            
            REQUIRE_THROWS_WITH( applyMultiControlledMatrixN(quregVec, ctrls, 1, targs, numTargs, matr), Contains("target") && Contains("unique"));
            destroyComplexMatrixN(matr);
        }
        SECTION( "number of controls" ) {
            
            int numCtrls = GENERATE( -1, 0, NUM_QUBITS, NUM_QUBITS+1 );
            int ctrls[NUM_QUBITS+1]; // avoids seg-fault if validation not triggered
            int targs[1] = {0};
            ComplexMatrixN matr = createComplexMatrixN(1);
            toComplexMatrixN(getRandomQMatrix(1 << 1), matr);
            
            REQUIRE_THROWS_WITH( applyMultiControlledMatrixN(quregVec, ctrls, numCtrls, targs, 1, matr), Contains("Invalid number of control"));
            destroyComplexMatrixN(matr);
        }
        SECTION( "repetition in controls" ) {
            
            int ctrls[] = {0,1,1};
            int targs[] = {3};
            ComplexMatrixN matr = createComplexMatrixN(1);
            toComplexMatrixN(getRandomQMatrix(1 << 1), matr);
            
            REQUIRE_THROWS_WITH( applyMultiControlledMatrixN(quregVec, ctrls, 3, targs, 1, matr), Contains("control") && Contains("unique"));
            destroyComplexMatrixN(matr);
        }
        SECTION( "control and target collision" ) {
            
            int ctrls[] = {0,1,2};
            int targs[] = {3,1,4};
            ComplexMatrixN matr = createComplexMatrixN(3);
            toComplexMatrixN(getRandomQMatrix(1 << 3), matr);
            
            REQUIRE_THROWS_WITH( applyMultiControlledMatrixN(quregVec, ctrls, 3, targs, 3, matr), Contains("Control") && Contains("target") && Contains("disjoint"));
            destroyComplexMatrixN(matr);
        }
        SECTION( "qubit indices" ) {
            
            // valid inds
            int numQb = 2;
            int qb1[2] = {0,1};
            int qb2[2] = {2,3};
            ComplexMatrixN matr = createComplexMatrixN(numQb);
            toComplexMatrixN(getRandomQMatrix(1 << numQb), matr);
            
            // make qb1 invalid
            int inv = GENERATE( -1, NUM_QUBITS );
            qb1[GENERATE_COPY(range(0,numQb))] = inv;
            
            REQUIRE_THROWS_WITH( applyMultiControlledMatrixN(quregVec, qb1, numQb, qb2, numQb, matr), Contains("Invalid control") );
            REQUIRE_THROWS_WITH( applyMultiControlledMatrixN(quregVec, qb2, numQb, qb1, numQb, matr), Contains("Invalid target") );
            destroyComplexMatrixN(matr);
        }
        SECTION( "matrix creation" ) {
            
            int ctrls[1] = {0};
            int targs[3] = {1,2,3};
            
            /* compilers don't auto-initialise to NULL; the below circumstance 
             * only really occurs when 'malloc' returns NULL in createComplexMatrixN, 
             * which actually triggers its own validation. Hence this test is useless 
             * currently.
             */
            ComplexMatrixN matr;
            matr.real = NULL;
            matr.imag = NULL; 
            REQUIRE_THROWS_WITH( applyMultiControlledMatrixN(quregVec, ctrls, 1, targs, 3, matr), Contains("created") );
        }
        SECTION( "matrix dimensions" ) {
            
            int ctrls[1] = {0};
            int targs[2] = {1,2};
            ComplexMatrixN matr = createComplexMatrixN(3); // intentionally wrong size
            toComplexMatrixN(getRandomQMatrix(1 << 3), matr);
            
            REQUIRE_THROWS_WITH( applyMultiControlledMatrixN(quregVec, ctrls, 1, targs, 2, matr), Contains("matrix size"));
            destroyComplexMatrixN(matr);
        }
        SECTION( "matrix fits in node" ) {
                
            // pretend we have a very limited distributed memory (judged by matr size)
            quregVec.numAmpsPerChunk = 1;
            int ctrls[1] = {0};
            int targs[2] = {1,2};
            ComplexMatrixN matr = createComplexMatrixN(2);
            toComplexMatrixN(getRandomQMatrix(1 << 2), matr);
            
            REQUIRE_THROWS_WITH( applyMultiControlledMatrixN(quregVec, ctrls, 1, targs, 2, matr), Contains("targets too many qubits"));
            destroyComplexMatrixN(matr);
        }
    }
    CLEANUP_TEST( quregVec, quregMatr );
}



/** @sa applyMultiVarPhaseFunc
 * @ingroup unittest 
 * @author Tyson Jones 
 */
TEST_CASE( "applyMultiVarPhaseFunc", "[operators]" ) {
    
    PREPARE_TEST( quregVec, quregMatr, refVec, refMatr );

    SECTION( "correctness" ) {
        
        // try every kind of binary encodings
        enum bitEncoding encoding = GENERATE( UNSIGNED,TWOS_COMPLEMENT );
        
        // try every possible number of registers 
        // (between #qubits containing 1, and 1 containing #qubits)
        int numRegs;
        int maxNumRegs = 0;
        if (encoding == UNSIGNED)
            maxNumRegs = NUM_QUBITS;
        if (encoding == TWOS_COMPLEMENT)
            maxNumRegs = NUM_QUBITS/2;  // floors
        numRegs = GENERATE_COPY( range(1, maxNumRegs+1) );
        
        // try every possible total number of involed qubits
        int totalNumQubits;
        int minTotalQubits = 0;
        if (encoding == UNSIGNED)
            // each register must contain at least 1 qubit
            minTotalQubits = numRegs;
        if (encoding == TWOS_COMPLEMENT)
            // each register must contain at least 2 qubits
            minTotalQubits = 2*numRegs;
        totalNumQubits = GENERATE_COPY( range(minTotalQubits,NUM_QUBITS+1) );
                        
        // try every qubits subset and ordering 
        int* regs = GENERATE_COPY( sublists(range(0,NUM_QUBITS), totalNumQubits) );
        
        // assign each sub-reg its minimum length
        int unallocQubits = totalNumQubits;
        int numQubitsPerReg[numRegs];
        for (int i=0; i<numRegs; i++) 
            if (encoding == UNSIGNED) {
                numQubitsPerReg[i] = 1;
                unallocQubits -= 1;
            }
            else if (encoding == TWOS_COMPLEMENT) {
                numQubitsPerReg[i] = 2;
                unallocQubits -= 2;
            }
        // and randomly allocate the remaining qubits between the registers
        while (unallocQubits > 0) {
            numQubitsPerReg[getRandomInt(0,numRegs)] += 1;
            unallocQubits--;
        }
        

        // each register gets a random number of terms in the full phase function
        int numTermsPerReg[numRegs];
        int numTermsTotal = 0;
        for (int r=0; r<numRegs; r++) {
            int numTerms = getRandomInt(1,5);
            numTermsPerReg[r] = numTerms;
            numTermsTotal += numTerms;
        }
            
        // populate the multi-var phase function with random but POSITIVE-power terms,
        // which must further be integers in two's complement
        int flatInd = 0;
        qreal coeffs[numTermsTotal];
        qreal expons[numTermsTotal];
        for (int r=0; r<numRegs; r++) {
            for (int t=0; t<numTermsPerReg[r]; t++) {
                coeffs[flatInd] = getRandomReal(-10,10);
                if (encoding == TWOS_COMPLEMENT)
                    expons[flatInd] = getRandomInt(0, 3+1);
                else if (encoding == UNSIGNED)
                    expons[flatInd] = getRandomReal(0, 3);
                    
                flatInd++;
            }
        }
        
        /* To perform this calculation more distinctly from the QuEST 
         * core method, we can exploit that 
         * exp(i (f1[x1] + f2[x2]))|x2>|x1> = exp(i f2[x2])|x2> (x) exp(i f1[x1])|x1> 
         * and so compute a separate diagonal matrix for each sub-register with 
         * phases determined only by its own variable, and Kronecker multiply 
         * them together. The target qubits of the Kronecker product is then 
         * just the full register, stored in *regs. 
         */
        QMatrix allRegMatr{{1}};
        int startInd = 0;
        
        for (int r=0; r<numRegs; r++) {
            
            QMatrix singleRegMatr = getZeroMatrix( 1 << numQubitsPerReg[r] );
            
            for (size_t i=0; i<singleRegMatr.size(); i++) {
                
                long long int ind = 0;
                if (encoding == UNSIGNED)
                    ind = i;
                if (encoding == TWOS_COMPLEMENT)
                    ind = getTwosComplement(i, numQubitsPerReg[r]);
                
                qreal phase = 0;
                for (int t=0; t<numTermsPerReg[r]; t++)
                    phase += coeffs[t+startInd] * pow(ind, expons[t+startInd]);
                    
                singleRegMatr[i][i] = expI(phase);
                
                
                // dEBUG 
                if (abs(phase) > maxPhase)
                    maxPhase = phase;
            }                
            allRegMatr = getKroneckerProduct(singleRegMatr, allRegMatr);
            startInd += numTermsPerReg[r];
        }
        
        SECTION( "state-vector" ) {
                
            applyMultiVarPhaseFunc(quregVec, regs, numQubitsPerReg, numRegs, encoding, coeffs, expons, numTermsPerReg);
            applyReferenceOp(refVec, regs, totalNumQubits, allRegMatr);
            REQUIRE( areEqual(quregVec, refVec, 1E4*REAL_EPS) );
        }
        SECTION( "density-matrix" ) {
            
            applyMultiVarPhaseFunc(quregMatr, regs, numQubitsPerReg, numRegs, encoding, coeffs, expons, numTermsPerReg);
            applyReferenceOp(refMatr, regs, totalNumQubits, allRegMatr);
            REQUIRE( areEqual(quregMatr, refMatr, 1E6*REAL_EPS) );
        }
    }
    SECTION( "input validation" ) {
        
        int numRegs = 2;
        int numQubitsPerReg[] = {2,3};
        int qubits[] = {0,1,2,3,4};
        
        SECTION( "number of registers" ) {
            
            numRegs = GENERATE_COPY( -1, 0, 1+MAX_NUM_REGS_APPLY_ARBITRARY_PHASE );
            REQUIRE_THROWS_WITH( applyMultiVarPhaseFunc(quregVec, qubits, numQubitsPerReg, numRegs, UNSIGNED, NULL, NULL, NULL), Contains("Invalid number of qubit subregisters") );
        }
        SECTION( "number of qubits" ) {
            
            numQubitsPerReg[GENERATE_COPY(range(0,numRegs))] = GENERATE( -1, 0, 1+NUM_QUBITS );
            REQUIRE_THROWS_WITH( applyMultiVarPhaseFunc(quregVec, qubits, numQubitsPerReg, numRegs, UNSIGNED, NULL, NULL, NULL), Contains("Invalid number of qubits") );
        }
        SECTION( "repetition of qubits" ) {
            
            qubits[GENERATE(2,3,4)] = qubits[1];
            REQUIRE_THROWS_WITH( applyMultiVarPhaseFunc(quregVec, qubits, numQubitsPerReg, numRegs, UNSIGNED, NULL, NULL, NULL), Contains("The qubits must be unique") );
        }
        SECTION( "qubit indices" ) {
            
            qubits[GENERATE(range(0,NUM_QUBITS))] = GENERATE( -1, NUM_QUBITS );
            REQUIRE_THROWS_WITH( applyMultiVarPhaseFunc(quregVec, qubits, numQubitsPerReg, numRegs, UNSIGNED, NULL, NULL, NULL), Contains("Invalid qubit index") );
        }
        SECTION( "number of terms" ) {

            int numTermsPerReg[] = {3, 3};
            
            numTermsPerReg[GENERATE_COPY(range(0,numRegs))] = GENERATE( -1, 0 );
            REQUIRE_THROWS_WITH( applyMultiVarPhaseFunc(quregVec, qubits, numQubitsPerReg, numRegs, UNSIGNED, NULL, NULL, numTermsPerReg), Contains("Invalid number of terms in the phase function") );
        }
        SECTION( "bit encoding name" ) {
            
            enum bitEncoding enc = (enum bitEncoding) GENERATE( -1, 2 );
            REQUIRE_THROWS_WITH( applyMultiVarPhaseFunc(quregVec, qubits, numQubitsPerReg, numRegs, enc, NULL, NULL, NULL), Contains("Invalid bit encoding") );
        }
        SECTION( "two's complement register" ) {
            
            numQubitsPerReg[GENERATE_COPY(range(0,numRegs))] = 1;
            REQUIRE_THROWS_WITH( applyMultiVarPhaseFunc(quregVec, qubits, numQubitsPerReg, numRegs, TWOS_COMPLEMENT, NULL, NULL, NULL), Contains("A sub-register contained too few qubits to employ TWOS_COMPLEMENT encoding") );
        }
        SECTION( "fractional exponent" ) {
            
            int numTermsPerReg[] = {3, 3};
            qreal coeffs[] = {0,0,0,  0,0,0};
            qreal expos[] =  {1,2,3,  1,2,3};
            
            expos[GENERATE(range(0,6))] = GENERATE( 0.5, 1.999, 5.0001 );
            REQUIRE_THROWS_WITH( applyMultiVarPhaseFunc(quregVec, qubits, numQubitsPerReg, numRegs, TWOS_COMPLEMENT, coeffs, expos, numTermsPerReg), Contains("The phase function contained a fractional exponent, which is illegal in TWOS_COMPLEMENT") );
            
            // ensure fractional exponents are valid in unsigned mode however
            REQUIRE_NOTHROW( applyMultiVarPhaseFunc(quregVec, qubits, numQubitsPerReg, numRegs, UNSIGNED, coeffs, expos, numTermsPerReg) );

        }
        SECTION( "negative exponent" ) {

            int numTermsPerReg[] = {3, 3};
            qreal coeffs[] = {0,0,0,  0,0,0};
            qreal expos[] =  {1,2,3,  1,2,3};
            
            expos[GENERATE(range(0,6))] = GENERATE( -1, -2, -2.5 );
            enum bitEncoding enc = GENERATE( UNSIGNED, TWOS_COMPLEMENT );
    
            REQUIRE_THROWS_WITH( applyMultiVarPhaseFunc(quregVec, qubits, numQubitsPerReg, numRegs, enc, coeffs, expos, numTermsPerReg), Contains("The phase function contained an illegal negative exponent") );
        }
    }
    CLEANUP_TEST( quregVec, quregMatr );
}



/** @sa applyMultiVarPhaseFuncOverrides
 * @ingroup unittest 
 * @author Tyson Jones 
 */
TEST_CASE( "applyMultiVarPhaseFuncOverrides", "[operators]" ) {
    
    PREPARE_TEST( quregVec, quregMatr, refVec, refMatr );

    SECTION( "correctness" ) {
        
        // try every kind of binary encodings
        enum bitEncoding encoding = GENERATE( UNSIGNED,TWOS_COMPLEMENT );
        
        // try every possible number of registers 
        // (between #qubits containing 1, and 1 containing #qubits)
        int numRegs;
        int maxNumRegs = 0;
        if (encoding == UNSIGNED)
            maxNumRegs = NUM_QUBITS;
        if (encoding == TWOS_COMPLEMENT)
            maxNumRegs = NUM_QUBITS/2;  // floors
        numRegs = GENERATE_COPY( range(1, maxNumRegs+1) );
        
        // try every possible total number of involed qubits
        int totalNumQubits;
        int minTotalQubits = 0;
        if (encoding == UNSIGNED)
            // each register must contain at least 1 qubit
            minTotalQubits = numRegs;
        if (encoding == TWOS_COMPLEMENT)
            // each register must contain at least 2 qubits
            minTotalQubits = 2*numRegs;
        totalNumQubits = GENERATE_COPY( range(minTotalQubits,NUM_QUBITS+1) );
                        
        // try every qubits subset and ordering 
        int* regs = GENERATE_COPY( sublists(range(0,NUM_QUBITS), totalNumQubits) );
        
        // assign each sub-reg its minimum length
        int unallocQubits = totalNumQubits;
        int numQubitsPerReg[numRegs];
        for (int i=0; i<numRegs; i++) 
            if (encoding == UNSIGNED) {
                numQubitsPerReg[i] = 1;
                unallocQubits -= 1;
            }
            else if (encoding == TWOS_COMPLEMENT) {
                numQubitsPerReg[i] = 2;
                unallocQubits -= 2;
            }
        // and randomly allocate the remaining qubits between the registers
        while (unallocQubits > 0) {
            numQubitsPerReg[getRandomInt(0,numRegs)] += 1;
            unallocQubits--;
        }
        

        // each register gets a random number of terms in the full phase function
        int numTermsPerReg[numRegs];
        int numTermsTotal = 0;
        for (int r=0; r<numRegs; r++) {
            int numTerms = getRandomInt(1,5);
            numTermsPerReg[r] = numTerms;
            numTermsTotal += numTerms;
        }
            
        // populate the multi-var phase function with random but POSITIVE-power terms,
        // which must further be integers in two's complement
        int flatInd = 0;
        qreal coeffs[numTermsTotal];
        qreal expons[numTermsTotal];
        for (int r=0; r<numRegs; r++) {
            for (int t=0; t<numTermsPerReg[r]; t++) {
                coeffs[flatInd] = getRandomReal(-10,10);
                if (encoding == TWOS_COMPLEMENT)
                    expons[flatInd] = getRandomInt(0, 3+1);
                else if (encoding == UNSIGNED)
                    expons[flatInd] = getRandomReal(0, 3);
                    
                flatInd++;
            }
        }
        
        
        // choose a random number of overrides (even overriding every amplitude)
        int numOverrides = getRandomInt(0, (1<<totalNumQubits) + 1);
        
        // randomise each override index (uniqueness isn't checked)
        long long int overrideInds[numOverrides*numRegs];
        flatInd = 0;
        for (int v=0; v<numOverrides; v++) {
            for (int r=0; r<numRegs; r++) {
                if (encoding == UNSIGNED)
                    overrideInds[flatInd] = getRandomInt(0, 1<<numQubitsPerReg[r]);
                else if (encoding == TWOS_COMPLEMENT) 
                    overrideInds[flatInd] = getRandomInt(-(1<<(numQubitsPerReg[r]-1)), (1<<(numQubitsPerReg[r]-1))-1);
                flatInd++;
            }
        }

        // override to a random phase
        qreal overridePhases[numOverrides];
        for (int v=0; v<numOverrides; v++)
            overridePhases[v] = getRandomReal(-4, 4); // periodic in [-pi, pi]
            
        /* To perform this calculation more distinctly from the QuEST 
         * core method, we can exploit that 
         * exp(i (f1[x1] + f2[x2]))|x2>|x1> = exp(i f2[x2])|x2> (x) exp(i f1[x1])|x1> 
         * and so compute a separate diagonal matrix for each sub-register with 
         * phases determined only by its own variable, and Kronecker multiply 
         * them together. The target qubits of the Kronecker product is then 
         * just the full register, stored in *regs. We do this, then iterate 
         * the list of overrides directly to overwrite the ultimate diagonal 
         * entries
         */
        QMatrix allRegMatr{{1}};
        int startInd = 0;
        for (int r=0; r<numRegs; r++) {
            
            QMatrix singleRegMatr = getZeroMatrix( 1 << numQubitsPerReg[r] );
            
            for (size_t i=0; i<singleRegMatr.size(); i++) {
                
                long long int ind = 0;
                if (encoding == UNSIGNED)
                    ind = i;
                if (encoding == TWOS_COMPLEMENT)
                    ind = getTwosComplement(i, numQubitsPerReg[r]);
                
                qreal phase = 0;
                for (int t=0; t<numTermsPerReg[r]; t++)
                    phase += coeffs[t+startInd] * pow(ind, expons[t+startInd]);
                    
                singleRegMatr[i][i] = expI(phase);
            }
            allRegMatr = getKroneckerProduct(singleRegMatr, allRegMatr);
            startInd += numTermsPerReg[r];
        }    
        setDiagMatrixOverrides(allRegMatr, numQubitsPerReg, numRegs, encoding, overrideInds, overridePhases, numOverrides);
        
        SECTION( "state-vector" ) {
                    
            applyMultiVarPhaseFuncOverrides(quregVec, regs, numQubitsPerReg, numRegs, encoding, coeffs, expons, numTermsPerReg, overrideInds, overridePhases, numOverrides);
            applyReferenceOp(refVec, regs, totalNumQubits, allRegMatr);
            REQUIRE( areEqual(quregVec, refVec, 1E4*REAL_EPS) );
        }
        SECTION( "density-matrix" ) {
            
            applyMultiVarPhaseFuncOverrides(quregMatr, regs, numQubitsPerReg, numRegs, encoding, coeffs, expons, numTermsPerReg, overrideInds, overridePhases, numOverrides);
            applyReferenceOp(refMatr, regs, totalNumQubits, allRegMatr);
            REQUIRE( areEqual(quregMatr, refMatr, 1E6*REAL_EPS) );
        }
    }
    SECTION( "input validation" ) {
        
        int numRegs = 2;
        int numQubitsPerReg[] = {2,3};
        int qubits[] = {0,1,2,3,4};
        
        SECTION( "number of registers" ) {
            
            numRegs = GENERATE_COPY( -1, 0, 1+MAX_NUM_REGS_APPLY_ARBITRARY_PHASE );
            REQUIRE_THROWS_WITH( applyMultiVarPhaseFuncOverrides(quregVec, qubits, numQubitsPerReg, numRegs, UNSIGNED, NULL, NULL, NULL, NULL, NULL, 0), Contains("Invalid number of qubit subregisters") );
        }
        SECTION( "number of qubits" ) {
            
            numQubitsPerReg[GENERATE_COPY(range(0,numRegs))] = GENERATE( -1, 0, 1+NUM_QUBITS );
            REQUIRE_THROWS_WITH( applyMultiVarPhaseFuncOverrides(quregVec, qubits, numQubitsPerReg, numRegs, UNSIGNED, NULL, NULL, NULL, NULL, NULL, 0), Contains("Invalid number of qubits") );
        }
        SECTION( "repetition of qubits" ) {
            
            qubits[GENERATE(2,3,4)] = qubits[1];
            REQUIRE_THROWS_WITH( applyMultiVarPhaseFuncOverrides(quregVec, qubits, numQubitsPerReg, numRegs, UNSIGNED, NULL, NULL, NULL, NULL, NULL, 0), Contains("The qubits must be unique") );
        }
        SECTION( "qubit indices" ) {
            
            qubits[GENERATE(range(0,NUM_QUBITS))] = GENERATE( -1, NUM_QUBITS );
            REQUIRE_THROWS_WITH( applyMultiVarPhaseFuncOverrides(quregVec, qubits, numQubitsPerReg, numRegs, UNSIGNED, NULL, NULL, NULL, NULL, NULL, 0), Contains("Invalid qubit index") );
        }
        SECTION( "number of terms" ) {

            int numTermsPerReg[] = {3, 3};
            
            numTermsPerReg[GENERATE_COPY(range(0,numRegs))] = GENERATE( -1, 0 );
            REQUIRE_THROWS_WITH( applyMultiVarPhaseFuncOverrides(quregVec, qubits, numQubitsPerReg, numRegs, UNSIGNED, NULL, NULL, numTermsPerReg, NULL, NULL, 0), Contains("Invalid number of terms in the phase function") );
        }
        SECTION( "bit encoding name" ) {
            
            enum bitEncoding enc = (enum bitEncoding) GENERATE( -1, 2 );
            REQUIRE_THROWS_WITH( applyMultiVarPhaseFuncOverrides(quregVec, qubits, numQubitsPerReg, numRegs, enc, NULL, NULL, NULL, NULL, NULL, 0), Contains("Invalid bit encoding") );
        }
        SECTION( "two's complement register" ) {
            
            numQubitsPerReg[GENERATE_COPY(range(0,numRegs))] = 1;
            REQUIRE_THROWS_WITH( applyMultiVarPhaseFuncOverrides(quregVec, qubits, numQubitsPerReg, numRegs, TWOS_COMPLEMENT, NULL, NULL, NULL, NULL, NULL, 0), Contains("A sub-register contained too few qubits to employ TWOS_COMPLEMENT encoding") );
        }
        SECTION( "fractional exponent" ) {
            
            int numTermsPerReg[] = {3, 3};
            qreal coeffs[] = {0,0,0,  0,0,0};
            qreal expos[] =  {1,2,3,  1,2,3};
            
            expos[GENERATE(range(0,6))] = GENERATE( 0.5, 1.999, 5.0001 );
            REQUIRE_THROWS_WITH( applyMultiVarPhaseFuncOverrides(quregVec, qubits, numQubitsPerReg, numRegs, TWOS_COMPLEMENT, coeffs, expos, numTermsPerReg, NULL, NULL, 0), Contains("The phase function contained a fractional exponent, which is illegal in TWOS_COMPLEMENT") );
            
            // ensure fractional exponents are valid in unsigned mode however
            REQUIRE_NOTHROW( applyMultiVarPhaseFuncOverrides(quregVec, qubits, numQubitsPerReg, numRegs, UNSIGNED, coeffs, expos, numTermsPerReg, NULL, NULL, 0) );
        }
        SECTION( "negative exponent" ) {

            int numTermsPerReg[] = {3, 3};
            qreal coeffs[] = {0,0,0,  0,0,0};
            qreal expos[] =  {1,2,3,  1,2,3};
            
            expos[GENERATE(range(0,6))] = GENERATE( -1, -2, -2.5 );
            enum bitEncoding enc = GENERATE( UNSIGNED, TWOS_COMPLEMENT );
    
            REQUIRE_THROWS_WITH( applyMultiVarPhaseFuncOverrides(quregVec, qubits, numQubitsPerReg, numRegs, enc, coeffs, expos, numTermsPerReg, NULL, NULL, 0), Contains("The phase function contained an illegal negative exponent") );
        }
        SECTION( "number of overrides" ) {
            
            int numTermsPerReg[] = {3, 3};
            qreal coeffs[] = {0,0,0,  0,0,0};
            qreal expos[] =  {1,2,3,  1,2,3};
   
            int numOverrides = -1;
            REQUIRE_THROWS_WITH( applyMultiVarPhaseFuncOverrides(quregVec, qubits, numQubitsPerReg, numRegs, UNSIGNED, coeffs, expos, numTermsPerReg, NULL, NULL, numOverrides), Contains("Invalid number of phase function overrides specified") );
        }
        SECTION( "override indices" ) {
            
            int numTermsPerReg[] = {3, 3};
            qreal coeffs[] = {0,0,0,  0,0,0};
            qreal expos[] =  {1,2,3,  1,2,3};
            
            // numQubitsPerReg = {2, 3}
            int numOverrides = 3;
            long long int overrideInds[] = {0,0, 0,0, 0,0}; // repetition not checked
            qreal overridePhases[]       = {.1,  .1,  .1};
            
            // first element of overrideInds coordinate is a 2 qubit register
            enum bitEncoding enc = UNSIGNED;
            int badInd = GENERATE(0, 2, 4);
            overrideInds[badInd] = GENERATE( -1, (1<<2) );
            REQUIRE_THROWS_WITH( applyMultiVarPhaseFuncOverrides(quregVec, qubits, numQubitsPerReg, numRegs, enc, coeffs, expos, numTermsPerReg, overrideInds, overridePhases, numOverrides), Contains("Invalid phase function override index, in the UNSIGNED encoding") );
            overrideInds[badInd] = 0;
            
            // second element of overrideInds coordinate is a 3 qubit register
            badInd += 1;
            overrideInds[badInd] = GENERATE( -1, (1<<3) );
            REQUIRE_THROWS_WITH( applyMultiVarPhaseFuncOverrides(quregVec, qubits, numQubitsPerReg, numRegs, enc, coeffs, expos, numTermsPerReg, overrideInds, overridePhases, numOverrides), Contains("Invalid phase function override index, in the UNSIGNED encoding") );
            overrideInds[badInd] = 0;
            badInd -= 1;
            
            enc = TWOS_COMPLEMENT;
            int minInd = -(1<<(numQubitsPerReg[0]-1));
            int maxInd = (1<<(numQubitsPerReg[0]-1)) - 1;
            overrideInds[badInd] = GENERATE_COPY( minInd-1, maxInd+1 );
            REQUIRE_THROWS_WITH( applyMultiVarPhaseFuncOverrides(quregVec, qubits, numQubitsPerReg, numRegs, enc, coeffs, expos, numTermsPerReg, overrideInds, overridePhases, numOverrides), Contains("Invalid phase function override index, in the TWOS_COMPLEMENT encoding") );
            overrideInds[badInd] = 0;
            
            badInd++;
            minInd = -(1<<(numQubitsPerReg[1]-1));
            maxInd = (1<<(numQubitsPerReg[1]-1)) -1;
            overrideInds[badInd] = GENERATE_COPY( minInd-1, maxInd+1 );
            REQUIRE_THROWS_WITH( applyMultiVarPhaseFuncOverrides(quregVec, qubits, numQubitsPerReg, numRegs, enc, coeffs, expos, numTermsPerReg, overrideInds, overridePhases, numOverrides), Contains("Invalid phase function override index, in the TWOS_COMPLEMENT encoding") );
        }
    }
    CLEANUP_TEST( quregVec, quregMatr );
}



/** @sa applyNamedPhaseFunc
 * @ingroup unittest 
 * @author Tyson Jones 
 */
TEST_CASE( "applyNamedPhaseFunc", "[operators]" ) {
    
    PREPARE_TEST( quregVec, quregMatr, refVec, refMatr );

    SECTION( "correctness" ) {
        
        // try every kind of binary encoding
        enum bitEncoding encoding = GENERATE( UNSIGNED,TWOS_COMPLEMENT );
        
        // try every possible number of registers 
        // (between #qubits containing 1, and 1 containing #qubits)
        int numRegs;
        int maxNumRegs = 0;
        if (encoding == UNSIGNED)
            maxNumRegs = NUM_QUBITS;
        if (encoding == TWOS_COMPLEMENT)
            maxNumRegs = NUM_QUBITS/2;  // floors
        numRegs = GENERATE_COPY( range(1, maxNumRegs+1) );
        
        // try every possible total number of involved qubits
        int totalNumQubits;
        int minTotalQubits = 0;
        if (encoding == UNSIGNED)
            // each register must contain at least 1 qubit
            minTotalQubits = numRegs;
        if (encoding == TWOS_COMPLEMENT)
            // each register must contain at least 2 qubits
            minTotalQubits = 2*numRegs;
        totalNumQubits = GENERATE_COPY( range(minTotalQubits,NUM_QUBITS+1) );
                        
        // try every qubits subset and ordering 
        int* regs = GENERATE_COPY( sublists(range(0,NUM_QUBITS), totalNumQubits) );
        
        // assign each sub-reg its minimum length
        int unallocQubits = totalNumQubits;
        int numQubitsPerReg[numRegs];
        for (int i=0; i<numRegs; i++) 
            if (encoding == UNSIGNED) {
                numQubitsPerReg[i] = 1;
                unallocQubits -= 1;
            }
            else if (encoding == TWOS_COMPLEMENT) {
                numQubitsPerReg[i] = 2;
                unallocQubits -= 2;
            }
        // and randomly allocate the remaining qubits between the registers
        while (unallocQubits > 0) {
            numQubitsPerReg[getRandomInt(0,numRegs)] += 1;
            unallocQubits--;
        }
        
        // for reference, determine the values corresponding to each register for all basis states
        qreal regVals[1<<totalNumQubits][numRegs];
        for (long long int i=0; i<(1<<totalNumQubits); i++) {
            
            long long int bits = i;
            for (int r=0; r<numRegs; r++) {            
                regVals[i][r] = bits % (1 << numQubitsPerReg[r]);
                bits = bits >> numQubitsPerReg[r];
                
                if (encoding == TWOS_COMPLEMENT)
                    regVals[i][r] = getTwosComplement(regVals[i][r], numQubitsPerReg[r]);
            }
        }
        
        /* the reference diagonal matrix which assumes the qubits are
         * contiguous and strictly increasing between the registers, and hence 
         * only depends on the number of qubits in each register.
         */
        QMatrix diagMatr = getZeroMatrix(1 << totalNumQubits);
            
        SECTION( "NORM" ) {
            
            for (size_t i=0; i<diagMatr.size(); i++) {
                qreal phase = 0;
                for (int r=0; r<numRegs; r++)
                    phase += pow(regVals[i][r], 2);
                phase = sqrt(phase);
                diagMatr[i][i] = expI(phase);
            }
            
            SECTION( "state-vector" ) {
                
                applyNamedPhaseFunc(quregVec, regs, numQubitsPerReg, numRegs, encoding, NORM);
                applyReferenceOp(refVec, regs, totalNumQubits, diagMatr);
                REQUIRE( areEqual(quregVec, refVec, 1E2*REAL_EPS) );
            }
            SECTION( "density-matrix" ) {
                
                applyNamedPhaseFunc(quregMatr, regs, numQubitsPerReg, numRegs, encoding, NORM);
                applyReferenceOp(refMatr, regs, totalNumQubits, diagMatr);
                REQUIRE( areEqual(quregMatr, refMatr, 142*REAL_EPS) );
            }
        }
        SECTION( "PRODUCT" ) {
            
            for (size_t i=0; i<diagMatr.size(); i++) {
                qreal phase = 1;
                for (int r=0; r<numRegs; r++)
                    phase *= regVals[i][r];
                diagMatr[i][i] = expI(phase);
            }
            
            SECTION( "state-vector" ) {
                
                applyNamedPhaseFunc(quregVec, regs, numQubitsPerReg, numRegs, encoding, PRODUCT);
                applyReferenceOp(refVec, regs, totalNumQubits, diagMatr);
                REQUIRE( areEqual(quregVec, refVec, 1E2*REAL_EPS) );
            }
            SECTION( "density-matrix" ) {
                
                applyNamedPhaseFunc(quregMatr, regs, numQubitsPerReg, numRegs, encoding, PRODUCT);
                applyReferenceOp(refMatr, regs, totalNumQubits, diagMatr);
                REQUIRE( areEqual(quregMatr, refMatr, 142*REAL_EPS) );
            }
        }
        SECTION( "DISTANCE" ) {
            
            // test only if there are an even number of registers
            if (numRegs%2 == 0) {
                
                for (size_t i=0; i<diagMatr.size(); i++) {
                    qreal phase = 0;
                    for (int r=0; r<numRegs; r+=2)
                        phase += pow(regVals[i][r+1]-regVals[i][r], 2);
                    phase = sqrt(phase);
                    diagMatr[i][i] = expI(phase);
                }
            }
            
            SECTION( "state-vector" ) {
                
                if (numRegs%2 == 0) {
                    applyNamedPhaseFunc(quregVec, regs, numQubitsPerReg, numRegs, encoding, DISTANCE);
                    applyReferenceOp(refVec, regs, totalNumQubits, diagMatr);
                    REQUIRE( areEqual(quregVec, refVec, 1E2*REAL_EPS) );
                }
            }
            SECTION( "density-matrix" ) {
                
                if (numRegs%2 == 0) {
                    applyNamedPhaseFunc(quregMatr, regs, numQubitsPerReg, numRegs, encoding, DISTANCE);
                    applyReferenceOp(refMatr, regs, totalNumQubits, diagMatr);
                    REQUIRE( areEqual(quregMatr, refMatr, 142*REAL_EPS) );
                }
            }
        }
    }
    SECTION( "input validation" ) {
        
        int numRegs = 2;
        int numQubitsPerReg[] = {2,3};
        int regs[] = {0,1,2,3,4};
        
        SECTION( "number of registers" ) {
            
            numRegs = GENERATE_COPY( -1, 0, 1+MAX_NUM_REGS_APPLY_ARBITRARY_PHASE );
            REQUIRE_THROWS_WITH( applyNamedPhaseFunc(quregVec, regs, numQubitsPerReg, numRegs, UNSIGNED, NORM), Contains("Invalid number of qubit subregisters") );
        }
        SECTION( "number of qubits" ) {
            
            numQubitsPerReg[GENERATE_COPY(range(0,numRegs))] = GENERATE( -1, 0, 1+NUM_QUBITS );
            REQUIRE_THROWS_WITH( applyNamedPhaseFunc(quregVec, regs, numQubitsPerReg, numRegs, UNSIGNED, NORM), Contains("Invalid number of qubits") );
        }
        SECTION( "repetition of qubits" ) {
            
            regs[GENERATE(2,3,4)] = regs[1];
            REQUIRE_THROWS_WITH( applyNamedPhaseFunc(quregVec, regs, numQubitsPerReg, numRegs, UNSIGNED, NORM), Contains("The qubits must be unique") );
        }
        SECTION( "qubit indices" ) {

            regs[GENERATE(range(0,NUM_QUBITS))] = GENERATE( -1, NUM_QUBITS );
            REQUIRE_THROWS_WITH( applyNamedPhaseFunc(quregVec, regs, numQubitsPerReg, numRegs, UNSIGNED, NORM), Contains("Invalid qubit index") );
        }
        SECTION( "bit encoding name" ) {
            
            enum bitEncoding enc = (enum bitEncoding) GENERATE( -1, 2 );
            REQUIRE_THROWS_WITH( applyNamedPhaseFunc(quregVec, regs, numQubitsPerReg, numRegs, enc, NORM), Contains("Invalid bit encoding") );
        }
        SECTION( "two's complement register" ) {
            
            numQubitsPerReg[GENERATE_COPY(range(0,numRegs))] = 1;
            REQUIRE_THROWS_WITH( applyNamedPhaseFunc(quregVec, regs, numQubitsPerReg, numRegs, TWOS_COMPLEMENT, NORM), Contains("A sub-register contained too few qubits to employ TWOS_COMPLEMENT encoding") );
        }
        SECTION( "phase function name" ) {
            
            enum phaseFunc func = (enum phaseFunc) GENERATE( -1, 14 );
            REQUIRE_THROWS_WITH( applyNamedPhaseFunc(quregVec, regs, numQubitsPerReg, numRegs, UNSIGNED, func), Contains("Invalid named phase function") );
        }
        SECTION( "phase function parameters" ) {

            enum phaseFunc func = GENERATE( SCALED_NORM, INVERSE_NORM, SCALED_INVERSE_NORM, SCALED_INVERSE_SHIFTED_NORM, SCALED_PRODUCT, INVERSE_PRODUCT, SCALED_INVERSE_PRODUCT, SCALED_DISTANCE, INVERSE_DISTANCE, SCALED_INVERSE_DISTANCE, SCALED_INVERSE_SHIFTED_DISTANCE );
            REQUIRE_THROWS_WITH( applyNamedPhaseFunc(quregVec, regs, numQubitsPerReg, numRegs, UNSIGNED, func), Contains("Invalid number of parameters") );
        }
        SECTION( "distance pair registers" ) {
            
            int numQb[] = {1,1,1,1,1};
            int qb[] = {0,1,2,3,4};
            
            numRegs = GENERATE( 1, 3, 5 );
            REQUIRE_THROWS_WITH( applyNamedPhaseFunc(quregVec, qb, numQb, numRegs, UNSIGNED, DISTANCE), Contains("Phase functions DISTANCE") && Contains("even number of sub-registers") );
        }
    }
    CLEANUP_TEST( quregVec, quregMatr );
}



/** @sa applyNamedPhaseFuncOverrides
 * @ingroup unittest 
 * @author Tyson Jones 
 */
TEST_CASE( "applyNamedPhaseFuncOverrides", "[operators]" ) {
    
    PREPARE_TEST( quregVec, quregMatr, refVec, refMatr );

    SECTION( "correctness" ) {
        
        // try every kind of binary encoding
        enum bitEncoding encoding = GENERATE( UNSIGNED,TWOS_COMPLEMENT );
        
        // try every possible number of registers 
        // (between #qubits containing 1, and 1 containing #qubits)
        int numRegs;
        int maxNumRegs = 0;
        if (encoding == UNSIGNED)
            maxNumRegs = NUM_QUBITS;
        if (encoding == TWOS_COMPLEMENT)
            maxNumRegs = NUM_QUBITS/2;  // floors
        numRegs = GENERATE_COPY( range(1, maxNumRegs+1) );
        
        // try every possible total number of involved qubits
        int totalNumQubits;
        int minTotalQubits = 0;
        if (encoding == UNSIGNED)
            // each register must contain at least 1 qubit
            minTotalQubits = numRegs;
        if (encoding == TWOS_COMPLEMENT)
            // each register must contain at least 2 qubits
            minTotalQubits = 2*numRegs;
        totalNumQubits = GENERATE_COPY( range(minTotalQubits,NUM_QUBITS+1) );
                        
        // try every qubits subset and ordering 
        int* regs = GENERATE_COPY( sublists(range(0,NUM_QUBITS), totalNumQubits) );
        
        // assign each sub-reg its minimum length
        int unallocQubits = totalNumQubits;
        int numQubitsPerReg[numRegs];
        for (int i=0; i<numRegs; i++) 
            if (encoding == UNSIGNED) {
                numQubitsPerReg[i] = 1;
                unallocQubits -= 1;
            }
            else if (encoding == TWOS_COMPLEMENT) {
                numQubitsPerReg[i] = 2;
                unallocQubits -= 2;
            }
        // and randomly allocate the remaining qubits between the registers
        while (unallocQubits > 0) {
            numQubitsPerReg[getRandomInt(0,numRegs)] += 1;
            unallocQubits--;
        }
        
        
        // choose a random number of overrides (even overriding every amplitude)
        int numOverrides = getRandomInt(0, (1<<totalNumQubits) + 1);
        
        // randomise each override index (uniqueness isn't checked)
        long long int overrideInds[numOverrides*numRegs];
        int flatInd = 0;
        for (int v=0; v<numOverrides; v++) {
            for (int r=0; r<numRegs; r++) {
                if (encoding == UNSIGNED)
                    overrideInds[flatInd] = getRandomInt(0, 1<<numQubitsPerReg[r]);
                else if (encoding == TWOS_COMPLEMENT) 
                    overrideInds[flatInd] = getRandomInt(-(1<<(numQubitsPerReg[r]-1)), (1<<(numQubitsPerReg[r]-1))-1);
                flatInd++;
            }
        }

        // override to a random phase
        qreal overridePhases[numOverrides];
        for (int v=0; v<numOverrides; v++)
            overridePhases[v] = getRandomReal(-4, 4); // periodic in [-pi, pi]
            
            
        // determine the values corresponding to each register for all basis states
        qreal regVals[1<<totalNumQubits][numRegs];
        for (long long int i=0; i<(1<<totalNumQubits); i++) {
            
            long long int bits = i;
            for (int r=0; r<numRegs; r++) {            
                regVals[i][r] = bits % (1 << numQubitsPerReg[r]);
                bits = bits >> numQubitsPerReg[r];
                
                if (encoding == TWOS_COMPLEMENT)
                    regVals[i][r] = getTwosComplement(regVals[i][r], numQubitsPerReg[r]);
            }
        }
        
        /* a reference diagonal matrix which assumes the qubits are
         * contiguous and strictly increasing between the registers, and hence 
         * only depends on the number of qubits in each register.
         */
        QMatrix diagMatr = getZeroMatrix(1 << totalNumQubits);
            
        SECTION( "NORM" ) {
            
            for (size_t i=0; i<diagMatr.size(); i++) {
                qreal phase = 0;
                for (int r=0; r<numRegs; r++)
                    phase += pow(regVals[i][r], 2);
                phase = sqrt(phase);
                diagMatr[i][i] = expI(phase);
            }
            setDiagMatrixOverrides(diagMatr, numQubitsPerReg, numRegs, encoding, overrideInds, overridePhases, numOverrides);
            
            SECTION( "state-vector" ) {
                
                applyNamedPhaseFuncOverrides(quregVec, regs, numQubitsPerReg, numRegs, encoding, NORM, overrideInds, overridePhases, numOverrides);
                applyReferenceOp(refVec, regs, totalNumQubits, diagMatr);
                REQUIRE( areEqual(quregVec, refVec, 1E2*REAL_EPS) );
            }
            SECTION( "density-matrix" ) {
                
                applyNamedPhaseFuncOverrides(quregMatr, regs, numQubitsPerReg, numRegs, encoding, NORM, overrideInds, overridePhases, numOverrides);
                applyReferenceOp(refMatr, regs, totalNumQubits, diagMatr);
                REQUIRE( areEqual(quregMatr, refMatr, 1E4*REAL_EPS) );
            }
        }
        SECTION( "PRODUCT" ) {
            
            for (size_t i=0; i<diagMatr.size(); i++) {
                qreal phase = 1;
                for (int r=0; r<numRegs; r++)
                    phase *= regVals[i][r];
                diagMatr[i][i] = expI(phase);
            }
            
            setDiagMatrixOverrides(diagMatr, numQubitsPerReg, numRegs, encoding, overrideInds, overridePhases, numOverrides);
            
            SECTION( "state-vector" ) {
                
                applyNamedPhaseFuncOverrides(quregVec, regs, numQubitsPerReg, numRegs, encoding, PRODUCT, overrideInds, overridePhases, numOverrides);
                applyReferenceOp(refVec, regs, totalNumQubits, diagMatr);
                REQUIRE( areEqual(quregVec, refVec, 1E2*REAL_EPS) );
            }
            SECTION( "density-matrix" ) {
                
                applyNamedPhaseFuncOverrides(quregMatr, regs, numQubitsPerReg, numRegs, encoding, PRODUCT, overrideInds, overridePhases, numOverrides);
                applyReferenceOp(refMatr, regs, totalNumQubits, diagMatr);
                REQUIRE( areEqual(quregMatr, refMatr, 1E4*REAL_EPS) );
            }
        }
        SECTION( "DISTANCE" ) {
            
            // test only if there are an even number of registers
            if (numRegs%2 == 0) {
                
                for (size_t i=0; i<diagMatr.size(); i++) {
                    qreal phase = 0;
                    for (int r=0; r<numRegs; r+=2)
                        phase += pow(regVals[i][r+1]-regVals[i][r], 2);
                    phase = sqrt(phase);
                    diagMatr[i][i] = expI(phase);
                }
                
                setDiagMatrixOverrides(diagMatr, numQubitsPerReg, numRegs, encoding, overrideInds, overridePhases, numOverrides);
            }
            
            SECTION( "state-vector" ) {
                
                if (numRegs%2 == 0) {
                    applyNamedPhaseFuncOverrides(quregVec, regs, numQubitsPerReg, numRegs, encoding, DISTANCE, overrideInds, overridePhases, numOverrides);
                    applyReferenceOp(refVec, regs, totalNumQubits, diagMatr);
                    REQUIRE( areEqual(quregVec, refVec, 1E2*REAL_EPS) );
                }
            }
            SECTION( "density-matrix" ) {
                
                if (numRegs%2 == 0) {
                    applyNamedPhaseFuncOverrides(quregMatr, regs, numQubitsPerReg, numRegs, encoding, DISTANCE, overrideInds, overridePhases, numOverrides);
                    applyReferenceOp(refMatr, regs, totalNumQubits, diagMatr);
                    REQUIRE( areEqual(quregMatr, refMatr, 1E4*REAL_EPS) );
                }
            }
        }
    }
    SECTION( "input validation" ) {
        
        int numRegs = 2;
        int numQubitsPerReg[] = {2,3};
        int regs[] = {0,1,2,3,4};
        
        SECTION( "number of registers" ) {
            
            numRegs = GENERATE_COPY( -1, 0, 1+MAX_NUM_REGS_APPLY_ARBITRARY_PHASE );
            REQUIRE_THROWS_WITH( applyNamedPhaseFuncOverrides(quregVec, regs, numQubitsPerReg, numRegs, UNSIGNED, NORM, NULL, NULL, 0), Contains("Invalid number of qubit subregisters") );
        }
        SECTION( "number of qubits" ) {
            
            numQubitsPerReg[GENERATE_COPY(range(0,numRegs))] = GENERATE( -1, 0, 1+NUM_QUBITS );
            REQUIRE_THROWS_WITH( applyNamedPhaseFuncOverrides(quregVec, regs, numQubitsPerReg, numRegs, UNSIGNED, NORM, NULL, NULL, 0), Contains("Invalid number of qubits") );
        }
        SECTION( "repetition of qubits" ) {
            
            regs[GENERATE(2,3,4)] = regs[1];
            REQUIRE_THROWS_WITH( applyNamedPhaseFuncOverrides(quregVec, regs, numQubitsPerReg, numRegs, UNSIGNED, NORM, NULL, NULL, 0), Contains("The qubits must be unique") );
        }
        SECTION( "qubit indices" ) {

            regs[GENERATE(range(0,NUM_QUBITS))] = GENERATE( -1, NUM_QUBITS );
            REQUIRE_THROWS_WITH( applyNamedPhaseFuncOverrides(quregVec, regs, numQubitsPerReg, numRegs, UNSIGNED, NORM, NULL, NULL, 0), Contains("Invalid qubit index") );
        }
        SECTION( "bit encoding name" ) {
            
            enum bitEncoding enc = (enum bitEncoding) GENERATE( -1, 2 );
            REQUIRE_THROWS_WITH( applyNamedPhaseFuncOverrides(quregVec, regs, numQubitsPerReg, numRegs, enc, NORM, NULL, NULL, 0), Contains("Invalid bit encoding") );
        }
        SECTION( "two's complement register" ) {
            
            numQubitsPerReg[GENERATE_COPY(range(0,numRegs))] = 1;
            REQUIRE_THROWS_WITH( applyNamedPhaseFuncOverrides(quregVec, regs, numQubitsPerReg, numRegs, TWOS_COMPLEMENT, NORM, NULL, NULL, 0), Contains("A sub-register contained too few qubits to employ TWOS_COMPLEMENT encoding") );
        }
        SECTION( "phase function name" ) {
            
            enum phaseFunc func = (enum phaseFunc) GENERATE( -1, 14 );
            REQUIRE_THROWS_WITH( applyNamedPhaseFuncOverrides(quregVec, regs, numQubitsPerReg, numRegs, UNSIGNED, func, NULL, NULL, 0), Contains("Invalid named phase function") );
        }
        SECTION( "phase function parameters" ) {

            enum phaseFunc func = GENERATE( SCALED_NORM, INVERSE_NORM, SCALED_INVERSE_NORM, SCALED_INVERSE_SHIFTED_NORM, SCALED_PRODUCT, INVERSE_PRODUCT, SCALED_INVERSE_PRODUCT, SCALED_DISTANCE, INVERSE_DISTANCE, SCALED_INVERSE_DISTANCE, SCALED_INVERSE_SHIFTED_DISTANCE );
            REQUIRE_THROWS_WITH( applyNamedPhaseFuncOverrides(quregVec, regs, numQubitsPerReg, numRegs, UNSIGNED, func, NULL, NULL, 0), Contains("Invalid number of parameters") );
        }
        SECTION( "distance pair registers" ) {
            
            int numQb[] = {1,1,1,1,1};
            int qb[] = {0,1,2,3,4};
            
            numRegs = GENERATE( 1, 3, 5 );
            REQUIRE_THROWS_WITH( applyNamedPhaseFuncOverrides(quregVec, qb, numQb, numRegs, UNSIGNED, DISTANCE, NULL, NULL, 0), Contains("Phase functions DISTANCE") && Contains("even number of sub-registers") );
        }
        SECTION( "number of overrides" ) {
   
            int numOverrides = -1;
            REQUIRE_THROWS_WITH( applyNamedPhaseFuncOverrides(quregVec, regs, numQubitsPerReg, numRegs, UNSIGNED, NORM, NULL, NULL, numOverrides), Contains("Invalid number of phase function overrides specified") );
        }
        SECTION( "override indices" ) {
            
            // numQubitsPerReg = {2, 3}
            int numOverrides = 3;
            long long int overrideInds[] = {0,0, 0,0, 0,0}; // repetition not checked
            qreal overridePhases[]       = {.1,  .1,  .1};
            
            // first element of overrideInds coordinate is a 2 qubit register
            enum bitEncoding enc = UNSIGNED;
            int badInd = GENERATE(0, 2, 4);
            overrideInds[badInd] = GENERATE( -1, (1<<2) );
            REQUIRE_THROWS_WITH( applyNamedPhaseFuncOverrides(quregVec, regs, numQubitsPerReg, numRegs, enc, NORM, overrideInds, overridePhases, numOverrides), Contains("Invalid phase function override index, in the UNSIGNED encoding") );
            overrideInds[badInd] = 0;
            
            // second element of overrideInds coordinate is a 3 qubit register
            badInd += 1;
            overrideInds[badInd] = GENERATE( -1, (1<<3) );
            REQUIRE_THROWS_WITH( applyNamedPhaseFuncOverrides(quregVec, regs, numQubitsPerReg, numRegs, enc, NORM, overrideInds, overridePhases, numOverrides), Contains("Invalid phase function override index, in the UNSIGNED encoding") );
            overrideInds[badInd] = 0;
            badInd -= 1;
            
            enc = TWOS_COMPLEMENT;
            int minInd = -(1<<(numQubitsPerReg[0]-1));
            int maxInd = (1<<(numQubitsPerReg[0]-1)) - 1;
            overrideInds[badInd] = GENERATE_COPY( minInd-1, maxInd+1 );
            REQUIRE_THROWS_WITH( applyNamedPhaseFuncOverrides(quregVec, regs, numQubitsPerReg, numRegs, enc, NORM, overrideInds, overridePhases, numOverrides), Contains("Invalid phase function override index, in the TWOS_COMPLEMENT encoding") );
            overrideInds[badInd] = 0;
            
            badInd++;
            minInd = -(1<<(numQubitsPerReg[1]-1));
            maxInd = (1<<(numQubitsPerReg[1]-1)) -1;
            overrideInds[badInd] = GENERATE_COPY( minInd-1, maxInd+1 );
            REQUIRE_THROWS_WITH( applyNamedPhaseFuncOverrides(quregVec, regs, numQubitsPerReg, numRegs, enc, NORM, overrideInds, overridePhases, numOverrides), Contains("Invalid phase function override index, in the TWOS_COMPLEMENT encoding") );
        }
    }
    CLEANUP_TEST( quregVec, quregMatr );
}



/** @sa applyParamNamedPhaseFunc
 * @ingroup unittest 
 * @author Tyson Jones 
 */
TEST_CASE( "applyParamNamedPhaseFunc", "[operators]" ) {
    
    PREPARE_TEST( quregVec, quregMatr, refVec, refMatr );

    SECTION( "correctness" ) {
        
        // try every kind of binary encoding
        enum bitEncoding encoding = GENERATE( UNSIGNED,TWOS_COMPLEMENT );
        
        // try every possible number of registers 
        // (between #qubits containing 1, and 1 containing #qubits)
        int numRegs;
        int maxNumRegs = 0;
        if (encoding == UNSIGNED)
            maxNumRegs = NUM_QUBITS;
        if (encoding == TWOS_COMPLEMENT)
            maxNumRegs = NUM_QUBITS/2;  // floors
        numRegs = GENERATE_COPY( range(1, maxNumRegs+1) );
        
        // try every possible total number of involved qubits
        int totalNumQubits;
        int minTotalQubits = 0;
        if (encoding == UNSIGNED)
            // each register must contain at least 1 qubit
            minTotalQubits = numRegs;
        if (encoding == TWOS_COMPLEMENT)
            // each register must contain at least 2 qubits
            minTotalQubits = 2*numRegs;
        totalNumQubits = GENERATE_COPY( range(minTotalQubits,NUM_QUBITS+1) );
                        
        // try every qubits subset and ordering 
        int* regs = GENERATE_COPY( sublists(range(0,NUM_QUBITS), totalNumQubits) );
        
        // assign each sub-reg its minimum length
        int unallocQubits = totalNumQubits;
        int numQubitsPerReg[numRegs];
        for (int i=0; i<numRegs; i++) 
            if (encoding == UNSIGNED) {
                numQubitsPerReg[i] = 1;
                unallocQubits -= 1;
            }
            else if (encoding == TWOS_COMPLEMENT) {
                numQubitsPerReg[i] = 2;
                unallocQubits -= 2;
            }
        // and randomly allocate the remaining qubits between the registers
        while (unallocQubits > 0) {
            numQubitsPerReg[getRandomInt(0,numRegs)] += 1;
            unallocQubits--;
        }
            
        /* produce a reference diagonal matrix which assumes the qubits are
         * contiguous and strictly increasing between the registers, and hence 
         * only depends on the number of qubits in each register.
         */
        QMatrix diagMatr = getZeroMatrix(1 << totalNumQubits);
        
        // determine the values corresponding to each register for all basis states
        qreal regVals[1<<totalNumQubits][numRegs];
        for (long long int i=0; i<(1<<totalNumQubits); i++) {
            
            long long int bits = i;
            for (int r=0; r<numRegs; r++) {            
                regVals[i][r] = bits % (1 << numQubitsPerReg[r]);
                bits = bits >> numQubitsPerReg[r];
                
                if (encoding == TWOS_COMPLEMENT)
                    regVals[i][r] = getTwosComplement(regVals[i][r], numQubitsPerReg[r]);
            }
        }
        
        SECTION( "INVERSE_NORM" ) {
            
            enum phaseFunc func = INVERSE_NORM;
            qreal divPhase = getRandomReal(-4, 4);
            
            for (size_t i=0; i<diagMatr.size(); i++) {
                qreal phase = 0;
                for (int r=0; r<numRegs; r++)
                    phase += pow(regVals[i][r], 2);
                phase = (phase == 0.)? divPhase : 1/sqrt(phase);
                diagMatr[i][i] = expI(phase);
            }
                            
            qreal params[] = {divPhase};
            int numParams = 1;
            
            SECTION( "state-vector" ) {
                
                applyParamNamedPhaseFunc(quregVec, regs, numQubitsPerReg, numRegs, encoding, func, params, numParams);
                applyReferenceOp(refVec, regs, totalNumQubits, diagMatr);
                REQUIRE( areEqual(quregVec, refVec, 1E2*REAL_EPS) );
            }
            SECTION( "density-matrix" ) {
                
                applyParamNamedPhaseFunc(quregMatr, regs, numQubitsPerReg, numRegs, encoding, func, params, numParams);
                applyReferenceOp(refMatr, regs, totalNumQubits, diagMatr);
                REQUIRE( areEqual(quregMatr, refMatr, 1E2*REAL_EPS) );
            }

        }
        SECTION( "SCALED_NORM" ) {
            
            enum phaseFunc func = SCALED_NORM;
            qreal coeff = getRandomReal(-10, 10);
            
            for (size_t i=0; i<diagMatr.size(); i++) {
                qreal phase = 0;
                for (int r=0; r<numRegs; r++)
                    phase += pow(regVals[i][r], 2);
                phase = coeff * sqrt(phase);
                diagMatr[i][i] = expI(phase);
            }
                            
            qreal params[] = {coeff};
            int numParams = 1;

            SECTION( "state-vector" ) {
                
                applyParamNamedPhaseFunc(quregVec, regs, numQubitsPerReg, numRegs, encoding, func, params, numParams);
                applyReferenceOp(refVec, regs, totalNumQubits, diagMatr);
                REQUIRE( areEqual(quregVec, refVec, 1E2*REAL_EPS) );
            }
            SECTION( "density-matrix" ) {
                
                applyParamNamedPhaseFunc(quregMatr, regs, numQubitsPerReg, numRegs, encoding, func, params, numParams);
                applyReferenceOp(refMatr, regs, totalNumQubits, diagMatr);
                REQUIRE( areEqual(quregMatr, refMatr, 1E2*REAL_EPS) );
            }
        }
        SECTION( "SCALED_INVERSE_NORM" ) {
            
            enum phaseFunc func = SCALED_INVERSE_NORM;
            qreal coeff = getRandomReal(-10, 10);
            qreal divPhase = getRandomReal(-4, 4);
            
            for (size_t i=0; i<diagMatr.size(); i++) {
                qreal phase = 0;
                for (int r=0; r<numRegs; r++)
                    phase += pow(regVals[i][r], 2);
                phase = (phase == 0.)? divPhase : coeff/sqrt(phase);
                diagMatr[i][i] = expI(phase);
            }
                            
            qreal params[] = {coeff, divPhase};
            int numParams = 2;

            SECTION( "state-vector" ) {
                
                applyParamNamedPhaseFunc(quregVec, regs, numQubitsPerReg, numRegs, encoding, func, params, numParams);
                applyReferenceOp(refVec, regs, totalNumQubits, diagMatr);
                REQUIRE( areEqual(quregVec, refVec, 1E2*REAL_EPS) );
            }
            SECTION( "density-matrix" ) {
                
                applyParamNamedPhaseFunc(quregMatr, regs, numQubitsPerReg, numRegs, encoding, func, params, numParams);
                applyReferenceOp(refMatr, regs, totalNumQubits, diagMatr);
                REQUIRE( areEqual(quregMatr, refMatr, 1E2*REAL_EPS) );
            }
        }
        SECTION( "INVERSE_PRODUCT" ) {
            
            enum phaseFunc func = INVERSE_PRODUCT;
            qreal divPhase = getRandomReal(-4, 4);
            
            for (size_t i=0; i<diagMatr.size(); i++) {
                qreal phase = 1;
                for (int r=0; r<numRegs; r++)
                    phase *= regVals[i][r];
                phase = (phase == 0.)? divPhase : 1. / phase;
                diagMatr[i][i] = expI(phase);
            }
                            
            qreal params[] = {divPhase};
            int numParams = 1;

            SECTION( "state-vector" ) {
                
                applyParamNamedPhaseFunc(quregVec, regs, numQubitsPerReg, numRegs, encoding, func, params, numParams);
                applyReferenceOp(refVec, regs, totalNumQubits, diagMatr);
                REQUIRE( areEqual(quregVec, refVec, 1E2*REAL_EPS) );
            }
<<<<<<< HEAD
            SECTION( "density-matrix" ) {
=======
            SECTION( "SCALED_INVERSE_SHIFTED_NORM" ) {
                
                enum phaseFunc func = SCALED_INVERSE_SHIFTED_NORM;
                int numParams = 2 + numRegs;
                qreal params[numParams];
                params[0] = getRandomReal(-10, 10); // scaling
                params[1] = getRandomReal(-4, 4); // divergence override
                for (int r=0; r<numRegs; r++)
                    params[2+r] = getRandomReal(-8, 8); // shifts
                
                for (size_t i=0; i<diagMatr.size(); i++) {
                    qreal phase = 0;
                    for (int r=0; r<numRegs; r++)
                        phase += pow(regVals[i][r] - params[2+r], 2);
                    phase = (phase == 0.)? params[1] : params[0]/sqrt(phase);
                    diagMatr[i][i] = expI(phase);
                }

                applyParamNamedPhaseFunc(quregVec, regs, numQubitsPerReg, numRegs, encoding, func, params, numParams);
                applyReferenceOp(refVec, regs, totalNumQubits, diagMatr);
                REQUIRE( areEqual(quregVec, refVec, 1E2*REAL_EPS) );
            }
            SECTION( "INVERSE_PRODUCT" ) {
>>>>>>> 890ae18b
                
                applyParamNamedPhaseFunc(quregMatr, regs, numQubitsPerReg, numRegs, encoding, func, params, numParams);
                applyReferenceOp(refMatr, regs, totalNumQubits, diagMatr);
                REQUIRE( areEqual(quregMatr, refMatr, 1E2*REAL_EPS) );
            }
        }
        SECTION( "SCALED_PRODUCT" ) {
            
            enum phaseFunc func = SCALED_PRODUCT;
            qreal coeff = getRandomReal(-10, 10);
            
            for (size_t i=0; i<diagMatr.size(); i++) {
                qreal phase = 1;
                for (int r=0; r<numRegs; r++)
                    phase *= regVals[i][r];
                diagMatr[i][i] = expI(coeff * phase);
            }
                            
            qreal params[] = {coeff};
            int numParams = 1;

            SECTION( "state-vector" ) {
                
                applyParamNamedPhaseFunc(quregVec, regs, numQubitsPerReg, numRegs, encoding, func, params, numParams);
                applyReferenceOp(refVec, regs, totalNumQubits, diagMatr);
                REQUIRE( areEqual(quregVec, refVec, 1E2*REAL_EPS) );
            }
            SECTION( "density-matrix" ) {
                
                applyParamNamedPhaseFunc(quregMatr, regs, numQubitsPerReg, numRegs, encoding, func, params, numParams);
                applyReferenceOp(refMatr, regs, totalNumQubits, diagMatr);
                REQUIRE( areEqual(quregMatr, refMatr, 1E2*REAL_EPS) );
            }
        }
        SECTION( "SCALED_INVERSE_PRODUCT" ) {
            
            enum phaseFunc func = SCALED_INVERSE_PRODUCT;
            qreal coeff = getRandomReal(-10, 10);
            qreal divPhase = getRandomReal(-4, 4);
            qreal params[] = {coeff, divPhase};
            int numParams = 2;
            
            for (size_t i=0; i<diagMatr.size(); i++) {
                qreal phase = 1;
                for (int r=0; r<numRegs; r++)
                    phase *= regVals[i][r];
                phase = (phase == 0)? divPhase : coeff / phase;
                diagMatr[i][i] = expI(phase);
            }

            SECTION( "state-vector" ) {
                
                applyParamNamedPhaseFunc(quregVec, regs, numQubitsPerReg, numRegs, encoding, func, params, numParams);
                applyReferenceOp(refVec, regs, totalNumQubits, diagMatr);
                REQUIRE( areEqual(quregVec, refVec, 1E2*REAL_EPS) );
            }
            SECTION( "density-matrix" ) {
                
                applyParamNamedPhaseFunc(quregMatr, regs, numQubitsPerReg, numRegs, encoding, func, params, numParams);
                applyReferenceOp(refMatr, regs, totalNumQubits, diagMatr);
                REQUIRE( areEqual(quregMatr, refMatr, 1E2*REAL_EPS) );
            }
        }
        SECTION( "INVERSE_DISTANCE" ) {
            
            enum phaseFunc func = INVERSE_DISTANCE;
            qreal divPhase = getRandomReal( -4, 4 );
            qreal params[] = {divPhase};
            int numParams = 1;
            
            // test only if there are an even number of registers
            if (numRegs%2 == 0) {
                
                for (size_t i=0; i<diagMatr.size(); i++) {
                    qreal phase = 0;
                    for (int r=0; r<numRegs; r+=2)
                        phase += pow(regVals[i][r+1]-regVals[i][r], 2);
                    phase = (phase == 0.)? divPhase : 1./sqrt(phase);
                    diagMatr[i][i] = expI(phase);
                }
            }
            
            SECTION( "state-vector" ) {
                
                if (numRegs%2 == 0) {
                    applyParamNamedPhaseFunc(quregVec, regs, numQubitsPerReg, numRegs, encoding, func, params, numParams);
                    applyReferenceOp(refVec, regs, totalNumQubits, diagMatr);
                    REQUIRE( areEqual(quregVec, refVec, 1E2*REAL_EPS) );
                }
            }
            SECTION( "density-matrix" ) {
                
                if (numRegs%2 == 0) {
                    applyParamNamedPhaseFunc(quregMatr, regs, numQubitsPerReg, numRegs, encoding, func, params, numParams);
                    applyReferenceOp(refMatr, regs, totalNumQubits, diagMatr);
                    REQUIRE( areEqual(quregMatr, refMatr, 1E2*REAL_EPS) );
                }
            }
        }
        SECTION( "SCALED_DISTANCE" ) {
            
            enum phaseFunc func = SCALED_DISTANCE;
            qreal coeff = getRandomReal( -10, 10 );
            qreal params[] = {coeff};
            int numParams = 1;
            
            // test only if there are an even number of registers
            if (numRegs%2 == 0) {
                
                for (size_t i=0; i<diagMatr.size(); i++) {
                    qreal phase = 0;
                    for (int r=0; r<numRegs; r+=2)
                        phase += pow(regVals[i][r+1]-regVals[i][r], 2);
                    phase = coeff * sqrt(phase);
                    diagMatr[i][i] = expI(phase);
                }
            }
            
            SECTION( "state-vector" ) {
                
                if (numRegs%2 == 0) {
                    applyParamNamedPhaseFunc(quregVec, regs, numQubitsPerReg, numRegs, encoding, func, params, numParams);
                    applyReferenceOp(refVec, regs, totalNumQubits, diagMatr);
                    REQUIRE( areEqual(quregVec, refVec, 1E2*REAL_EPS) );
                }
            }
            SECTION( "density-matrix" ) {
                
                if (numRegs%2 == 0) {
                    applyParamNamedPhaseFunc(quregMatr, regs, numQubitsPerReg, numRegs, encoding, func, params, numParams);
                    applyReferenceOp(refMatr, regs, totalNumQubits, diagMatr);
                    REQUIRE( areEqual(quregMatr, refMatr, 1E2*REAL_EPS) );
                }
            }
        }
        SECTION( "SCALED_INVERSE_DISTANCE" ) {
            
            enum phaseFunc func = SCALED_INVERSE_DISTANCE;
            qreal coeff = getRandomReal( -10, 10 );
            qreal divPhase = getRandomReal( -4, 4 );
            qreal params[] = {coeff, divPhase};
            int numParams = 2;
            
            // test only if there are an even number of registers
            if (numRegs%2 == 0) {
                
                for (size_t i=0; i<diagMatr.size(); i++) {
                    qreal phase = 0;
                    for (int r=0; r<numRegs; r+=2)
                        phase += pow(regVals[i][r+1]-regVals[i][r], 2);
                    phase = (phase == 0.)? divPhase : coeff/sqrt(phase);
                    diagMatr[i][i] = expI(phase);
                }
            }
            
            SECTION( "state-vector" ) {
                
                if (numRegs%2 == 0) {
                    applyParamNamedPhaseFunc(quregVec, regs, numQubitsPerReg, numRegs, encoding, func, params, numParams);
                    applyReferenceOp(refVec, regs, totalNumQubits, diagMatr);
                    REQUIRE( areEqual(quregVec, refVec, 1E2*REAL_EPS) );
                }
            }
<<<<<<< HEAD
            SECTION( "density-matrix" ) {
                
                if (numRegs%2 == 0) {
                    applyParamNamedPhaseFunc(quregMatr, regs, numQubitsPerReg, numRegs, encoding, func, params, numParams);
                    applyReferenceOp(refMatr, regs, totalNumQubits, diagMatr);
                    REQUIRE( areEqual(quregMatr, refMatr, 1E2*REAL_EPS) );
=======
            SECTION( "SCALED_INVERSE_SHIFTED_DISTANCE" ) {
                
                enum phaseFunc func = SCALED_INVERSE_SHIFTED_DISTANCE;
                // test only if there are an even number of registers
                if (numRegs%2 == 0) {
                    int numParams = 2 + numRegs/2;
                    qreal params[numParams];
                    params[0] = getRandomReal( -10, 10 ); // scaling
                    params[1] = getRandomReal( -4, 4 ); // divergence override
                    for (int r=0; r<numRegs/2; r++)
                        params[2+r] = getRandomReal( -8, 8 ); // shifts
                    
                    for (size_t i=0; i<diagMatr.size(); i++) {
                        qreal phase = 0;
                        for (int r=0; r<numRegs; r+=2)
                            phase += pow(regVals[i][r+1]-regVals[i][r]-params[2+r/2], 2);
                        phase = (phase == 0.)? params[1] : params[0]/sqrt(phase);
                        diagMatr[i][i] = expI(phase);
                    }
                    
                    applyParamNamedPhaseFunc(quregVec, regs, numQubitsPerReg, numRegs, encoding, func, params, numParams);
                    applyReferenceOp(refVec, regs, totalNumQubits, diagMatr);
                    REQUIRE( areEqual(quregVec, refVec, 1E2*REAL_EPS) );
>>>>>>> 890ae18b
                }
            }
        }
    }
    SECTION( "input validation" ) {
        
        int numRegs = 2;
        int numQubitsPerReg[] = {2,3};
        int regs[] = {0,1,2,3,4};
        
        SECTION( "number of registers" ) {
            
            numRegs = GENERATE_COPY( -1, 0, 1+MAX_NUM_REGS_APPLY_ARBITRARY_PHASE );
            REQUIRE_THROWS_WITH( applyParamNamedPhaseFunc(quregVec, regs, numQubitsPerReg, numRegs, UNSIGNED, NORM, NULL, 0), Contains("Invalid number of qubit subregisters") );
        }
        SECTION( "number of qubits" ) {
            
            numQubitsPerReg[GENERATE_COPY(range(0,numRegs))] = GENERATE( -1, 0, 1+NUM_QUBITS );
            REQUIRE_THROWS_WITH( applyParamNamedPhaseFunc(quregVec, regs, numQubitsPerReg, numRegs, UNSIGNED, NORM, NULL, 0), Contains("Invalid number of qubits") );
        }
        SECTION( "repetition of qubits" ) {
            
            regs[GENERATE(2,3,4)] = regs[1];
            REQUIRE_THROWS_WITH( applyParamNamedPhaseFunc(quregVec, regs, numQubitsPerReg, numRegs, UNSIGNED, NORM, NULL, 0), Contains("The qubits must be unique") );
        }
        SECTION( "qubit indices" ) {

            regs[GENERATE(range(0,NUM_QUBITS))] = GENERATE( -1, NUM_QUBITS );
            REQUIRE_THROWS_WITH( applyParamNamedPhaseFunc(quregVec, regs, numQubitsPerReg, numRegs, UNSIGNED, NORM, NULL, 0), Contains("Invalid qubit index") );
        }
        SECTION( "bit encoding name" ) {
            
            enum bitEncoding enc = (enum bitEncoding) GENERATE( -1, 2 );
            REQUIRE_THROWS_WITH( applyParamNamedPhaseFunc(quregVec, regs, numQubitsPerReg, numRegs, enc, NORM, NULL, 0), Contains("Invalid bit encoding") );
        }
        SECTION( "two's complement register" ) {
            
            numQubitsPerReg[GENERATE_COPY(range(0,numRegs))] = 1;
            REQUIRE_THROWS_WITH( applyParamNamedPhaseFunc(quregVec, regs, numQubitsPerReg, numRegs, TWOS_COMPLEMENT, NORM, NULL, 0), Contains("A sub-register contained too few qubits to employ TWOS_COMPLEMENT encoding") );
        }
        SECTION( "phase function name" ) {
            
            enum phaseFunc func = (enum phaseFunc) GENERATE( -1, 14 );
            REQUIRE_THROWS_WITH( applyParamNamedPhaseFunc(quregVec, regs, numQubitsPerReg, numRegs, UNSIGNED, func, NULL, 0), Contains("Invalid named phase function") );
        }
        SECTION( "phase function parameters" ) {
            
            qreal params[numRegs + 3];
            for (int r=0; r<numRegs + 3; r++)
                params[r] = 0;
            
            SECTION( "no parameter functions" ) {
                
                enum phaseFunc func = GENERATE( NORM, PRODUCT, DISTANCE  );
                int numParams = GENERATE( -1, 1, 2 );
                REQUIRE_THROWS_WITH( applyParamNamedPhaseFunc(quregVec, regs, numQubitsPerReg, numRegs, UNSIGNED, func, params, numParams), Contains("Invalid number of parameters") );
            }
            SECTION( "single parameter functions" ) {
                
                enum phaseFunc func = GENERATE( SCALED_NORM, INVERSE_NORM, SCALED_PRODUCT, INVERSE_PRODUCT, SCALED_DISTANCE, INVERSE_DISTANCE );
                int numParams = GENERATE( -1, 0, 2 );
                REQUIRE_THROWS_WITH( applyParamNamedPhaseFunc(quregVec, regs, numQubitsPerReg, numRegs, UNSIGNED, func, params, numParams), Contains("Invalid number of parameters") );
            }
            SECTION( "two parameter functions" ) {    
                
                enum phaseFunc func = GENERATE( SCALED_INVERSE_NORM, SCALED_INVERSE_PRODUCT, SCALED_INVERSE_DISTANCE );
                int numParams = GENERATE( 0, 1, 3 );
                REQUIRE_THROWS_WITH( applyParamNamedPhaseFunc(quregVec, regs, numQubitsPerReg, numRegs, UNSIGNED, func, params, numParams), Contains("Invalid number of parameters") );
            }
            SECTION( "shifted distance" ) {
                
                if (numRegs%2 == 0) {
                    enum phaseFunc func = SCALED_INVERSE_SHIFTED_DISTANCE;
                    int numParams = GENERATE_COPY( 0, 1, numRegs/2 - 1, numRegs/2, numRegs/2 + 1, numRegs/2 + 3 );
                    REQUIRE_THROWS_WITH( applyParamNamedPhaseFunc(quregVec, regs, numQubitsPerReg, numRegs, UNSIGNED, func, params, numParams), Contains("Invalid number of parameters") );
                }
            }
            SECTION( "shifted norm" ) {
                
                enum phaseFunc func = SCALED_INVERSE_SHIFTED_NORM;
                int numParams = GENERATE_COPY( 0, 1, numRegs-1, numRegs, numRegs+1, numRegs+3 );
                REQUIRE_THROWS_WITH( applyParamNamedPhaseFunc(quregVec, regs, numQubitsPerReg, numRegs, UNSIGNED, func, params, numParams), Contains("Invalid number of parameters") );
            }
        }
        SECTION( "distance pair registers" ) {
            
            int numQb[] = {1,1,1,1,1};
            int qb[] = {0,1,2,3,4};
            
            numRegs = GENERATE( 1, 3, 5 );
            REQUIRE_THROWS_WITH( applyParamNamedPhaseFunc(quregVec, qb, numQb, numRegs, UNSIGNED, DISTANCE, NULL, 0), Contains("Phase functions DISTANCE") && Contains("even number of sub-registers") );
        }
    }
    CLEANUP_TEST( quregVec, quregMatr );
}



/** @sa applyParamNamedPhaseFuncOverrides
 * @ingroup unittest 
 * @author Tyson Jones 
 */
TEST_CASE( "applyParamNamedPhaseFuncOverrides", "[operators]" ) {
    
    PREPARE_TEST( quregVec, quregMatr, refVec, refMatr );

    SECTION( "correctness" ) {
        
        // try every kind of binary encoding
        enum bitEncoding encoding = GENERATE( UNSIGNED,TWOS_COMPLEMENT );
        
        // try every possible number of registers 
        // (between #qubits containing 1, and 1 containing #qubits)
        int numRegs;
        int maxNumRegs = 0;
        if (encoding == UNSIGNED)
            maxNumRegs = NUM_QUBITS;
        if (encoding == TWOS_COMPLEMENT)
            maxNumRegs = NUM_QUBITS/2;  // floors
        numRegs = GENERATE_COPY( range(1, maxNumRegs+1) );
        
        // try every possible total number of involved qubits
        int totalNumQubits;
        int minTotalQubits = 0;
        if (encoding == UNSIGNED)
            // each register must contain at least 1 qubit
            minTotalQubits = numRegs;
        if (encoding == TWOS_COMPLEMENT)
            // each register must contain at least 2 qubits
            minTotalQubits = 2*numRegs;
        totalNumQubits = GENERATE_COPY( range(minTotalQubits,NUM_QUBITS+1) );
                        
        // try every qubits subset and ordering 
        int* regs = GENERATE_COPY( sublists(range(0,NUM_QUBITS), totalNumQubits) );
        
        // assign each sub-reg its minimum length
        int unallocQubits = totalNumQubits;
        int numQubitsPerReg[numRegs];
        for (int i=0; i<numRegs; i++) 
            if (encoding == UNSIGNED) {
                numQubitsPerReg[i] = 1;
                unallocQubits -= 1;
            }
            else if (encoding == TWOS_COMPLEMENT) {
                numQubitsPerReg[i] = 2;
                unallocQubits -= 2;
            }
        // and randomly allocate the remaining qubits between the registers
        while (unallocQubits > 0) {
            numQubitsPerReg[getRandomInt(0,numRegs)] += 1;
            unallocQubits--;
        }
        
        
        // choose a random number of overrides (even overriding every amplitude)
        int numOverrides = getRandomInt(0, (1<<totalNumQubits) + 1);
        
        // randomise each override index (uniqueness isn't checked)
        long long int overrideInds[numOverrides*numRegs];
        int flatInd = 0;
        for (int v=0; v<numOverrides; v++) {
            for (int r=0; r<numRegs; r++) {
                if (encoding == UNSIGNED)
                    overrideInds[flatInd] = getRandomInt(0, 1<<numQubitsPerReg[r]);
                else if (encoding == TWOS_COMPLEMENT) 
                    overrideInds[flatInd] = getRandomInt(-(1<<(numQubitsPerReg[r]-1)), (1<<(numQubitsPerReg[r]-1))-1);
                flatInd++;
            }
        }

        // override to a random phase
        qreal overridePhases[numOverrides];
        for (int v=0; v<numOverrides; v++)
            overridePhases[v] = getRandomReal(-4, 4); // periodic in [-pi, pi]


        // determine the values corresponding to each register for all basis states
        qreal regVals[1<<totalNumQubits][numRegs];
        for (long long int i=0; i<(1<<totalNumQubits); i++) {
            
            long long int bits = i;
            for (int r=0; r<numRegs; r++) {            
                regVals[i][r] = bits % (1 << numQubitsPerReg[r]);
                bits = bits >> numQubitsPerReg[r];
                
                if (encoding == TWOS_COMPLEMENT)
                    regVals[i][r] = getTwosComplement(regVals[i][r], numQubitsPerReg[r]);
            }
        }
        
        /* produce a reference diagonal matrix which assumes the qubits are
         * contiguous and strictly increasing between the registers, and hence 
         * only depends on the number of qubits in each register.
         */
        QMatrix diagMatr = getZeroMatrix(1 << totalNumQubits);
        
        
        SECTION( "INVERSE_NORM" ) {
            
            enum phaseFunc func = INVERSE_NORM;
            qreal divPhase = getRandomReal(-4, 4);
            qreal params[] = {divPhase};
            int numParams = 1;
            
            for (size_t i=0; i<diagMatr.size(); i++) {
                qreal phase = 0;
                for (int r=0; r<numRegs; r++)
                    phase += pow(regVals[i][r], 2);
                phase = (phase == 0.)? divPhase : 1/sqrt(phase);
                diagMatr[i][i] = expI(phase);
            }
            setDiagMatrixOverrides(diagMatr, numQubitsPerReg, numRegs, encoding, overrideInds, overridePhases, numOverrides);
            
            SECTION( "state-vector" ) {
                
                applyParamNamedPhaseFuncOverrides(quregVec, regs, numQubitsPerReg, numRegs, encoding, func, params, numParams, overrideInds, overridePhases, numOverrides);
                applyReferenceOp(refVec, regs, totalNumQubits, diagMatr);
                REQUIRE( areEqual(quregVec, refVec, 1E2*REAL_EPS) );
            }
            SECTION( "density-matrix" ) {
                
                applyParamNamedPhaseFuncOverrides(quregMatr, regs, numQubitsPerReg, numRegs, encoding, func, params, numParams, overrideInds, overridePhases, numOverrides);
                applyReferenceOp(refMatr, regs, totalNumQubits, diagMatr);
                REQUIRE( areEqual(quregMatr, refMatr, 1E2*REAL_EPS) );
            }
        }
        SECTION( "SCALED_NORM" ) {
            
            enum phaseFunc func = SCALED_NORM;
            qreal coeff = getRandomReal(-10, 10);
            qreal params[] = {coeff};
            int numParams = 1;
            
            for (size_t i=0; i<diagMatr.size(); i++) {
                qreal phase = 0;
                for (int r=0; r<numRegs; r++)
                    phase += pow(regVals[i][r], 2);
                phase = coeff * sqrt(phase);
                diagMatr[i][i] = expI(phase);
            }
            setDiagMatrixOverrides(diagMatr, numQubitsPerReg, numRegs, encoding, overrideInds, overridePhases, numOverrides);

            SECTION( "state-vector" ) {
                
                applyParamNamedPhaseFuncOverrides(quregVec, regs, numQubitsPerReg, numRegs, encoding, func, params, numParams, overrideInds, overridePhases, numOverrides);
                applyReferenceOp(refVec, regs, totalNumQubits, diagMatr);
                REQUIRE( areEqual(quregVec, refVec, 1E2*REAL_EPS) );
            }
            SECTION( "density-matrix" ) {
                
                applyParamNamedPhaseFuncOverrides(quregMatr, regs, numQubitsPerReg, numRegs, encoding, func, params, numParams, overrideInds, overridePhases, numOverrides);
                applyReferenceOp(refMatr, regs, totalNumQubits, diagMatr);
                REQUIRE( areEqual(quregMatr, refMatr, 1E2*REAL_EPS) );
            }
        }
        SECTION( "SCALED_INVERSE_NORM" ) {
            
            enum phaseFunc func = SCALED_INVERSE_NORM;
            qreal coeff = getRandomReal(-10, 10);
            qreal divPhase = getRandomReal(-4, 4);
            qreal params[] = {coeff, divPhase};
            int numParams = 2;
            
            for (size_t i=0; i<diagMatr.size(); i++) {
                qreal phase = 0;
                for (int r=0; r<numRegs; r++)
                    phase += pow(regVals[i][r], 2);
                phase = (phase == 0.)? divPhase : coeff/sqrt(phase);
                diagMatr[i][i] = expI(phase);
            }
            setDiagMatrixOverrides(diagMatr, numQubitsPerReg, numRegs, encoding, overrideInds, overridePhases, numOverrides);
            
            SECTION( "state-vector" ) {
                
                applyParamNamedPhaseFuncOverrides(quregVec, regs, numQubitsPerReg, numRegs, encoding, func, params, numParams, overrideInds, overridePhases, numOverrides);
                applyReferenceOp(refVec, regs, totalNumQubits, diagMatr);
                REQUIRE( areEqual(quregVec, refVec, 1E2*REAL_EPS) );
            }
<<<<<<< HEAD
            SECTION( "density-matrix" ) {
=======
            SECTION( "SCALED_INVERSE_SHIFTED_NORM" ) {
                
                enum phaseFunc func = SCALED_INVERSE_SHIFTED_NORM;
                int numParams = 2 + numRegs;
                qreal params[numParams];
                params[0] = getRandomReal(-10, 10); // scaling
                params[1] = getRandomReal(-4, 4); // divergence override
                for (int r=0; r<numRegs; r++)
                    params[2+r] = getRandomReal(-8, 8); // shifts
                
                for (size_t i=0; i<diagMatr.size(); i++) {
                    qreal phase = 0;
                    for (int r=0; r<numRegs; r++)
                        phase += pow(regVals[i][r] - params[2+r], 2);
                    phase = (phase == 0.)? params[1] : params[0]/sqrt(phase);
                    diagMatr[i][i] = expI(phase);
                }

                setDiagMatrixOverrides(diagMatr, numQubitsPerReg, numRegs, encoding, overrideInds, overridePhases, numOverrides);

                applyParamNamedPhaseFuncOverrides(quregVec, regs, numQubitsPerReg, numRegs, encoding, func, params, numParams, overrideInds, overridePhases, numOverrides);
                applyReferenceOp(refVec, regs, totalNumQubits, diagMatr);
                REQUIRE( areEqual(quregVec, refVec, 1E2*REAL_EPS) );
            }
            SECTION( "INVERSE_PRODUCT" ) {
                
                enum phaseFunc func = INVERSE_PRODUCT;
                qreal divPhase = getRandomReal(-4, 4);
                
                for (size_t i=0; i<diagMatr.size(); i++) {
                    qreal phase = 1;
                    for (int r=0; r<numRegs; r++)
                        phase *= regVals[i][r];
                    phase = (phase == 0.)? divPhase : 1. / phase;
                    diagMatr[i][i] = expI(phase);
                }
>>>>>>> 890ae18b
                
                applyParamNamedPhaseFuncOverrides(quregMatr, regs, numQubitsPerReg, numRegs, encoding, func, params, numParams, overrideInds, overridePhases, numOverrides);
                applyReferenceOp(refMatr, regs, totalNumQubits, diagMatr);
                REQUIRE( areEqual(quregMatr, refMatr, 1E2*REAL_EPS) );
            }
        }
        SECTION( "INVERSE_PRODUCT" ) {
            
            enum phaseFunc func = INVERSE_PRODUCT;
            qreal divPhase = getRandomReal(-4, 4);
            qreal params[] = {divPhase};
            int numParams = 1;
            
            for (size_t i=0; i<diagMatr.size(); i++) {
                qreal phase = 1;
                for (int r=0; r<numRegs; r++)
                    phase *= regVals[i][r];
                phase = (phase == 0.)? divPhase : 1. / phase;
                diagMatr[i][i] = expI(phase);
            }
            setDiagMatrixOverrides(diagMatr, numQubitsPerReg, numRegs, encoding, overrideInds, overridePhases, numOverrides);

            SECTION( "state-vector" ) {
                
                applyParamNamedPhaseFuncOverrides(quregVec, regs, numQubitsPerReg, numRegs, encoding, func, params, numParams, overrideInds, overridePhases, numOverrides);
                applyReferenceOp(refVec, regs, totalNumQubits, diagMatr);
                REQUIRE( areEqual(quregVec, refVec, 1E2*REAL_EPS) );
            }
            SECTION( "density-matrix" ) {
                
                applyParamNamedPhaseFuncOverrides(quregMatr, regs, numQubitsPerReg, numRegs, encoding, func, params, numParams, overrideInds, overridePhases, numOverrides);
                applyReferenceOp(refMatr, regs, totalNumQubits, diagMatr);
                REQUIRE( areEqual(quregMatr, refMatr, 1E2*REAL_EPS) );
            }
        }
        SECTION( "SCALED_PRODUCT" ) {
            
            enum phaseFunc func = SCALED_PRODUCT;
            qreal coeff = getRandomReal(-10, 10);
            qreal params[] = {coeff};
            int numParams = 1;
            
            for (size_t i=0; i<diagMatr.size(); i++) {
                qreal phase = 1;
                for (int r=0; r<numRegs; r++)
                    phase *= regVals[i][r];
                diagMatr[i][i] = expI(coeff * phase);
            }
            setDiagMatrixOverrides(diagMatr, numQubitsPerReg, numRegs, encoding, overrideInds, overridePhases, numOverrides);
            
            SECTION( "state-vector" ) {
                
                applyParamNamedPhaseFuncOverrides(quregVec, regs, numQubitsPerReg, numRegs, encoding, func, params, numParams, overrideInds, overridePhases, numOverrides);
                applyReferenceOp(refVec, regs, totalNumQubits, diagMatr);
                REQUIRE( areEqual(quregVec, refVec, 1E2*REAL_EPS) );
            }
            SECTION( "density-matrix" ) {
                
                applyParamNamedPhaseFuncOverrides(quregMatr, regs, numQubitsPerReg, numRegs, encoding, func, params, numParams, overrideInds, overridePhases, numOverrides);
                applyReferenceOp(refMatr, regs, totalNumQubits, diagMatr);
                REQUIRE( areEqual(quregMatr, refMatr, 1E2*REAL_EPS) );
            }
        }
        SECTION( "SCALED_INVERSE_PRODUCT" ) {
            
            enum phaseFunc func = SCALED_INVERSE_PRODUCT;
            qreal coeff = getRandomReal(-10, 10);
            qreal divPhase = getRandomReal(-4, 4);
            qreal params[] = {coeff, divPhase};
            int numParams = 2;
            
            for (size_t i=0; i<diagMatr.size(); i++) {
                qreal phase = 1;
                for (int r=0; r<numRegs; r++)
                    phase *= regVals[i][r];
                phase = (phase == 0)? divPhase : coeff / phase;
                diagMatr[i][i] = expI(phase);
            }
            setDiagMatrixOverrides(diagMatr, numQubitsPerReg, numRegs, encoding, overrideInds, overridePhases, numOverrides);
            
            SECTION( "state-vector" ) {
                
                applyParamNamedPhaseFuncOverrides(quregVec, regs, numQubitsPerReg, numRegs, encoding, func, params, numParams, overrideInds, overridePhases, numOverrides);
                applyReferenceOp(refVec, regs, totalNumQubits, diagMatr);
                REQUIRE( areEqual(quregVec, refVec, 1E2*REAL_EPS) );
            }
            SECTION( "density-matrix" ) {
                
                applyParamNamedPhaseFuncOverrides(quregMatr, regs, numQubitsPerReg, numRegs, encoding, func, params, numParams, overrideInds, overridePhases, numOverrides);
                applyReferenceOp(refMatr, regs, totalNumQubits, diagMatr);
                REQUIRE( areEqual(quregMatr, refMatr, 1E2*REAL_EPS) );
            }
        }
        SECTION( "INVERSE_DISTANCE" ) {
            
            enum phaseFunc func = INVERSE_DISTANCE;
            qreal divPhase = getRandomReal( -4, 4 );
            qreal params[] = {divPhase};
            int numParams = 1;
            
            // test only if there are an even number of registers
            if (numRegs%2 == 0) {
                
                for (size_t i=0; i<diagMatr.size(); i++) {
                    qreal phase = 0;
                    for (int r=0; r<numRegs; r+=2)
                        phase += pow(regVals[i][r+1]-regVals[i][r], 2);
                    phase = (phase == 0.)? divPhase : 1./sqrt(phase);
                    diagMatr[i][i] = expI(phase);
                }
                setDiagMatrixOverrides(diagMatr, numQubitsPerReg, numRegs, encoding, overrideInds, overridePhases, numOverrides);
            }
            
            SECTION( "state-vector" ) {
                
                if (numRegs%2 == 0) {
                    applyParamNamedPhaseFuncOverrides(quregVec, regs, numQubitsPerReg, numRegs, encoding, func, params, numParams, overrideInds, overridePhases, numOverrides);
                    applyReferenceOp(refVec, regs, totalNumQubits, diagMatr);
                    REQUIRE( areEqual(quregVec, refVec, 1E2*REAL_EPS) );
                }
            }
            SECTION( "density-matrix" ) {
                
                if (numRegs%2 == 0) {
                    applyParamNamedPhaseFuncOverrides(quregMatr, regs, numQubitsPerReg, numRegs, encoding, func, params, numParams, overrideInds, overridePhases, numOverrides);
                    applyReferenceOp(refMatr, regs, totalNumQubits, diagMatr);
                    REQUIRE( areEqual(quregMatr, refMatr, 1E2*REAL_EPS) );
                }
            }
        }
        SECTION( "SCALED_DISTANCE" ) {
            
            enum phaseFunc func = SCALED_DISTANCE;
            qreal coeff = getRandomReal( -10, 10 );                
            qreal params[] = {coeff};
            int numParams = 1;
            
            // test only if there are an even number of registers
            if (numRegs%2 == 0) {
                
                for (size_t i=0; i<diagMatr.size(); i++) {
                    qreal phase = 0;
                    for (int r=0; r<numRegs; r+=2)
                        phase += pow(regVals[i][r+1]-regVals[i][r], 2);
                    phase = coeff * sqrt(phase);
                    diagMatr[i][i] = expI(phase);
                }
                setDiagMatrixOverrides(diagMatr, numQubitsPerReg, numRegs, encoding, overrideInds, overridePhases, numOverrides);
            }
            
            SECTION( "state-vector" ) {
                
                if (numRegs%2 == 0) {
                    applyParamNamedPhaseFuncOverrides(quregVec, regs, numQubitsPerReg, numRegs, encoding, func, params, numParams, overrideInds, overridePhases, numOverrides);
                    applyReferenceOp(refVec, regs, totalNumQubits, diagMatr);
                    REQUIRE( areEqual(quregVec, refVec, 1E2*REAL_EPS) );
                }
            }
            SECTION( "density-matrix" ) {
                
                if (numRegs%2 == 0) {
                    applyParamNamedPhaseFuncOverrides(quregMatr, regs, numQubitsPerReg, numRegs, encoding, func, params, numParams, overrideInds, overridePhases, numOverrides);
                    applyReferenceOp(refMatr, regs, totalNumQubits, diagMatr);
                    REQUIRE( areEqual(quregMatr, refMatr, 1E2*REAL_EPS) );
                }
            }
        }
        SECTION( "SCALED_INVERSE_DISTANCE" ) {
            
            enum phaseFunc func = SCALED_INVERSE_DISTANCE;
            qreal coeff = getRandomReal( -10, 10 );
            qreal divPhase = getRandomReal( -4, 4 );
            qreal params[] = {coeff, divPhase};
            int numParams = 2;
            
            // test only if there are an even number of registers
            if (numRegs%2 == 0) {
                
                for (size_t i=0; i<diagMatr.size(); i++) {
                    qreal phase = 0;
                    for (int r=0; r<numRegs; r+=2)
                        phase += pow(regVals[i][r+1]-regVals[i][r], 2);
                    phase = (phase == 0.)? divPhase : coeff/sqrt(phase);
                    diagMatr[i][i] = expI(phase);
                }
                setDiagMatrixOverrides(diagMatr, numQubitsPerReg, numRegs, encoding, overrideInds, overridePhases, numOverrides);
            }
            
            SECTION( "state-vector" ) {
                
                if (numRegs%2 == 0) {
                    applyParamNamedPhaseFuncOverrides(quregVec, regs, numQubitsPerReg, numRegs, encoding, func, params, numParams, overrideInds, overridePhases, numOverrides);
                    applyReferenceOp(refVec, regs, totalNumQubits, diagMatr);
                    REQUIRE( areEqual(quregVec, refVec, 1E2*REAL_EPS) );
                }
            }
<<<<<<< HEAD
            SECTION( "density-matrix" ) {
                
                if (numRegs%2 == 0) {
                    applyParamNamedPhaseFuncOverrides(quregMatr, regs, numQubitsPerReg, numRegs, encoding, func, params, numParams, overrideInds, overridePhases, numOverrides);
                    applyReferenceOp(refMatr, regs, totalNumQubits, diagMatr);
                    REQUIRE( areEqual(quregMatr, refMatr, 1E2*REAL_EPS) );
=======
            SECTION( "SCALED_INVERSE_SHIFTED_DISTANCE" ) {
                
                enum phaseFunc func = SCALED_INVERSE_SHIFTED_DISTANCE;
                // test only if there are an even number of registers
                if (numRegs%2 == 0) {
                    int numParams = 2 + numRegs/2;
                    qreal params[numParams];
                    params[0] = getRandomReal( -10, 10 ); // scaling
                    params[1] = getRandomReal( -4, 4 ); // divergence override
                    for (int r=0; r<numRegs/2; r++)
                        params[2+r] = getRandomReal( -8, 8 ); // shifts
                    
                    for (size_t i=0; i<diagMatr.size(); i++) {
                        qreal phase = 0;
                        for (int r=0; r<numRegs; r+=2)
                            phase += pow(regVals[i][r+1]-regVals[i][r]-params[2+r/2], 2);
                        phase = (phase == 0.)? params[1] : params[0]/sqrt(phase);
                        diagMatr[i][i] = expI(phase);
                    }
                    
                    setDiagMatrixOverrides(diagMatr, numQubitsPerReg, numRegs, encoding, overrideInds, overridePhases, numOverrides);
                    
                    applyParamNamedPhaseFuncOverrides(quregVec, regs, numQubitsPerReg, numRegs, encoding, func, params, numParams, overrideInds, overridePhases, numOverrides);
                    applyReferenceOp(refVec, regs, totalNumQubits, diagMatr);
                    REQUIRE( areEqual(quregVec, refVec, 1E2*REAL_EPS) );
>>>>>>> 890ae18b
                }
            }
        }
    }
    SECTION( "input validation" ) {
        
        int numRegs = 2;
        int numQubitsPerReg[] = {2,3};
        int regs[] = {0,1,2,3,4};
        
        SECTION( "number of registers" ) {
            
            numRegs = GENERATE_COPY( -1, 0, 1+MAX_NUM_REGS_APPLY_ARBITRARY_PHASE );
            REQUIRE_THROWS_WITH( applyParamNamedPhaseFuncOverrides(quregVec, regs, numQubitsPerReg, numRegs, UNSIGNED, NORM, NULL, 0, NULL, NULL, 0), Contains("Invalid number of qubit subregisters") );
        }
        SECTION( "number of qubits" ) {
            
            numQubitsPerReg[GENERATE_COPY(range(0,numRegs))] = GENERATE( -1, 0, 1+NUM_QUBITS );
            REQUIRE_THROWS_WITH( applyParamNamedPhaseFuncOverrides(quregVec, regs, numQubitsPerReg, numRegs, UNSIGNED, NORM, NULL, 0, NULL, NULL, 0), Contains("Invalid number of qubits") );
        }
        SECTION( "repetition of qubits" ) {
            
            regs[GENERATE(2,3,4)] = regs[1];
            REQUIRE_THROWS_WITH( applyParamNamedPhaseFuncOverrides(quregVec, regs, numQubitsPerReg, numRegs, UNSIGNED, NORM, NULL, 0, NULL, NULL, 0), Contains("The qubits must be unique") );
        }
        SECTION( "qubit indices" ) {

            regs[GENERATE(range(0,NUM_QUBITS))] = GENERATE( -1, NUM_QUBITS );
            REQUIRE_THROWS_WITH( applyParamNamedPhaseFuncOverrides(quregVec, regs, numQubitsPerReg, numRegs, UNSIGNED, NORM, NULL, 0, NULL, NULL, 0), Contains("Invalid qubit index") );
        }
        SECTION( "bit encoding name" ) {
            
            enum bitEncoding enc = (enum bitEncoding) GENERATE( -1, 2 );
            REQUIRE_THROWS_WITH( applyParamNamedPhaseFuncOverrides(quregVec, regs, numQubitsPerReg, numRegs, enc, NORM, NULL, 0, NULL, NULL, 0), Contains("Invalid bit encoding") );
        }
        SECTION( "two's complement register" ) {
            
            numQubitsPerReg[GENERATE_COPY(range(0,numRegs))] = 1;
            REQUIRE_THROWS_WITH( applyParamNamedPhaseFuncOverrides(quregVec, regs, numQubitsPerReg, numRegs, TWOS_COMPLEMENT, NORM, NULL, 0, NULL, NULL, 0), Contains("A sub-register contained too few qubits to employ TWOS_COMPLEMENT encoding") );
        }
        SECTION( "phase function name" ) {
            
            enum phaseFunc func = (enum phaseFunc) GENERATE( -1, 14 );
            REQUIRE_THROWS_WITH( applyParamNamedPhaseFuncOverrides(quregVec, regs, numQubitsPerReg, numRegs, UNSIGNED, func, NULL, 0, NULL, NULL, 0), Contains("Invalid named phase function") );
        }
        SECTION( "phase function parameters" ) {
            
            qreal params[numRegs + 3];
            for (int r=0; r<numRegs + 3; r++)
                params[r] = 0;
            
            SECTION( "no parameter functions" ) {
                
                enum phaseFunc func = GENERATE( NORM, PRODUCT, DISTANCE  );
                int numParams = GENERATE( -1, 1, 2 );
                REQUIRE_THROWS_WITH( applyParamNamedPhaseFuncOverrides(quregVec, regs, numQubitsPerReg, numRegs, UNSIGNED, func, params, numParams, NULL, NULL, 0), Contains("Invalid number of parameters") );
            }
            SECTION( "single parameter functions" ) {
                
                enum phaseFunc func = GENERATE( SCALED_NORM, INVERSE_NORM, SCALED_PRODUCT, INVERSE_PRODUCT, SCALED_DISTANCE, INVERSE_DISTANCE );
                int numParams = GENERATE( -1, 0, 2 );
                REQUIRE_THROWS_WITH( applyParamNamedPhaseFuncOverrides(quregVec, regs, numQubitsPerReg, numRegs, UNSIGNED, func, params, numParams, NULL, NULL, 0), Contains("Invalid number of parameters") );
            }
            SECTION( "two parameter functions" ) {    
                
                enum phaseFunc func = GENERATE( SCALED_INVERSE_NORM, SCALED_INVERSE_PRODUCT, SCALED_INVERSE_DISTANCE );
                int numParams = GENERATE( 0, 1, 3 );
                REQUIRE_THROWS_WITH( applyParamNamedPhaseFuncOverrides(quregVec, regs, numQubitsPerReg, numRegs, UNSIGNED, func, params, numParams, NULL, NULL, 0), Contains("Invalid number of parameters") );
            }
            SECTION( "shifted distance" ) {
                
                if (numRegs%2 == 0) {
                    enum phaseFunc func = SCALED_INVERSE_SHIFTED_DISTANCE;
                    int numParams = GENERATE_COPY( 0, 1, numRegs/2 - 1, numRegs/2, numRegs/2 + 1, numRegs/2 + 3 );
                    REQUIRE_THROWS_WITH( applyParamNamedPhaseFuncOverrides(quregVec, regs, numQubitsPerReg, numRegs, UNSIGNED, func, params, numParams, NULL, NULL, 0), Contains("Invalid number of parameters") );
                }
            }
            SECTION( "shifted norm" ) {
                
                enum phaseFunc func = SCALED_INVERSE_SHIFTED_NORM;
                int numParams = GENERATE_COPY( 0, 1, numRegs-1, numRegs, numRegs+1, numRegs+3 );
                REQUIRE_THROWS_WITH( applyParamNamedPhaseFuncOverrides(quregVec, regs, numQubitsPerReg, numRegs, UNSIGNED, func, params, numParams, NULL, NULL, 0), Contains("Invalid number of parameters") );
            }
        }
        SECTION( "distance pair registers" ) {
            
            int numQb[] = {1,1,1,1,1};
            int qb[] = {0,1,2,3,4};
            
            numRegs = GENERATE( 1, 3, 5 );
            REQUIRE_THROWS_WITH( applyParamNamedPhaseFuncOverrides(quregVec, qb, numQb, numRegs, UNSIGNED, DISTANCE, NULL, 0, NULL, NULL, 0), Contains("Phase functions DISTANCE") && Contains("even number of sub-registers") );
        }
        SECTION( "number of overrides" ) {
   
            int numOverrides = -1;
            REQUIRE_THROWS_WITH( applyParamNamedPhaseFuncOverrides(quregVec, regs, numQubitsPerReg, numRegs, UNSIGNED, NORM, NULL, 0, NULL, NULL, numOverrides), Contains("Invalid number of phase function overrides specified") );
        }
        SECTION( "override indices" ) {
            
            // numQubitsPerReg = {2, 3}
            int numOverrides = 3;
            long long int overrideInds[] = {0,0, 0,0, 0,0}; // repetition not checked
            qreal overridePhases[]       = {.1,  .1,  .1};
            
            // first element of overrideInds coordinate is a 2 qubit register
            enum bitEncoding enc = UNSIGNED;
            int badInd = GENERATE(0, 2, 4);
            overrideInds[badInd] = GENERATE( -1, (1<<2) );
            REQUIRE_THROWS_WITH( applyParamNamedPhaseFuncOverrides(quregVec, regs, numQubitsPerReg, numRegs, enc, NORM, NULL, 0, overrideInds, overridePhases, numOverrides), Contains("Invalid phase function override index, in the UNSIGNED encoding") );
            overrideInds[badInd] = 0;
            
            // second element of overrideInds coordinate is a 3 qubit register
            badInd += 1;
            overrideInds[badInd] = GENERATE( -1, (1<<3) );
            REQUIRE_THROWS_WITH( applyParamNamedPhaseFuncOverrides(quregVec, regs, numQubitsPerReg, numRegs, enc, NORM, NULL, 0, overrideInds, overridePhases, numOverrides), Contains("Invalid phase function override index, in the UNSIGNED encoding") );
            overrideInds[badInd] = 0;
            badInd -= 1;
            
            enc = TWOS_COMPLEMENT;
            int minInd = -(1<<(numQubitsPerReg[0]-1));
            int maxInd = (1<<(numQubitsPerReg[0]-1)) - 1;
            overrideInds[badInd] = GENERATE_COPY( minInd-1, maxInd+1 );
            REQUIRE_THROWS_WITH( applyParamNamedPhaseFuncOverrides(quregVec, regs, numQubitsPerReg, numRegs, enc, NORM, NULL, 0, overrideInds, overridePhases, numOverrides), Contains("Invalid phase function override index, in the TWOS_COMPLEMENT encoding") );
            overrideInds[badInd] = 0;
            
            badInd++;
            minInd = -(1<<(numQubitsPerReg[1]-1));
            maxInd = (1<<(numQubitsPerReg[1]-1)) -1;
            overrideInds[badInd] = GENERATE_COPY( minInd-1, maxInd+1 );
            REQUIRE_THROWS_WITH( applyParamNamedPhaseFuncOverrides(quregVec, regs, numQubitsPerReg, numRegs, enc, NORM, NULL, 0, overrideInds, overridePhases, numOverrides), Contains("Invalid phase function override index, in the TWOS_COMPLEMENT encoding") );
        }
    }
    CLEANUP_TEST( quregVec, quregMatr );
}



/** @sa applyPauliHamil
 * @ingroup unittest 
 * @author Tyson Jones 
 */
TEST_CASE( "applyPauliHamil", "[operators]" ) {
    
    Qureg vecIn = createQureg(NUM_QUBITS, QUEST_ENV);
    Qureg vecOut = createQureg(NUM_QUBITS, QUEST_ENV);
    Qureg matIn = createDensityQureg(NUM_QUBITS, QUEST_ENV);
    Qureg matOut = createDensityQureg(NUM_QUBITS, QUEST_ENV);
    
    initDebugState(vecIn);
    initDebugState(matIn);

    SECTION( "correctness" ) {
        
        /* it's too expensive to try every possible Pauli configuration, so
         * we'll try 10 random codes, and for each, random coefficients
         */
        GENERATE( range(0,10) );
        
        int numTerms = GENERATE( 1, 2, 10, 15 );
        PauliHamil hamil = createPauliHamil(NUM_QUBITS, numTerms);
        setRandomPauliSum(hamil);
        QMatrix refHamil = toQMatrix(hamil);
        
        SECTION( "state-vector" ) {
            
            QVector vecRef = toQVector(vecIn);
            applyPauliHamil(vecIn, hamil, vecOut);
            
            // ensure vecIn barely changes under precision
            REQUIRE( areEqual(vecIn, vecRef) );
            
            // ensure vecOut changed correctly 
            REQUIRE( areEqual(vecOut, refHamil * vecRef) );
        }
        SECTION( "density-matrix" ) {
            
            QMatrix matRef = toQMatrix(matIn);
            applyPauliHamil(matIn, hamil, matOut);
            
            // ensure matIn barely changes under precision
            REQUIRE( areEqual(matIn, matRef) );
            
            // ensure matOut changed correctly 
            REQUIRE( areEqual(matOut, refHamil * matRef, 1E2*REAL_EPS) );
        }
        
        destroyPauliHamil(hamil);
    }
    SECTION( "input validation" ) {
        
        SECTION( "pauli codes" ) {
            
            int numTerms = 3;
            PauliHamil hamil = createPauliHamil(NUM_QUBITS, numTerms);

            // make one pauli code wrong
            hamil.pauliCodes[GENERATE_COPY( range(0,numTerms*NUM_QUBITS) )] = (pauliOpType) GENERATE( -1, 4 );
            REQUIRE_THROWS_WITH( applyPauliHamil(vecIn, hamil, vecOut), Contains("Invalid Pauli code") );
            
            destroyPauliHamil(hamil);
        }
        SECTION( "qureg dimensions" ) {
            
            Qureg badVec = createQureg(NUM_QUBITS+1, QUEST_ENV);
            PauliHamil hamil = createPauliHamil(NUM_QUBITS, 1);

            REQUIRE_THROWS_WITH( applyPauliHamil(vecIn, hamil, badVec), Contains("Dimensions of the qubit registers don't match") );
            
            destroyQureg(badVec, QUEST_ENV);
            destroyPauliHamil(hamil);
        }
        SECTION( "qureg types" ) {
            
            PauliHamil hamil = createPauliHamil(NUM_QUBITS, 1);
            
            REQUIRE_THROWS_WITH( applyPauliHamil(vecIn, hamil, matOut), Contains("Registers must both be state-vectors or both be density matrices") );
            
            destroyPauliHamil(hamil);
        }
        SECTION( "matching hamiltonian qubits" ) {
            
            PauliHamil hamil = createPauliHamil(NUM_QUBITS + 1, 1);
            
            REQUIRE_THROWS_WITH( applyPauliHamil(vecIn, hamil, vecOut), Contains("same number of qubits") );
            REQUIRE_THROWS_WITH( applyPauliHamil(matIn, hamil, matOut), Contains("same number of qubits") );
            
            destroyPauliHamil(hamil);
        }
    }
    destroyQureg(vecIn, QUEST_ENV);
    destroyQureg(vecOut, QUEST_ENV);
    destroyQureg(matIn, QUEST_ENV);
    destroyQureg(matOut, QUEST_ENV);
}



/** @sa applyPauliSum
 * @ingroup unittest 
 * @author Tyson Jones 
 */
TEST_CASE( "applyPauliSum", "[operators]" ) {
    
    Qureg vecIn = createQureg(NUM_QUBITS, QUEST_ENV);
    Qureg vecOut = createQureg(NUM_QUBITS, QUEST_ENV);
    Qureg matIn = createDensityQureg(NUM_QUBITS, QUEST_ENV);
    Qureg matOut = createDensityQureg(NUM_QUBITS, QUEST_ENV);
    
    initDebugState(vecIn);
    initDebugState(matIn);

    SECTION( "correctness" ) {
        
        /* it's too expensive to try ALL Pauli sequences, via 
         *      pauliOpType* paulis = GENERATE_COPY( pauliseqs(numPaulis) );.
         * Furthermore, take(10, pauliseqs(numTargs)) will try the same pauli codes.
         * Hence, we instead opt to repeatedly randomly generate pauliseqs
         */
        GENERATE( range(0,10) ); // gen 10 random pauli-codes
        
        int numTerms = GENERATE( 1, 2, 10, 15);
        int numPaulis = numTerms * NUM_QUBITS;
        
        // each test will use random coefficients
        qreal coeffs[numTerms];
        pauliOpType paulis[numPaulis];
        setRandomPauliSum(coeffs, paulis, NUM_QUBITS, numTerms);
        QMatrix pauliSum = toQMatrix(coeffs, paulis, NUM_QUBITS, numTerms);
        
        SECTION( "state-vector" ) {
            
            QVector vecRef = toQVector(vecIn);
            applyPauliSum(vecIn, paulis, coeffs, numTerms, vecOut);
            
            // ensure vecIn barely changes under precision
            REQUIRE( areEqual(vecIn, vecRef) );
            
            // ensure vecOut changed correctly 
            REQUIRE( areEqual(vecOut, pauliSum * vecRef) );
        }
        SECTION( "density-matrix" ) {
            
            QMatrix matRef = toQMatrix(matIn);
            applyPauliSum(matIn, paulis, coeffs, numTerms, matOut);
            
            // ensure matIn barely changes under precision
            REQUIRE( areEqual(matIn, matRef) );
            
            // ensure matOut changed correctly 
            REQUIRE( areEqual(matOut, pauliSum * matRef, 1E2*REAL_EPS) );
        }
    }
    SECTION( "input validation" ) {
        
        SECTION( "number of terms" ) {
            
            int numTerms = GENERATE( -1, 0 );
            REQUIRE_THROWS_WITH( applyPauliSum(vecIn, NULL, NULL, numTerms, vecOut), Contains("Invalid number of terms") );
        }
        SECTION( "pauli codes" ) {
            
            // valid codes
            int numTerms = 3;
            int numPaulis = numTerms*NUM_QUBITS;
            pauliOpType paulis[numPaulis];
            for (int i=0; i<numPaulis; i++)
                paulis[i] = PAULI_I;
            
            // make one invalid 
            paulis[GENERATE_COPY( range(0,numPaulis) )] = (pauliOpType) GENERATE( -1, 4 );
            REQUIRE_THROWS_WITH( applyPauliSum(vecIn, paulis, NULL, numTerms, vecOut), Contains("Invalid Pauli code") );
        }
        SECTION( "qureg dimensions" ) {
            
            Qureg badVec = createQureg(NUM_QUBITS+1, QUEST_ENV);
            pauliOpType paulis[NUM_QUBITS];
            REQUIRE_THROWS_WITH( applyPauliSum(vecIn, paulis, NULL, 1, badVec), Contains("Dimensions of the qubit registers don't match") );
            destroyQureg(badVec, QUEST_ENV);
        }
        SECTION( "qureg types" ) {
            
            pauliOpType paulis[NUM_QUBITS];
            REQUIRE_THROWS_WITH( applyPauliSum(vecIn, paulis, NULL, 1, matOut), Contains("Registers must both be state-vectors or both be density matrices") );
        }
    }
    destroyQureg(vecIn, QUEST_ENV);
    destroyQureg(vecOut, QUEST_ENV);
    destroyQureg(matIn, QUEST_ENV);
    destroyQureg(matOut, QUEST_ENV);
}



/** @sa applyPhaseFunc
 * @ingroup unittest 
 * @author Tyson Jones 
 */
TEST_CASE( "applyPhaseFunc", "[operators]" ) {
    
    PREPARE_TEST( quregVec, quregMatr, refVec, refMatr );

    SECTION( "correctness" ) {
        
        // try every kind of binary encodings
        enum bitEncoding encoding = GENERATE( UNSIGNED,TWOS_COMPLEMENT );
        
        // try every sub-register size
        int numQubits = GENERATE_COPY( range(1,NUM_QUBITS+1) );
        
        // force at least 2 qubits in two's compement though
        if (encoding == TWOS_COMPLEMENT && numQubits == 1)
            numQubits++;
        
        // try every possible sub-register
        int* qubits = GENERATE_COPY( sublists(range(0,NUM_QUBITS), numQubits) );
        
        // choose a random number of terms in the phase function
        int numTerms = getRandomInt(1, 5);
        
        // populate the phase function with random but POSITIVE-power terms,
        // and in two's complement mode, strictly integer powers
        qreal coeffs[numTerms];
        qreal expons[numTerms];
        for (int t=0; t<numTerms; t++) {
            coeffs[t] = getRandomReal(-10,10);
            if (encoding == TWOS_COMPLEMENT)
                expons[t] = getRandomInt(0, 3+1);  // repetition of power is ok
            else 
                expons[t] = getRandomReal(0, 3);
        }
        
        // build a reference diagonal matrix, on the reduced Hilbert space
        QMatrix matr = getZeroMatrix( 1 << numQubits );
        for (size_t i=0; i<matr.size(); i++) {
            
            long long int ind = 0;
            if (encoding == UNSIGNED)
                ind = i;
            if (encoding == TWOS_COMPLEMENT)
                ind = getTwosComplement(i, numQubits);
            
            qreal phase = 0;
            for (int t=0; t<numTerms; t++)
                phase += coeffs[t] * pow(ind, expons[t]);
                
            matr[i][i] = expI(phase);
        }
        
        SECTION( "state-vector" ) {
            
            applyPhaseFunc(quregVec, qubits, numQubits, encoding, coeffs, expons, numTerms);
            applyReferenceOp(refVec, qubits, numQubits, matr);
            REQUIRE( areEqual(quregVec, refVec, 1E4*REAL_EPS) );
        }
        SECTION( "density-matrix" ) {
        
            applyPhaseFunc(quregMatr, qubits, numQubits, encoding, coeffs, expons, numTerms);
            applyReferenceOp(refMatr, qubits, numQubits, matr);
            REQUIRE( areEqual(quregMatr, refMatr, 1E6*REAL_EPS) );
        }
    }
    SECTION( "input validation" ) {
        
        int numQubits = 3;
        int qubits[] = {0,1,2};
        
        SECTION( "number of qubits" ) {
            
            numQubits = GENERATE_COPY( -1, 0, NUM_QUBITS+1 );
            REQUIRE_THROWS_WITH( applyPhaseFunc(quregVec, NULL, numQubits, UNSIGNED, NULL, NULL, 1), Contains("Invalid number of qubits") );
        }
        SECTION( "repetition of qubits" ) {
            
            qubits[GENERATE(1,2)] = qubits[0];
            REQUIRE_THROWS_WITH( applyPhaseFunc(quregVec, qubits, numQubits, UNSIGNED, NULL, NULL, 1), Contains("The qubits must be unique") );
        }
        SECTION( "qubit indices" ) {
            
            int inv = GENERATE( -1, NUM_QUBITS );
            qubits[ GENERATE_COPY( range(0,numQubits) )] = inv;
            REQUIRE_THROWS_WITH( applyPhaseFunc(quregVec, qubits, numQubits, UNSIGNED, NULL, NULL, 1), Contains("Invalid qubit index") );
        }
        SECTION( "number of terms" ) {
            
            int numTerms = GENERATE( -1, 0 );
            REQUIRE_THROWS_WITH( applyPhaseFunc(quregVec, qubits, numQubits, UNSIGNED, NULL, NULL, numTerms), Contains("Invalid number of terms in the phase function") );
        }
        SECTION( "bit encoding name" ) {
            
            enum bitEncoding enc = (enum bitEncoding) GENERATE( -1,2 );
            REQUIRE_THROWS_WITH( applyPhaseFunc(quregVec, qubits, numQubits, enc, NULL, NULL, 1), Contains("Invalid bit encoding") );
        }
        SECTION( "two's complement register" ) {
            
            numQubits = 1;
            REQUIRE_THROWS_WITH( applyPhaseFunc(quregVec, qubits, numQubits, TWOS_COMPLEMENT, NULL, NULL, 1), Contains("too few qubits to employ TWOS_COMPLEMENT") );
        }
        SECTION( "fractional exponent" ) {
            
            int numTerms = 3;
            qreal coeffs[] = {0,0,0};
            qreal expos[] = {1,2,3};
            expos[GENERATE_COPY( range(0,numTerms) )] = GENERATE( 0.5, 1.999, 5.0001 );
            
            REQUIRE_THROWS_WITH( applyPhaseFunc(quregVec, qubits, numQubits, TWOS_COMPLEMENT, coeffs, expos, numTerms), Contains("fractional exponent") && Contains("TWOS_COMPLEMENT") && Contains("negative indices were not overriden") );
        }
        SECTION( "negative exponent" ) {

            int numTerms = 3;
            qreal coeffs[] = {0,0,0};
            qreal expos[] = {1,2,3};
            expos[GENERATE_COPY( range(0,numTerms) )] = GENERATE( -1, -2, -1.5 );
            
            enum bitEncoding encoding = GENERATE( UNSIGNED, TWOS_COMPLEMENT );
    
            REQUIRE_THROWS_WITH( applyPhaseFunc(quregVec, qubits, numQubits, encoding, coeffs, expos, numTerms), Contains("The phase function contained a negative exponent which would diverge at zero, but the zero index was not overriden") );
        }
    }
    CLEANUP_TEST( quregVec, quregMatr );
}



/** @sa applyPhaseFuncOverrides
 * @ingroup unittest 
 * @author Tyson Jones 
 */
TEST_CASE( "applyPhaseFuncOverrides", "[operators]" ) {
    
    PREPARE_TEST( quregVec, quregMatr, refVec, refMatr );

    SECTION( "correctness" ) {
        
        // try every kind of binary encodings
        enum bitEncoding encoding = GENERATE( UNSIGNED,TWOS_COMPLEMENT );
        
        // try every sub-register size
        int numQubits = GENERATE_COPY( range(1,NUM_QUBITS+1) );
        
        // force at least 2 qubits in two's compement though
        if (encoding == TWOS_COMPLEMENT && numQubits == 1)
            numQubits++;
        
        // try every possible sub-register
        int* qubits = GENERATE_COPY( sublists(range(0,NUM_QUBITS), numQubits) );
        
        // choose a random number of terms in the phase function
        int numTerms = getRandomInt(1, 21);
        
        // populate the phase function with random powers.
        // this includes negative powers, so we must always override 0.
        // in two's complement, we must use only integer powers
        qreal coeffs[numTerms];
        qreal expons[numTerms];
        for (int t=0; t<numTerms; t++) {
            coeffs[t] = getRandomReal(-10,10);
            if (encoding == TWOS_COMPLEMENT)
                expons[t] = getRandomInt(-3, 3+1); // note we COULD do getRandomReal(), and override all negatives
            else
                expons[t] = getRandomReal(-3, 3);
        }
        
        // choose a random number of overrides (even overriding every amplitude)
        int numOverrides = getRandomInt(1, (1<<numQubits) + 1);
        
        // randomise each override index (uniqueness isn't checked)
        long long int overrideInds[numOverrides];
        overrideInds[0] = 0LL;
        for (int i=1; i<numOverrides; i++)
            if (encoding == UNSIGNED)
                overrideInds[i] = getRandomInt(0, 1<<numQubits);
            else if (encoding == TWOS_COMPLEMENT)
                overrideInds[i] = getRandomInt(-(1<<(numQubits-1)), (1<<(numQubits-1))-1);
            
        // override to a random phase
        qreal overridePhases[numOverrides];
        for (int i=0; i<numOverrides; i++)
            overridePhases[i] = getRandomReal(-4, 4); // periodic in [-pi, pi]
            
        // build a reference diagonal matrix, on the reduced Hilbert space
        QMatrix matr = getZeroMatrix( 1 << numQubits );
        for (size_t i=0; i<matr.size(); i++) {
            
            long long int ind = 0;
            if (encoding == UNSIGNED)
                ind = i;
            if (encoding == TWOS_COMPLEMENT)
                ind = getTwosComplement(i, numQubits);
                
            // reference diagonal matrix incorporates overriden phases
            qreal phase;
            bool overriden = false;
            for (int v=0; v<numOverrides; v++) {
                if (ind == overrideInds[v]) {
                    phase = overridePhases[v];
                    overriden = true;
                    break;
                }
            }
            
            if (!overriden) {
                phase = 0;
                for (int t=0; t<numTerms; t++)
                    phase += coeffs[t] * pow(ind, expons[t]);
            }
                
            matr[i][i] = expI(phase);
        }         
        
        SECTION( "state-vector" ) {
            
            applyPhaseFuncOverrides(quregVec, qubits, numQubits, encoding, coeffs, expons, numTerms, overrideInds, overridePhases, numOverrides);
            applyReferenceOp(refVec, qubits, numQubits, matr);
            REQUIRE( areEqual(quregVec, refVec, 1E4*REAL_EPS) );
        }
        SECTION( "density-matrix" ) {
            
            applyPhaseFuncOverrides(quregMatr, qubits, numQubits, encoding, coeffs, expons, numTerms, overrideInds, overridePhases, numOverrides);
            applyReferenceOp(refMatr, qubits, numQubits, matr);
            REQUIRE( areEqual(quregMatr, refMatr, 1E6*REAL_EPS) );
        }
    }
    SECTION( "input validation" ) {
        
        int numQubits = 3;
        int qubits[] = {0,1,2};

        SECTION( "number of qubits" ) {
            
            int numQubits = GENERATE_COPY( -1, 0, NUM_QUBITS+1 );
            REQUIRE_THROWS_WITH( applyPhaseFuncOverrides(quregVec, NULL, numQubits, UNSIGNED, NULL, NULL, 1, NULL, NULL, 0), Contains("Invalid number of qubits") );
        }
        SECTION( "repetition qubits" ) {
            
            qubits[GENERATE(1,2)] = qubits[0];
            REQUIRE_THROWS_WITH( applyPhaseFuncOverrides(quregVec, qubits, numQubits, UNSIGNED, NULL, NULL, 1, NULL, NULL, 0), Contains("The qubits must be unique") );
        }
        SECTION( "qubit indices" ) {
            
            int inv = GENERATE( -1, NUM_QUBITS );
            qubits[ GENERATE_COPY( range(0,numQubits) )] = inv;
            REQUIRE_THROWS_WITH( applyPhaseFuncOverrides(quregVec, qubits, numQubits, UNSIGNED, NULL, NULL, 1, NULL, NULL, 0), Contains("Invalid qubit index") );
        }
        SECTION( "number of terms" ) {
            
            int numTerms = GENERATE( -1, 0 );
            REQUIRE_THROWS_WITH( applyPhaseFuncOverrides(quregVec, qubits, numQubits, UNSIGNED, NULL, NULL, numTerms, NULL, NULL, 0), Contains("Invalid number of terms in the phase function") );
        }
        SECTION( "bit encoding name" ) {

            enum bitEncoding enc = (enum bitEncoding) GENERATE( -1,2 );
            REQUIRE_THROWS_WITH( applyPhaseFuncOverrides(quregVec, qubits, numQubits, enc, NULL, NULL, 1, NULL, NULL, 0), Contains("Invalid bit encoding") );
        }
        SECTION( "two's complement register" ) {
            
            numQubits = 1;
            REQUIRE_THROWS_WITH( applyPhaseFuncOverrides(quregVec, qubits, numQubits, TWOS_COMPLEMENT, NULL, NULL, 1, NULL, NULL, 0), Contains("too few qubits to employ TWOS_COMPLEMENT") );
        }
        SECTION( "number of overrides" ) {

            qreal dummyTerms[] = {0};
            
            int numOverrides = GENERATE_COPY( -1, 1 + (1<<numQubits) );
            REQUIRE_THROWS_WITH( applyPhaseFuncOverrides(quregVec, qubits, numQubits, UNSIGNED, dummyTerms, dummyTerms, 1, NULL, NULL, numOverrides), Contains("Invalid number of phase function overrides") );
        }
        SECTION( "override indices" ) {
            
            int numOverrides = 3;
            long long int overrideInds[] = {0,1,2};
            qreal overridePhases[] = {.1,.1,.1};
            qreal dummyTerms[] = {0};
            
            enum bitEncoding encoding = UNSIGNED;
            overrideInds[GENERATE(0,1,2)] = GENERATE_COPY( -1, (1<<numQubits) );
            REQUIRE_THROWS_WITH( applyPhaseFuncOverrides(quregVec, qubits, numQubits, encoding, dummyTerms, dummyTerms, 1, overrideInds, overridePhases, numOverrides), Contains("Invalid phase function override index, in the UNSIGNED encoding") );
            
            encoding = TWOS_COMPLEMENT;
            long long int newInds[] = {0,1,2};
            int minInd = -(1<<(numQubits-1));
            int maxInd = (1<<(numQubits-1)) -1;
            newInds[GENERATE(0,1,2)] = GENERATE_COPY( minInd-1, maxInd+1 );
            REQUIRE_THROWS_WITH( applyPhaseFuncOverrides(quregVec, qubits, numQubits, encoding, dummyTerms, dummyTerms, 1, newInds, overridePhases, numOverrides), Contains("Invalid phase function override index, in the TWOS_COMPLEMENT encoding") );
        }
        SECTION( "fractional exponent" ) {
            
            int numTerms = 3;
            qreal coeffs[] = {0,0,0};
            qreal expos[] = {1,2,3};
            
            // make one exponent fractional, thereby requiring negative overrides
            expos[GENERATE_COPY( range(0,numTerms) )] = GENERATE( 0.5, 1.999, 5.0001 );
            
            // catch when no negative indices are overridden
            REQUIRE_THROWS_WITH( applyPhaseFuncOverrides(quregVec, qubits, numQubits, TWOS_COMPLEMENT, coeffs, expos, numTerms, NULL, NULL, 0), Contains("fractional exponent") && Contains("TWOS_COMPLEMENT") && Contains("negative indices were not overriden") );
            
            int numNegs = 1 << (numQubits-1);
            long long int overrideInds[numNegs];
            qreal overridePhases[numNegs];
            for (int i=0; i<numNegs; i++) {
                overrideInds[i] = -(i+1);
                overridePhases[i] = 0;
            }
            
            // ensure no throw when all are overriden
            REQUIRE_NOTHROW( applyPhaseFuncOverrides(quregVec, qubits, numQubits, TWOS_COMPLEMENT, coeffs, expos, numTerms, overrideInds, overridePhases, numNegs) );

            // catch when at least one isn't overriden
            overrideInds[GENERATE_COPY( range(0,numNegs) )] = 0; // override a non-negative
            REQUIRE_THROWS_WITH( applyPhaseFuncOverrides(quregVec, qubits, numQubits, TWOS_COMPLEMENT, coeffs, expos, numTerms, overrideInds, overridePhases, numNegs), Contains("fractional exponent") && Contains("TWOS_COMPLEMENT") && Contains("negative indices were not overriden") );
        }
        SECTION( "negative exponent" ) {
            
            int numTerms = 3;
            qreal coeffs[] = {0,0,0};
            qreal expos[] = {1,2,3};
            expos[GENERATE_COPY( range(0,numTerms) )] = GENERATE( -1, -2 );
            
            enum bitEncoding encoding = GENERATE( UNSIGNED, TWOS_COMPLEMENT );
            
            // test both when giving no overrides, and giving all non-zero overrides
            int numOverrides = GENERATE( 0, 3 ); 
            long long int overrideInds[] = {1,2,3};
            qreal overridePhases[] = {0,0,0};
            REQUIRE_THROWS_WITH( applyPhaseFuncOverrides(quregVec, qubits, numQubits, encoding, coeffs, expos, numTerms, overrideInds, overridePhases, numOverrides), Contains("The phase function contained a negative exponent which would diverge at zero, but the zero index was not overriden") );
            
            // but ensure that when the zero IS overriden (anywhere), there's no error 
            numOverrides = 3;
            overrideInds[GENERATE_COPY(range(0,numOverrides))] = 0;
            REQUIRE_NOTHROW( applyPhaseFuncOverrides(quregVec, qubits, numQubits, encoding, coeffs, expos, numTerms, overrideInds, overridePhases, numOverrides) );
        }
    }
    CLEANUP_TEST( quregVec, quregMatr );
}



/** @sa applyTrotterCircuit
 * @ingroup unittest 
 * @author Tyson Jones 
 */
TEST_CASE( "applyTrotterCircuit", "[operators]" ) {
    
    Qureg vec = createQureg(NUM_QUBITS, QUEST_ENV);
    Qureg mat = createDensityQureg(NUM_QUBITS, QUEST_ENV);
    initDebugState(vec);
    initDebugState(mat);
    
    Qureg vecRef = createCloneQureg(vec, QUEST_ENV);
    Qureg matRef = createCloneQureg(mat, QUEST_ENV);

    SECTION( "correctness" ) {
    
        SECTION( "one term" ) {
            
            // a Hamiltonian with one term has an exact (trivial) Trotterisation
            PauliHamil hamil = createPauliHamil(NUM_QUBITS, 1);
            
            // H = coeff X Y Z (on qubits 0,1,2)
            qreal coeff = getRandomReal(-5, 5);
            int numTargs = 3;
            int targs[] =  {0, 1, 2};
            pauliOpType codes[] = {PAULI_X, PAULI_Y, PAULI_Z};
            hamil.termCoeffs[0] = coeff;
            for (int i=0; i<numTargs; i++)
                hamil.pauliCodes[targs[i]] = codes[i];
                
            // time can be negative
            qreal time = getRandomReal(-2,2);
            
            // by commutation, all reps & orders yield the same total unitary
            int reps = GENERATE( range(1,5) );
            
            // applyTrotter(t, 1, 1) = exp(-i t coeff paulis)
            // multiRotatePauli(a) = exp(- i a / 2 paulis)

            SECTION( "state-vector" ) {
                
                int order = GENERATE( 1, 2, 4 );
                
                applyTrotterCircuit(vec, hamil, time, order, reps);
                multiRotatePauli(vecRef, targs, codes, numTargs, 2*time*coeff);
                REQUIRE( areEqual(vec, vecRef, 10*REAL_EPS) );
            }
            SECTION( "density-matrix" ) {
                
                int order = GENERATE( 1, 2 ); // precision bites density-matrices quickly
                
                applyTrotterCircuit(mat, hamil, time, order, reps);
                multiRotatePauli(matRef, targs, codes, numTargs, 2*time*coeff);
                REQUIRE( areEqual(mat, matRef, 1E2*REAL_EPS) );
            }
                    
            destroyPauliHamil(hamil);
        }
        SECTION( "commuting terms" ) {
            
            // a Hamiltonian of commuting terms, Trotterises exactly
            PauliHamil hamil = createPauliHamil(NUM_QUBITS, 2);
            
            // H = c0 X Y I + c1 X I Z (on qubits 0,1,2)
            int targs[] = {0, 1, 2};
            hamil.pauliCodes[0] = PAULI_X;
            hamil.pauliCodes[0 + NUM_QUBITS] = PAULI_X;
            hamil.pauliCodes[1] = PAULI_Y;
            hamil.pauliCodes[1 + NUM_QUBITS] = PAULI_I;
            hamil.pauliCodes[2] = PAULI_I;
            hamil.pauliCodes[2 + NUM_QUBITS] = PAULI_Z;
            for (int i=0; i<hamil.numSumTerms; i++)
                hamil.termCoeffs[i] = getRandomReal(-5,5); 
            
            // time can be negative
            qreal time = getRandomReal(-2,2);
            
            // applyTrotter(t, 1, 1) = exp(-i t c0 paulis0) exp(-i t c1 paulis1)
            // multiRotatePauli(a) = exp(- i a / 2 paulis)
            
            SECTION( "state-vector" ) {
                
                int reps = GENERATE( range(1,5) );
                int order = GENERATE( 1, 2, 4 );
                
                applyTrotterCircuit(vec, hamil, time, order, reps);
                multiRotatePauli(vecRef, targs, hamil.pauliCodes, 3, 2*time*hamil.termCoeffs[0]);
                multiRotatePauli(vecRef, targs, &(hamil.pauliCodes[NUM_QUBITS]), 3, 2*time*hamil.termCoeffs[1]);
                REQUIRE( areEqual(vec, vecRef, 10*REAL_EPS) );
            }
            SECTION( "density-matrix" ) {
                
                int reps = GENERATE( range(1,5) );
                int order = GENERATE( 1, 2 ); // precision hurts density matrices quickly
                
                applyTrotterCircuit(mat, hamil, time, order, reps);
                multiRotatePauli(matRef, targs, hamil.pauliCodes, 3, 2*time*hamil.termCoeffs[0]);
                multiRotatePauli(matRef, targs, &(hamil.pauliCodes[NUM_QUBITS]), 3, 2*time*hamil.termCoeffs[1]);
                REQUIRE( areEqual(mat, matRef, 1E2*REAL_EPS) );
            }

            destroyPauliHamil(hamil);
        }
        SECTION( "general" ) {
            
            /* We'll consider an analytic time-evolved state, so that we can avoid 
             * comparing applyTrotterCircuit to other numerical approximations.
             * We can construct such a state, by using a Hamiltonian with known
             * analytic eigenvalues, and hence a known period. Time evolution of the 
             * period will just yield the input state.
             *
             * E.g. H = pi sqrt(2) X Y Z X Y + pi Y Z X Y Z + pi Z X Y Z X
             * has (degenerate) eigenvalues +- 2 pi, so the period
             * of the Hamiltonian is t=1. 
             */
             
            // hardcoded 5 qubits here in the Pauli codes
            REQUIRE( NUM_QUBITS == 5 );
            
            PauliHamil hamil = createPauliHamil(NUM_QUBITS, 3);
            qreal coeffs[] = {(qreal) (M_PI * sqrt(2.0)), M_PI, M_PI};
            enum pauliOpType codes[] = {
                PAULI_X, PAULI_Y, PAULI_Z, PAULI_X, PAULI_Y,
                PAULI_Y, PAULI_Z, PAULI_X, PAULI_Y, PAULI_Z,
                PAULI_Z, PAULI_X, PAULI_Y, PAULI_Z, PAULI_X};
            initPauliHamil(hamil, coeffs, codes);
                    
            // evolving to t=1 should leave the input state unchanged
            qreal time = 1;

            // since unnormalised (initDebugState), max fid is 728359.8336
            qreal fidNorm = 728359.8336;
            
            SECTION( "absolute" ) {
                
                // such a high order and reps should yield precise solution
                int order = 4;
                int reps = 20;
                applyTrotterCircuit(vec, hamil, time, 4, 20);
                qreal fid = calcFidelity(vec, vecRef) / fidNorm;
                
                REQUIRE( fid == Approx(1).epsilon(1E-8) );
            }
            SECTION( "repetitions scaling" ) {
                
                // exclude order 1; too few reps for monotonic increase of accuracy
                int order = GENERATE( 2, 4, 6 ); 
                
                // accuracy should increase with increasing repetitions
                int reps[] = {1, 5, 10};
                
                qreal prevFid = 0;
                for (int i=0; i<3; i++) {
                    initDebugState(vec);
                    applyTrotterCircuit(vec, hamil, time, order, reps[i]);
                    qreal fid = calcFidelity(vec, vecRef) / fidNorm;

                    REQUIRE( fid >= prevFid );
                    prevFid = fid;
                }
            }
            SECTION( "order scaling" ) {
                
                // exclude order 1; too few reps for monotonic increase of accuracy
                int reps = GENERATE( 5, 10 ); 
                
                // accuracy should increase with increasing repetitions
                int orders[] = {1, 2, 4, 6};
                
                qreal prevFid = 0;
                for (int i=0; i<4; i++) {
                    initDebugState(vec);
                    applyTrotterCircuit(vec, hamil, time, orders[i], reps);
                    qreal fid = calcFidelity(vec, vecRef) / fidNorm;

                    REQUIRE( fid >= prevFid );
                    prevFid = fid;
                }
            }
            
            destroyPauliHamil(hamil);
        }
    }
    SECTION( "input validation" ) {
        
        SECTION( "repetitions" ) {
            
            PauliHamil hamil = createPauliHamil(NUM_QUBITS, 1);
            int reps = GENERATE( -1, 0 );
            
            REQUIRE_THROWS_WITH( applyTrotterCircuit(vec, hamil, 1, 1, reps), Contains("repetitions must be >=1") );
            
            destroyPauliHamil(hamil);
        }
        SECTION( "order" ) {
            
            PauliHamil hamil = createPauliHamil(NUM_QUBITS, 1);
            int order = GENERATE( -1, 0, 3, 5, 7 );
            
            REQUIRE_THROWS_WITH( applyTrotterCircuit(vec, hamil, 1, order, 1), Contains("order must be 1, or an even number") );
            
            destroyPauliHamil(hamil);
        }
        SECTION( "pauli codes" ) {
            
            int numTerms = 3;
            PauliHamil hamil = createPauliHamil(NUM_QUBITS, numTerms);

            // make one pauli code wrong
            hamil.pauliCodes[GENERATE_COPY( range(0,numTerms*NUM_QUBITS) )] = (pauliOpType) GENERATE( -1, 4 );
            REQUIRE_THROWS_WITH( applyTrotterCircuit(vec, hamil, 1, 1, 1), Contains("Invalid Pauli code") );
            
            destroyPauliHamil(hamil);
        }
        SECTION( "matching hamiltonian qubits" ) {
            
            PauliHamil hamil = createPauliHamil(NUM_QUBITS + 1, 1);
            
            REQUIRE_THROWS_WITH( applyTrotterCircuit(vec, hamil, 1, 1, 1), Contains("same number of qubits") );
            REQUIRE_THROWS_WITH( applyTrotterCircuit(mat, hamil, 1, 1, 1), Contains("same number of qubits") );
            
            destroyPauliHamil(hamil);
        }
    }
    
    destroyQureg(vec, QUEST_ENV);
    destroyQureg(mat, QUEST_ENV);
    destroyQureg(vecRef, QUEST_ENV);
    destroyQureg(matRef, QUEST_ENV);
}
<|MERGE_RESOLUTION|>--- conflicted
+++ resolved
@@ -1596,6 +1596,37 @@
                 REQUIRE( areEqual(quregMatr, refMatr, 1E2*REAL_EPS) );
             }
         }
+        SECTION( "SCALED_INVERSE_SHIFTED_NORM" ) {
+            
+            enum phaseFunc func = SCALED_INVERSE_SHIFTED_NORM;
+            int numParams = 2 + numRegs;
+            qreal params[numParams];
+            params[0] = getRandomReal(-10, 10); // scaling
+            params[1] = getRandomReal(-4, 4); // divergence override
+            for (int r=0; r<numRegs; r++)
+                params[2+r] = getRandomReal(-8, 8); // shifts
+            
+            for (size_t i=0; i<diagMatr.size(); i++) {
+                qreal phase = 0;
+                for (int r=0; r<numRegs; r++)
+                    phase += pow(regVals[i][r] - params[2+r], 2);
+                phase = (phase == 0.)? params[1] : params[0]/sqrt(phase);
+                diagMatr[i][i] = expI(phase);
+            }
+            
+            SECTION( "state-vector" ) {
+
+                applyParamNamedPhaseFunc(quregVec, regs, numQubitsPerReg, numRegs, encoding, func, params, numParams);
+                applyReferenceOp(refVec, regs, totalNumQubits, diagMatr);
+                REQUIRE( areEqual(quregVec, refVec, 1E2*REAL_EPS) );
+            }
+            SECTION( "density-matrix" ) {
+                
+                applyParamNamedPhaseFunc(quregMatr, regs, numQubitsPerReg, numRegs, encoding, func, params, numParams);
+                applyReferenceOp(refMatr, regs, totalNumQubits, diagMatr);
+                REQUIRE( areEqual(quregMatr, refMatr, 1E2*REAL_EPS) );
+            }
+        }
         SECTION( "INVERSE_PRODUCT" ) {
             
             enum phaseFunc func = INVERSE_PRODUCT;
@@ -1618,33 +1649,7 @@
                 applyReferenceOp(refVec, regs, totalNumQubits, diagMatr);
                 REQUIRE( areEqual(quregVec, refVec, 1E2*REAL_EPS) );
             }
-<<<<<<< HEAD
             SECTION( "density-matrix" ) {
-=======
-            SECTION( "SCALED_INVERSE_SHIFTED_NORM" ) {
-                
-                enum phaseFunc func = SCALED_INVERSE_SHIFTED_NORM;
-                int numParams = 2 + numRegs;
-                qreal params[numParams];
-                params[0] = getRandomReal(-10, 10); // scaling
-                params[1] = getRandomReal(-4, 4); // divergence override
-                for (int r=0; r<numRegs; r++)
-                    params[2+r] = getRandomReal(-8, 8); // shifts
-                
-                for (size_t i=0; i<diagMatr.size(); i++) {
-                    qreal phase = 0;
-                    for (int r=0; r<numRegs; r++)
-                        phase += pow(regVals[i][r] - params[2+r], 2);
-                    phase = (phase == 0.)? params[1] : params[0]/sqrt(phase);
-                    diagMatr[i][i] = expI(phase);
-                }
-
-                applyParamNamedPhaseFunc(quregVec, regs, numQubitsPerReg, numRegs, encoding, func, params, numParams);
-                applyReferenceOp(refVec, regs, totalNumQubits, diagMatr);
-                REQUIRE( areEqual(quregVec, refVec, 1E2*REAL_EPS) );
-            }
-            SECTION( "INVERSE_PRODUCT" ) {
->>>>>>> 890ae18b
                 
                 applyParamNamedPhaseFunc(quregMatr, regs, numQubitsPerReg, numRegs, encoding, func, params, numParams);
                 applyReferenceOp(refMatr, regs, totalNumQubits, diagMatr);
@@ -1808,39 +1813,49 @@
                     REQUIRE( areEqual(quregVec, refVec, 1E2*REAL_EPS) );
                 }
             }
-<<<<<<< HEAD
             SECTION( "density-matrix" ) {
                 
                 if (numRegs%2 == 0) {
                     applyParamNamedPhaseFunc(quregMatr, regs, numQubitsPerReg, numRegs, encoding, func, params, numParams);
                     applyReferenceOp(refMatr, regs, totalNumQubits, diagMatr);
                     REQUIRE( areEqual(quregMatr, refMatr, 1E2*REAL_EPS) );
-=======
-            SECTION( "SCALED_INVERSE_SHIFTED_DISTANCE" ) {
-                
-                enum phaseFunc func = SCALED_INVERSE_SHIFTED_DISTANCE;
-                // test only if there are an even number of registers
-                if (numRegs%2 == 0) {
-                    int numParams = 2 + numRegs/2;
-                    qreal params[numParams];
-                    params[0] = getRandomReal( -10, 10 ); // scaling
-                    params[1] = getRandomReal( -4, 4 ); // divergence override
-                    for (int r=0; r<numRegs/2; r++)
-                        params[2+r] = getRandomReal( -8, 8 ); // shifts
-                    
-                    for (size_t i=0; i<diagMatr.size(); i++) {
-                        qreal phase = 0;
-                        for (int r=0; r<numRegs; r+=2)
-                            phase += pow(regVals[i][r+1]-regVals[i][r]-params[2+r/2], 2);
-                        phase = (phase == 0.)? params[1] : params[0]/sqrt(phase);
-                        diagMatr[i][i] = expI(phase);
-                    }
-                    
-                    applyParamNamedPhaseFunc(quregVec, regs, numQubitsPerReg, numRegs, encoding, func, params, numParams);
-                    applyReferenceOp(refVec, regs, totalNumQubits, diagMatr);
-                    REQUIRE( areEqual(quregVec, refVec, 1E2*REAL_EPS) );
->>>>>>> 890ae18b
                 }
+            }
+        }
+        SECTION( "SCALED_INVERSE_SHIFTED_DISTANCE" ) {
+            
+            enum phaseFunc func = SCALED_INVERSE_SHIFTED_DISTANCE;
+            int numParams = 2 + numRegs/2;
+            qreal params[numParams];
+            
+            // test only if there are an even number of registers
+            if (numRegs%2 == 0) {
+
+                params[0] = getRandomReal( -10, 10 ); // scaling
+                params[1] = getRandomReal( -4, 4 ); // divergence override
+                for (int r=0; r<numRegs/2; r++)
+                    params[2+r] = getRandomReal( -8, 8 ); // shifts
+                
+                for (size_t i=0; i<diagMatr.size(); i++) {
+                    qreal phase = 0;
+                    for (int r=0; r<numRegs; r+=2)
+                        phase += pow(regVals[i][r+1]-regVals[i][r]-params[2+r/2], 2);
+                    phase = (phase == 0.)? params[1] : params[0]/sqrt(phase);
+                    diagMatr[i][i] = expI(phase);
+                }
+            }
+            
+            SECTION( "state-vector" ) {
+                
+                applyParamNamedPhaseFunc(quregVec, regs, numQubitsPerReg, numRegs, encoding, func, params, numParams);
+                applyReferenceOp(refVec, regs, totalNumQubits, diagMatr);
+                REQUIRE( areEqual(quregVec, refVec, 1E2*REAL_EPS) );
+            }
+            SECTION( "density-matrix" ) {
+                
+                applyParamNamedPhaseFunc(quregMatr, regs, numQubitsPerReg, numRegs, encoding, func, params, numParams);
+                applyReferenceOp(refMatr, regs, totalNumQubits, diagMatr);
+                REQUIRE( areEqual(quregMatr, refMatr, 1E2*REAL_EPS) );
             }
         }
     }
@@ -2118,52 +2133,45 @@
                 applyReferenceOp(refVec, regs, totalNumQubits, diagMatr);
                 REQUIRE( areEqual(quregVec, refVec, 1E2*REAL_EPS) );
             }
-<<<<<<< HEAD
             SECTION( "density-matrix" ) {
-=======
-            SECTION( "SCALED_INVERSE_SHIFTED_NORM" ) {
-                
-                enum phaseFunc func = SCALED_INVERSE_SHIFTED_NORM;
-                int numParams = 2 + numRegs;
-                qreal params[numParams];
-                params[0] = getRandomReal(-10, 10); // scaling
-                params[1] = getRandomReal(-4, 4); // divergence override
+                
+                applyParamNamedPhaseFuncOverrides(quregMatr, regs, numQubitsPerReg, numRegs, encoding, func, params, numParams, overrideInds, overridePhases, numOverrides);
+                applyReferenceOp(refMatr, regs, totalNumQubits, diagMatr);
+                REQUIRE( areEqual(quregMatr, refMatr, 1E2*REAL_EPS) );
+            }
+        }
+        SECTION( "SCALED_INVERSE_SHIFTED_NORM" ) {
+            
+            enum phaseFunc func = SCALED_INVERSE_SHIFTED_NORM;
+            int numParams = 2 + numRegs;
+            qreal params[numParams];
+            params[0] = getRandomReal(-10, 10); // scaling
+            params[1] = getRandomReal(-4, 4); // divergence override
+            for (int r=0; r<numRegs; r++)
+                params[2+r] = getRandomReal(-8, 8); // shifts
+            
+            for (size_t i=0; i<diagMatr.size(); i++) {
+                qreal phase = 0;
                 for (int r=0; r<numRegs; r++)
-                    params[2+r] = getRandomReal(-8, 8); // shifts
-                
-                for (size_t i=0; i<diagMatr.size(); i++) {
-                    qreal phase = 0;
-                    for (int r=0; r<numRegs; r++)
-                        phase += pow(regVals[i][r] - params[2+r], 2);
-                    phase = (phase == 0.)? params[1] : params[0]/sqrt(phase);
-                    diagMatr[i][i] = expI(phase);
-                }
-
-                setDiagMatrixOverrides(diagMatr, numQubitsPerReg, numRegs, encoding, overrideInds, overridePhases, numOverrides);
-
+                    phase += pow(regVals[i][r] - params[2+r], 2);
+                phase = (phase == 0.)? params[1] : params[0]/sqrt(phase);
+                diagMatr[i][i] = expI(phase);
+            }
+            setDiagMatrixOverrides(diagMatr, numQubitsPerReg, numRegs, encoding, overrideInds, overridePhases, numOverrides);
+
+            SECTION( "state-vector" ) {
+                
                 applyParamNamedPhaseFuncOverrides(quregVec, regs, numQubitsPerReg, numRegs, encoding, func, params, numParams, overrideInds, overridePhases, numOverrides);
                 applyReferenceOp(refVec, regs, totalNumQubits, diagMatr);
                 REQUIRE( areEqual(quregVec, refVec, 1E2*REAL_EPS) );
             }
-            SECTION( "INVERSE_PRODUCT" ) {
-                
-                enum phaseFunc func = INVERSE_PRODUCT;
-                qreal divPhase = getRandomReal(-4, 4);
-                
-                for (size_t i=0; i<diagMatr.size(); i++) {
-                    qreal phase = 1;
-                    for (int r=0; r<numRegs; r++)
-                        phase *= regVals[i][r];
-                    phase = (phase == 0.)? divPhase : 1. / phase;
-                    diagMatr[i][i] = expI(phase);
-                }
->>>>>>> 890ae18b
+            SECTION( "density-matrix" ) {
                 
                 applyParamNamedPhaseFuncOverrides(quregMatr, regs, numQubitsPerReg, numRegs, encoding, func, params, numParams, overrideInds, overridePhases, numOverrides);
                 applyReferenceOp(refMatr, regs, totalNumQubits, diagMatr);
                 REQUIRE( areEqual(quregMatr, refMatr, 1E2*REAL_EPS) );
             }
-        }
+        }        
         SECTION( "INVERSE_PRODUCT" ) {
             
             enum phaseFunc func = INVERSE_PRODUCT;
@@ -2354,40 +2362,54 @@
                     REQUIRE( areEqual(quregVec, refVec, 1E2*REAL_EPS) );
                 }
             }
-<<<<<<< HEAD
             SECTION( "density-matrix" ) {
                 
                 if (numRegs%2 == 0) {
                     applyParamNamedPhaseFuncOverrides(quregMatr, regs, numQubitsPerReg, numRegs, encoding, func, params, numParams, overrideInds, overridePhases, numOverrides);
                     applyReferenceOp(refMatr, regs, totalNumQubits, diagMatr);
                     REQUIRE( areEqual(quregMatr, refMatr, 1E2*REAL_EPS) );
-=======
-            SECTION( "SCALED_INVERSE_SHIFTED_DISTANCE" ) {
-                
-                enum phaseFunc func = SCALED_INVERSE_SHIFTED_DISTANCE;
-                // test only if there are an even number of registers
+                }
+            }
+        }
+        SECTION( "SCALED_INVERSE_SHIFTED_DISTANCE" ) {
+            
+            enum phaseFunc func = SCALED_INVERSE_SHIFTED_DISTANCE;
+            int numParams = 2 + numRegs/2;
+            qreal params[numParams];
+            
+            // test only if there are an even number of registers
+            if (numRegs%2 == 0) {
+
+                params[0] = getRandomReal( -10, 10 ); // scaling
+                params[1] = getRandomReal( -4, 4 ); // divergence override
+                for (int r=0; r<numRegs/2; r++)
+                    params[2+r] = getRandomReal( -8, 8 ); // shifts
+                
+                for (size_t i=0; i<diagMatr.size(); i++) {
+                    qreal phase = 0;
+                    for (int r=0; r<numRegs; r+=2)
+                        phase += pow(regVals[i][r+1]-regVals[i][r]-params[2+r/2], 2);
+                    phase = (phase == 0.)? params[1] : params[0]/sqrt(phase);
+                    diagMatr[i][i] = expI(phase);
+                }
+                
+                setDiagMatrixOverrides(diagMatr, numQubitsPerReg, numRegs, encoding, overrideInds, overridePhases, numOverrides);
+            }
+            
+            SECTION( "state-vector" ) {
+                
                 if (numRegs%2 == 0) {
-                    int numParams = 2 + numRegs/2;
-                    qreal params[numParams];
-                    params[0] = getRandomReal( -10, 10 ); // scaling
-                    params[1] = getRandomReal( -4, 4 ); // divergence override
-                    for (int r=0; r<numRegs/2; r++)
-                        params[2+r] = getRandomReal( -8, 8 ); // shifts
-                    
-                    for (size_t i=0; i<diagMatr.size(); i++) {
-                        qreal phase = 0;
-                        for (int r=0; r<numRegs; r+=2)
-                            phase += pow(regVals[i][r+1]-regVals[i][r]-params[2+r/2], 2);
-                        phase = (phase == 0.)? params[1] : params[0]/sqrt(phase);
-                        diagMatr[i][i] = expI(phase);
-                    }
-                    
-                    setDiagMatrixOverrides(diagMatr, numQubitsPerReg, numRegs, encoding, overrideInds, overridePhases, numOverrides);
-                    
                     applyParamNamedPhaseFuncOverrides(quregVec, regs, numQubitsPerReg, numRegs, encoding, func, params, numParams, overrideInds, overridePhases, numOverrides);
                     applyReferenceOp(refVec, regs, totalNumQubits, diagMatr);
                     REQUIRE( areEqual(quregVec, refVec, 1E2*REAL_EPS) );
->>>>>>> 890ae18b
+                }
+            }
+            SECTION( "density-matrix" ) {
+                
+                if (numRegs%2 == 0) {
+                    applyParamNamedPhaseFuncOverrides(quregMatr, regs, numQubitsPerReg, numRegs, encoding, func, params, numParams, overrideInds, overridePhases, numOverrides);
+                    applyReferenceOp(refMatr, regs, totalNumQubits, diagMatr);
+                    REQUIRE( areEqual(quregMatr, refMatr, 1E2*REAL_EPS) );
                 }
             }
         }
