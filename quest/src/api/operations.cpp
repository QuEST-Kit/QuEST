--- conflicted
+++ resolved
@@ -368,15 +368,7 @@
     validate_matrixFields(matrix, __func__);
     validate_matrixAndQuregAreCompatible(matrix, qureg, false, __func__); // matrix can be non-unitary
 
-<<<<<<< HEAD
-    bool onlyMultiply = true;
-    qcomp exponent = qcomp(1, 0);
-    (qureg.isDensityMatrix)?
-        localiser_densmatr_allTargDiagMatr(qureg, matrix, exponent, onlyMultiply):
-        localiser_statevec_allTargDiagMatr(qureg, matrix, exponent);
-=======
     multiplyFullStateDiagMatrPower(qureg, matrix, 1); // harmlessly re-validates
->>>>>>> 3d9a1606
 }
 
 void multiplyFullStateDiagMatrPower(Qureg qureg, FullStateDiagMatr matrix, qcomp exponent) {
@@ -396,15 +388,7 @@
     validate_matrixAndQuregAreCompatible(matrix, qureg, false, __func__);
     validate_matrixIsUnitary(matrix, __func__);
 
-<<<<<<< HEAD
-    bool onlyMultiply = false;
-    qcomp exponent = qcomp(1, 0);
-    (qureg.isDensityMatrix)?
-        localiser_densmatr_allTargDiagMatr(qureg, matrix, exponent, onlyMultiply):
-        localiser_statevec_allTargDiagMatr(qureg, matrix, exponent);
-=======
     applyFullStateDiagMatrPower(qureg, matrix, 1); // harmlessly re-validates
->>>>>>> 3d9a1606
 }
 
 void applyFullStateDiagMatrPower(Qureg qureg, FullStateDiagMatr matrix, qcomp exponent) {
