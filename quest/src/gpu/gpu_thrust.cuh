/** @file
 * Subroutines which invoke Thrust. This file is only ever included
 * when COMPILE_CUDA=1 so it can safely invoke CUDA signatures without 
 * guards. Further, as it is entirely a header, it can declare templated
 * times without explicitly instantiating them across all parameter values.
 * 
 * Where possible, we use Thrust vector iterators in lieu of explicitly
 * iterating indices (and consulting a vector bound to a Thrust functor),
 * since the latter may lead to sub-optimal memory access (e.g. non-coalesced).
 * Alas, some functors are too complicated (e.g. they access multiple non-contiguous
 * amps per natural iteration) and fall-back to binding the GPU memory.
 */

#ifndef GPU_THRUST_HPP
#define GPU_THRUST_HPP

#if ! COMPILE_CUDA
    #error "A file being compiled somehow included gpu_thrust.hpp despite QuEST not being compiled in GPU-accelerated mode."
#endif

#include "quest/include/modes.h"
#include "quest/include/types.h"
#include "quest/include/qureg.h"
#include "quest/include/paulis.h"
#include "quest/include/matrices.h"

#include "quest/src/gpu/gpu_types.cuh"
#include "quest/src/core/errors.hpp"
#include "quest/src/core/bitwise.hpp"
#include "quest/src/core/utilities.hpp"
#include "quest/src/core/randomiser.hpp"
#include "quest/src/comm/comm_config.hpp"

// kernels/thrust must use cu_qcomp, never qcomp
#define USE_CU_QCOMP
#include "quest/src/core/fastmath.hpp"
#undef USE_CU_QCOMP

#include <thrust/random.h>
#include <thrust/complex.h>
#include <thrust/device_ptr.h>
#include <thrust/device_vector.h>
#include <thrust/sequence.h>
#include <thrust/for_each.h>
#include <thrust/inner_product.h>
#include <thrust/transform_reduce.h>
#include <thrust/iterator/counting_iterator.h>
#include <thrust/iterator/transform_iterator.h>



/*
 * LISTS
 *
 * are copied to device memory using thrust's device_vector's 
 * copy constructor (devicevec d_vec = hostvec). The pointer 
 * to the data (d_vec.data()) can be cast into a raw pointer
 * and passed directly to CUDA kernels
 */


using devints = thrust::device_vector<int>;

int* getPtr(devints qubits) {

    return thrust::raw_pointer_cast(qubits.data());
}


using devreals = thrust::device_vector<qreal>;

qreal* getPtr(devreals reals) {

    return thrust::raw_pointer_cast(reals.data());
}

void copyFromDeviceVec(devreals reals, qreal* out) {

    thrust::copy(reals.begin(), reals.end(), out);
}



/*
 * AMP POINTERS
 *
 * used to enumerate GPU amps of matrices, quregs and
 * full-state diagonal matrices inside thrust functions
 */


thrust::device_ptr<cu_qcomp> getStartPtr(cu_qcomp* amps) {

    return thrust::device_pointer_cast(amps);
}
auto getStartPtr(qcomp* amps) {

    return getStartPtr(toCuQcomps(amps));
}


auto getStartPtr(Qureg qureg) {

    return getStartPtr(qureg.gpuAmps);
}
auto getEndPtr(Qureg qureg) {

    return getStartPtr(qureg) + qureg.numAmpsPerNode;
}


auto getStartPtr(FullStateDiagMatr matr) {

    return getStartPtr(matr.gpuElems);
}
auto getEndPtr(FullStateDiagMatr matr) {

    return getStartPtr(matr) + matr.numElemsPerNode;
}



/*
 * CUSTOM FUNCTORS
 *
 * used to effect custom transformations upon GPU
 * amps using thrust functions
 */


struct functor_getAmpConj : public thrust::unary_function<cu_qcomp,cu_qcomp> {

    __host__ __device__ cu_qcomp operator()(cu_qcomp amp) {
        return getCompConj(amp);
    }
};

struct functor_getAmpNorm : public thrust::unary_function<cu_qcomp,qreal> {

    __host__ __device__ qreal operator()(cu_qcomp amp) {
        return getCompNorm(amp);
    }
};

struct functor_getAmpReal : public thrust::unary_function<cu_qcomp,qreal> {

    __host__ __device__ qreal operator()(cu_qcomp amp) {
        return getCompReal(amp);
    }
};


struct functor_getAmpConjProd : public thrust::binary_function<cu_qcomp,cu_qcomp,cu_qcomp> {

    __host__ __device__ cu_qcomp operator()(cu_qcomp braAmp, cu_qcomp ketAmp) { 
        return getCompConj(braAmp) * ketAmp;
    }
};

struct functor_getNormOfAmpDif : public thrust::binary_function<cu_qcomp,cu_qcomp,qreal> {

    __host__ __device__ qreal operator()(cu_qcomp amp1, cu_qcomp amp2) { 
        return getCompNorm(amp1 - amp2);
    }
};


struct functor_getExpecStateVecZTerm : public thrust::binary_function<qindex,cu_qcomp,qreal> {

    // this functor computes a single term from the sum
    // in the expectation value of Z of a statevector

    qindex targMask;
    functor_getExpecStateVecZTerm(qindex mask) : targMask(mask) {}

    __device__ qreal operator()(qindex ind, cu_qcomp amp) {
        
        int par = cudaGetBitMaskParity(ind & targMask); // device-only
        int sign = fast_getPlusOrMinusOne(par);
        return sign * getCompNorm(amp);
    }
};


struct functor_getExpecDensMatrZTerm : public thrust::unary_function<qindex,cu_qcomp> {

    // this functor computes a single term from the sum
    // in the expectation value of Z of a density matrix

    qindex numAmpsPerCol, firstDiagInd, targMask;
    cu_qcomp* amps;

    functor_getExpecDensMatrZTerm(qindex dim, qindex diagInd, qindex mask, cu_qcomp* _amps) : 
        numAmpsPerCol(dim), firstDiagInd(diagInd), targMask(mask), amps(_amps) {}

    __device__ cu_qcomp operator()(qindex n) {

        qindex i = fast_getLocalIndexOfDiagonalAmp(n, firstDiagInd, numAmpsPerCol);
        qindex r = n + firstDiagInd;

        int par = cudaGetBitMaskParity(r & targMask); // device-only
        int sign = fast_getPlusOrMinusOne(par);
        return sign * amps[i];
    }
};


struct functor_getExpecStateVecPauliTerm : public thrust::unary_function<qindex,cu_qcomp> {

    // this functor computes a single term from the sum in the
    // expectation value of a Pauli str (which necessarily contains 
    // at least one X or Y) of a statevector

    qindex maskXY, maskYZ;
    cu_qcomp *amps, *pairAmps;

    functor_getExpecStateVecPauliTerm(qindex _maskXY, qindex _maskYZ, cu_qcomp* _amps, cu_qcomp* _pairAmps) : 
        maskXY(_maskXY), maskYZ(_maskYZ), amps(_amps), pairAmps(_pairAmps) {}

    __device__ cu_qcomp operator()(qindex n) {

        qindex j = flipBits(n, maskXY);
        int par = cudaGetBitMaskParity(j & maskYZ); // device-only
        int sign = fast_getPlusOrMinusOne(par);

        // sign excludes i^numY contribution
        return sign * getCompConj(amps[n]) * pairAmps[j]; // pairAmps may be amps or buffer
    }
};


struct functor_getExpecDensMatrPauliTerm : public thrust::unary_function<qindex,cu_qcomp> {

    // this functor computes a single term from the sum in the
    // expectation value of a Pauli str (which necessarily contains 
    // at least one X or Y) of a density matrix

    qindex maskXY, maskYZ;
    qindex numAmpsPerCol, firstDiagInd;
    cu_qcomp *amps;

    functor_getExpecDensMatrPauliTerm(qindex _maskXY, qindex _maskYZ, qindex _numAmpsPerCol, qindex _firstDiagInd, cu_qcomp* _amps) :
        maskXY(_maskXY), maskYZ(_maskYZ), numAmpsPerCol(_numAmpsPerCol), firstDiagInd(_firstDiagInd), amps(_amps) {}

    __device__ cu_qcomp operator()(qindex n) {

        qindex r = n + firstDiagInd;
        qindex i = flipBits(r, maskXY);
        qindex m = fast_getLocalFlatIndex(i, n, numAmpsPerCol);

        // sign excludes i^numY contribution
        int par = cudaGetBitMaskParity(i & maskYZ); // device-only
        int sign = fast_getPlusOrMinusOne(par);
        return sign * amps[m];
    }
};


template <bool HasPower>
struct functor_getExpecDensMatrDiagMatrTerm : public thrust::unary_function<qindex,cu_qcomp> {

    // this functor computes a single term from the sum in the expectation 
    // value of a FullStateDiagMatr upon a density matrix

    qindex numAmpsPerCol, firstDiagInd;
    cu_qcomp *amps, *elems, expo;

    functor_getExpecDensMatrDiagMatrTerm(qindex dim, qindex diagInd, cu_qcomp* _amps, cu_qcomp* _elems, cu_qcomp _expo) : 
        numAmpsPerCol(dim), firstDiagInd(diagInd), amps(_amps), elems(_elems), expo(_expo) {}

    __device__ cu_qcomp operator()(qindex n) {

        qindex i = fast_getLocalIndexOfDiagonalAmp(n, firstDiagInd, numAmpsPerCol);

        cu_qcomp elem = elems[n];
        if constexpr (HasPower)
            elem = getCompPower(elem, expo);

        return amps[i] * elem;
    }
};


template <bool IsDiag>
struct functor_setAmpToPauliStrSumElem {

    int rank;
    qindex dim;
    qindex suffixLen;
    qindex numTerms;

    cu_qcomp* amps;
    cu_qcomp* coeffs;
    PauliStr* strings;
    
    functor_setAmpToPauliStrSumElem(
        int rank, qindex dim, qindex suffixLen, qindex numTerms, 
        cu_qcomp* amps, cu_qcomp* coeffs, PauliStr* strings
    ) :
        rank(rank), dim(dim), suffixLen(suffixLen), numTerms(numTerms), 
        amps(amps), coeffs(coeffs), strings(strings)
    {}

    __device__ void operator()(qindex n) {

        qindex i = concatenateBits(rank, n, suffixLen);

        // repurpose this functor for populating both density matrices
        // and full-state diagonal operators (for which strings=I,Z)
        qindex r, c;

        if constexpr (IsDiag) {
            r = i;
            c = i;
        } else {
            r = fast_getGlobalRowFromFlatIndex(i, dim);
            c = fast_getGlobalColFromFlatIndex(i, dim);
        }

        amps[n] = fast_getPauliStrSumElem(coeffs, strings, numTerms, r, c);
    }
};


struct functor_mixAmps : public thrust::binary_function<cu_qcomp,cu_qcomp,cu_qcomp> {

    // this functor linearly combines the given pair
    // of amplitudes, weighted by the fixed qreals,
    // and is used by mixQureg upon density matrices

    qreal outProb, inProb;
    functor_mixAmps(qreal out, qreal in) : outProb(out), inProb(in) {}

    __host__ __device__ cu_qcomp operator()(cu_qcomp outAmp, cu_qcomp inAmp) {
        
        return (outProb * outAmp) + (inProb * inAmp);
    }
};


struct functor_superposeAmps {

    // this functor linearly combines the given trio
    // of amplitudes, weighted by fixed qcomps, and is
    // used by setQuregToSuperposition

    cu_qcomp fac0, fac1, fac2;
    functor_superposeAmps(cu_qcomp f0, cu_qcomp f1, cu_qcomp f2) : fac0(f0), fac1(f1), fac2(f2) {}

    template <typename Tuple> __host__ __device__ void operator()(Tuple t) {
        thrust::get<0>(t) = fac0*thrust::get<0>(t) + fac1*thrust::get<1>(t) + fac2*thrust::get<2>(t);
    }
};


template <bool HasPower, bool Norm>
struct functor_multiplyElemPowerWithAmpOrNorm : public thrust::binary_function<cu_qcomp,cu_qcomp,cu_qcomp> {

    // this functor multiplies a diagonal matrix element 
    // raised to a power (templated to optimise away the 
    // exponentiation at compile-time when power==1) upon
    // a statevector amp, used to modify the statevector

    cu_qcomp exponent;
    functor_multiplyElemPowerWithAmpOrNorm(cu_qcomp power) : exponent(power) {}

    __host__ __device__ cu_qcomp operator()(cu_qcomp quregAmp, cu_qcomp matrElem) {

        if constexpr (HasPower)
            matrElem = getCompPower(matrElem, exponent);

        if constexpr (Norm)
            quregAmp = getCuQcomp(getCompNorm(quregAmp), 0);

        return matrElem * quregAmp;
    }
};


struct functor_getDiagInd : public thrust::unary_function<qindex,qindex> {

    // this functor accepts the index of a statevector 
    // basis-state and produces the index of a density 
    // matrix's corresponding diagonal basis-state

    qindex numAmpsPerCol, firstDiagInd;

    functor_getDiagInd(Qureg qureg) {
        firstDiagInd = util_getLocalIndexOfFirstDiagonalAmp(qureg);
        numAmpsPerCol = powerOf2(qureg.numQubits);
    }

    __host__ __device__ qindex operator()(qindex i) {
        return fast_getLocalIndexOfDiagonalAmp(i, firstDiagInd, numAmpsPerCol);
    }
};


template <int NumBits>
struct functor_insertBits : public thrust::unary_function<qindex,qindex> {

    // this functor inserts bits into a qindex value, and
    // is used to enumerate specific basis-state indices
    // with qubits in the specified bit values

    int* sortedIndsPtr;
    qindex valueMask;
    int numBits;

    functor_insertBits(int* ptr, qindex mask, int nBits) :
        sortedIndsPtr(ptr), valueMask(mask), numBits(nBits)
    {
        assert_numTargsMatchesTemplateParam(nBits, NumBits);
    }

    __host__ __device__ qindex operator()(qindex i) {

        // use the compile-time value if possible, to auto-unroll the insertBits loop
        SET_VAR_AT_COMPILE_TIME(int, nbits, NumBits, numBits);

        // return ith local index where bits have the specified values at the specified indices
        return insertBitsWithMaskedValues(i, sortedIndsPtr, nbits, valueMask);
    }
};


template <bool Conj>
struct functor_getFidelityTerm : public thrust::unary_function<qindex,cu_qcomp>
{
    int rank, numQubits;
    qindex logNumAmpsPerNode, numAmpsPerCol;
    cu_qcomp *rho, *psi;

    functor_getFidelityTerm(
        int _rank, int _numQubits, qindex _logNumAmpsPerNode, qindex _numAmpsPerCol, cu_qcomp* _rho, cu_qcomp* _psi
    ) :
        rank(_rank), numQubits(_numQubits), logNumAmpsPerNode(_logNumAmpsPerNode), numAmpsPerCol(_numAmpsPerCol), rho(_rho), psi(_psi)
    {}

    __host__ __device__ cu_qcomp operator()(qindex n) {

        // i = global index of nth local amp of rho
        qindex i = concatenateBits(rank, n, logNumAmpsPerNode);

        // r, c = global row and column indices corresponding to i
        qindex r = getBitsRightOfIndex(i, numQubits);
        qindex c = getBitsLeftOfIndex(i, numQubits-1);

        // collect amps involved in this term
        cu_qcomp rhoAmp = rho[n];
        cu_qcomp rowAmp = psi[r];
        cu_qcomp colAmp = psi[c];

        // compute term of <psi|rho^dagger|psi> or <psi|rho|psi>
        if constexpr (Conj) {
            rhoAmp = getCompConj(rhoAmp);
            colAmp = getCompConj(colAmp);
        } else
            rowAmp = getCompConj(rowAmp);

        cu_qcomp fid = rhoAmp * rowAmp * colAmp;
        return fid;
    }
};


template <int NumTargets>
struct functor_projectStateVec : public thrust::binary_function<qindex,cu_qcomp,cu_qcomp> {

    // this functor multiplies an amp with zero or a 
    // renormalisation codfficient, depending on whether
    // the basis state of the amp has qubits in a particular
    // configuration. This is used to project statevector
    // qubits into a particular measurement outcome

    int* targetsPtr;
    int numTargets, rank;
    qindex logNumAmpsPerNode, retainValue;
    qreal renorm;

    functor_projectStateVec(
        int* targetsPtr, int numTargets, int rank, 
        qindex logNumAmpsPerNode, qindex retainValue, qreal renorm
    ) :
        targetsPtr(targetsPtr), numTargets(numTargets), rank(rank), 
        logNumAmpsPerNode(logNumAmpsPerNode), retainValue(retainValue), renorm(renorm)
    { 
        assert_numTargsMatchesTemplateParam(numTargets, NumTargets);
    }

    __host__ __device__ cu_qcomp operator()(qindex n, cu_qcomp amp) {

        // use the compile-time value if possible, to auto-unroll the getValueOfBits() loop below
        SET_VAR_AT_COMPILE_TIME(int, numBits, NumTargets, numTargets);

        // i = global index of nth local amp
        qindex i = concatenateBits(rank, n, logNumAmpsPerNode);

        // return amp scaled by zero or renorm, depending on whether n has projected substate
        qindex val = getValueOfBits(i, targetsPtr, numBits);
        qreal fac = renorm * (val == retainValue);
        return fac * amp;
    }
};


template <int NumTargets>
struct functor_projectDensMatr : public thrust::binary_function<qindex,cu_qcomp,cu_qcomp> {

    // this functor multiplies an amp with zero or a 
    // renormalisation codfficient, depending on whether
    // the basis state of the amp has qubits in a particular
    // configuration. This is used to project density matrix
    // qubits into a particular measurement outcome

    int* targetsPtr;
    int numTargets, rank, numQuregQubits;
    qindex logNumAmpsPerNode, retainValue, renorm;

    functor_projectDensMatr(
        int* targetsPtr, int numTargets, int rank, int numQuregQubits,
        qindex logNumAmpsPerNode, qindex retainValue, qreal renorm
    ) :
        targetsPtr(targetsPtr), numTargets(numTargets), rank(rank), numQuregQubits(numQuregQubits),
        logNumAmpsPerNode(logNumAmpsPerNode), retainValue(retainValue), renorm(renorm)
    { 
        assert_numTargsMatchesTemplateParam(numTargets, NumTargets);
    }

    __host__ __device__ cu_qcomp operator()(qindex n, cu_qcomp amp) {

        // use the compile-time value if possible, to auto-unroll the getValueOfBits() loop below
        SET_VAR_AT_COMPILE_TIME(int, numBits, NumTargets, numTargets);

        // i = global index of nth local amp
        qindex i = concatenateBits(rank, n, logNumAmpsPerNode);

        // r, c = global row and column indices of nth local amp
        qindex r = getBitsRightOfIndex(i, numQuregQubits);
        qindex c = getBitsLeftOfIndex(i, numQuregQubits-1);

        qindex v1 = getValueOfBits(r, targetsPtr, numBits);
        qindex v2 = getValueOfBits(c, targetsPtr, numBits);

        // multiply amp with renorm or zero if values disagree with given outcomes
        qreal fac = renorm * (v1 == v2) * (retainValue == v1);
        return fac * amp;
    }
};


struct functor_setRandomStateVecAmp : public thrust::unary_function<qindex,cu_qcomp> {

    // this functor generates a random, unnormalised
    // statevector amplitude which, after normalisation
    // of all amps, produces uniformly-random pure states

    // TODO:
    // this method of parallel RNG is slow, since every
    // amplitude uses an independent freshly-created 
    // generator, as per the limitations of Thrust. A
    // lower-level method like use of cuRAND may prove
    // faster, though we should ensure continued compatibility
    // with AMD GPUs via HIP/ROCm and RocThrust. We should
    // first quantify the speed of this function in comparison to
    // a single-qubit gate; being slower than <5 gates is acceptable

    unsigned baseSeed;
    functor_setRandomStateVecAmp(unsigned seed) : baseSeed(seed) {}

    __host__ __device__ cu_qcomp operator()(qindex ampInd) {

        // wastefully create new distributions for every amp
        qreal pi = 3.141592653589793238462643383279;
        thrust::random::normal_distribution<qreal> normDist(0, 1); // mean=0, var=1
        thrust::random::uniform_real_distribution<qreal> phaseDist(0, 2*pi); // ~ [0, 2pi]

        // wastefully initialise a new generator for every amp...
        thrust::random::default_random_engine gen;

        // which we uniquely seed, as opposed to commonly-seeding and advancing
        // each thread by a different amount; this avoids gen.discard() having 
        // to serially perform 2^N advances in the final thread. Alas, we have to
        // prepare the unique seed (combining baseSeed and ampInd) ourselves, being 
        // unable to use std::seed_seq; we'll use SplitMix64, adapted from:
        // https://xoshiro.di.unimi.it/splitmix64.c

        unsigned long long uniqueSeed = ampInd + baseSeed;
        uniqueSeed = (uniqueSeed ^ (uniqueSeed >> 30)) * 0xbf58476d1ce4e5b9ULL;
        uniqueSeed = (uniqueSeed ^ (uniqueSeed >> 27)) * 0x94d049bb133111ebULL;
        uniqueSeed = (uniqueSeed ^ (uniqueSeed >> 31));
        gen.seed(uniqueSeed);

        // using the uniquely-seeded generator, produce a few variates to inform one amp;
        // see an explanation of the maths in randomiser.cpp's rand_getThreadPrivateRandomAmp()
        qreal n1 = normDist(gen);
        qreal n2 = normDist(gen);
        qreal prob = n1*n1 + n2*n2;
        qreal phase = phaseDist(gen);
        auto iphase = thrust::complex<qreal>(0, phase);
        auto amp = sqrt(prob) * thrust::exp(iphase);

        // cast thrust::complex to cu_qcomp
        return {.x = amp.real(), .y=amp.imag()};
    }
};



/*
 * MATRIX INITIALISATION
 */


void thrust_fullstatediagmatr_setElemsToPauliStrSum(FullStateDiagMatr out, PauliStrSum in) {

    // copy 'in' lists into GPU memory, which is not a big deal even when 'in'
    // is very large, because we only do this during FullStateDiagMatr initialisation
    thrust::device_vector<qcomp> devCoeffs(in.coeffs, in.coeffs + in.numTerms);
    thrust::device_vector<PauliStr> devStrings(in.strings, in.strings + in.numTerms);
    
    // obtain raw pointers which can be passed to fastmath.hpp routines
    cu_qcomp* devCoeffsPtr = toCuQcomps(thrust::raw_pointer_cast(devCoeffs.data()));
    PauliStr* devStringsPtr = thrust::raw_pointer_cast(devStrings.data());

    int rank = out.isDistributed? comm_getRank() : 0;
    qindex logNumElemsPerNode = logBase2(out.numElemsPerNode);

    // <true> indicates the PauliStrSum is diagonal (contains only I or Z)
    auto functor = functor_setAmpToPauliStrSumElem<true>(
        rank, out.numElems, logNumElemsPerNode,
        in.numTerms, toCuQcomps(out.gpuElems), devCoeffsPtr, devStringsPtr);

    auto indIter = thrust::make_counting_iterator(0);
    auto endIter = indIter + out.numElemsPerNode;
    thrust::for_each(indIter, endIter, functor);
}



/*
 * STATE MODIFICATION 
 */


void thrust_setElemsToConjugate(cu_qcomp* matrElemsPtr, qindex matrElemsLen) {

    auto ptr = getStartPtr(matrElemsPtr);
    thrust::transform(ptr, ptr + matrElemsLen, ptr, functor_getAmpConj());
}


void thrust_densmatr_setAmpsToPauliStrSum_sub(Qureg qureg, PauliStrSum sum) {

    // this assertion exists because fast_getPauliStrElem() (invoked in functor)
    // previously assumed str.highPaulis=0 for all str in sum (for a speedup)
    // which is gauranteed satisfied for all sum compatible with a density-matrix.
    // This is no longer essential, since fast_getPauliStrElem() has relaxed this
    // requirement and foregone the optimisation, but we retain this check in
    // case a similar optimisation is restored in the future
    assert_highPauliStrSumMaskIsZero(sum);

    // copy sum lists into GPU memory, which is not a big deal even when sum
    // is very large, because we only do this during Qureg initialisation (infrequent)
    thrust::device_vector<qcomp> devCoeffs(sum.coeffs, sum.coeffs + sum.numTerms);
    thrust::device_vector<PauliStr> devStrings(sum.strings, sum.strings + sum.numTerms);
    
    // obtain raw pointers which can be passed to fastmath.hpp routines
    cu_qcomp* devCoeffsPtr = toCuQcomps(thrust::raw_pointer_cast(devCoeffs.data()));
    PauliStr* devStringsPtr = thrust::raw_pointer_cast(devStrings.data());

    // <false> indicates the PauliStrSum is not diagonal (contains X or Y)
    auto functor = functor_setAmpToPauliStrSumElem<false>(
        qureg.rank, powerOf2(qureg.numQubits), qureg.logNumAmpsPerNode,
        sum.numTerms, toCuQcomps(qureg.gpuAmps), devCoeffsPtr, devStringsPtr);

    auto indIter = thrust::make_counting_iterator(0);
    auto endIter = indIter + qureg.numAmpsPerNode;
    thrust::for_each(indIter, endIter, functor);
}


void thrust_densmatr_mixQureg_subA(qreal outProb, Qureg outQureg, qreal inProb, Qureg inQureg) {

    thrust::transform(
        getStartPtr(outQureg), getEndPtr(outQureg), 
        getStartPtr(inQureg),  getStartPtr(outQureg), // 4th arg is output pointer
        functor_mixAmps(outProb, inProb));
}


void thrust_statevec_setQuregToSuperposition_sub(cu_qcomp facOut, Qureg outQureg, cu_qcomp fac1, Qureg inQureg1, cu_qcomp fac2, Qureg inQureg2) {

    thrust::for_each(
        thrust::make_zip_iterator(thrust::make_tuple(getStartPtr(outQureg), getStartPtr(inQureg1), getStartPtr(inQureg2))),
        thrust::make_zip_iterator(thrust::make_tuple(getEndPtr(outQureg),   getEndPtr(inQureg1),   getEndPtr(inQureg2))),
        functor_superposeAmps(facOut, fac1, fac2));
}


template <bool HasPower>
void thrust_statevec_allTargDiagMatr_sub(Qureg qureg, FullStateDiagMatr matr, cu_qcomp exponent) {

    thrust::transform(
        getStartPtr(qureg), getEndPtr(qureg), 
        getStartPtr(matr),  getStartPtr(qureg), // 4th arg is output pointer
        functor_multiplyElemPowerWithAmpOrNorm<HasPower,false>(exponent));
}



/*
 * PROBABILITIES
 */


qreal thrust_statevec_calcTotalProb_sub(Qureg qureg) {

    // this being a 0 integral literal instead of a 0. float 
    // literal causes a silent Thrust error. Grr...
    qreal init = 0.0;

    qreal prob = thrust::transform_reduce(
        getStartPtr(qureg), getEndPtr(qureg), 
        functor_getAmpNorm(), init, thrust::plus<qreal>());

    return prob;
}


qreal thrust_densmatr_calcTotalProb_sub(Qureg qureg) {

    auto rawIter = thrust::make_counting_iterator(0);
    auto indIter = thrust::make_transform_iterator(rawIter, functor_getDiagInd(qureg));
    auto ampIter = thrust::make_permutation_iterator(getStartPtr(qureg), indIter);
    auto probIter= thrust::make_transform_iterator(ampIter, functor_getAmpReal());

    qindex numIts = powerOf2(qureg.logNumColsPerNode);
    qreal prob = thrust::reduce(probIter, probIter + numIts);
    return prob;
}


template <int NumQubits>
qreal thrust_statevec_calcProbOfMultiQubitOutcome_sub(Qureg qureg, vector<int> qubits, vector<int> outcomes) {

    devints sortedQubits = util_getSorted(qubits);
    qindex valueMask = util_getBitMask(qubits, outcomes);

    auto indFunctor = functor_insertBits<NumQubits>(getPtr(sortedQubits), valueMask, qubits.size());
    auto probFunctor = functor_getAmpNorm();

    auto rawIter = thrust::make_counting_iterator(0);
    auto indIter = thrust::make_transform_iterator(rawIter, indFunctor);
    auto ampIter = thrust::make_permutation_iterator(getStartPtr(qureg), indIter);
    auto probIter = thrust::make_transform_iterator(ampIter, probFunctor);

    qindex numIts = qureg.numAmpsPerNode / powerOf2(qubits.size());
    qreal prob = thrust::reduce(probIter, probIter + numIts);
    return prob;
}


template <int NumQubits>
qreal thrust_densmatr_calcProbOfMultiQubitOutcome_sub(Qureg qureg, vector<int> qubits, vector<int> outcomes) {

    // cannot move these into functor_insertBits constructor, since the memory
    // would dangle - and we cannot bind deviceints as an attribute - it's host-only!
    devints sortedQubits = util_getSorted(qubits);
    qindex valueMask = util_getBitMask(qubits, outcomes);

    auto basisIndFunctor = functor_insertBits<NumQubits>(getPtr(sortedQubits), valueMask, qubits.size());
    auto diagIndFunctor = functor_getDiagInd(qureg);
    auto probFunctor = functor_getAmpReal();

    auto rawIter = thrust::make_counting_iterator(0);
    auto indIter = thrust::make_transform_iterator(rawIter, basisIndFunctor);
    auto diagIter= thrust::make_transform_iterator(indIter, diagIndFunctor);
    auto ampIter = thrust::make_permutation_iterator(getStartPtr(qureg), diagIter);
    auto probIter= thrust::make_transform_iterator(ampIter, probFunctor);

<<<<<<< HEAD
    // TODO:
    // I BELIEVE THIS IS BUGGED AND/OR HAS INCORRECT LOGIC!

    qindex numIts = util_getNumLocalDiagonalAmpsWithBits(qureg, qubits, outcomes);
=======
    qindex numIts = powerOf2(qureg.logNumColsPerNode - qubits.size());
>>>>>>> 3d9a1606
    qreal prob = thrust::reduce(probIter, probIter + numIts);
    return prob;
}



/*
 * INNER PRODUCTS AND MEASURES
 */


cu_qcomp thrust_statevec_calcInnerProduct_sub(Qureg quregA, Qureg quregB) {

    cu_qcomp init = getCuQcomp(0, 0);

    cu_qcomp prod = thrust::inner_product(
        getStartPtr(quregA), getEndPtr(quregA), getStartPtr(quregB), 
        init, thrust::plus<cu_qcomp>(), functor_getAmpConjProd());

    return prod;
}


qreal thrust_densmatr_calcHilbertSchmidtDistance_sub(Qureg quregA, Qureg quregB) {

    qreal init = 0;

    qreal dist = thrust::inner_product(
        getStartPtr(quregA), getEndPtr(quregA), getStartPtr(quregB), 
        init, thrust::plus<qreal>(), functor_getNormOfAmpDif());

    return dist;
}


template <bool Conj>
cu_qcomp thrust_densmatr_calcFidelityWithPureState_sub(Qureg rho, Qureg psi) {

    // functor accepts an index and produces a cu_qcomp
    auto functor = functor_getFidelityTerm<Conj>(
        rho.rank, rho.numQubits, rho.logNumAmpsPerNode, 
        psi.numAmps, toCuQcomps(rho.gpuAmps), toCuQcomps(psi.gpuAmps));

    auto indIter = thrust::make_counting_iterator(0);
    qindex numIts = rho.numAmpsPerNode;

    cu_qcomp init = getCuQcomp(0, 0);
    cu_qcomp fid = thrust::transform_reduce(
        indIter, indIter + numIts, 
        functor, init, thrust::plus<cu_qcomp>());

    return fid;
}



/*
 * PAULI EXPECTATION VALUES
 */


qreal thrust_statevec_calcExpecAnyTargZ_sub(Qureg qureg, vector<int> targs) {

    qindex mask = util_getBitMask(targs);
    auto functor = functor_getExpecStateVecZTerm(mask);

    qreal init = 0;
    auto indIter = thrust::make_counting_iterator(0);
    auto endIter = indIter + qureg.numAmpsPerNode;

    return thrust::inner_product(
        indIter, endIter, getStartPtr(qureg), 
        init, thrust::plus<qreal>(), functor);
}


cu_qcomp thrust_densmatr_calcExpecAnyTargZ_sub(Qureg qureg, vector<int> targs) {

    qindex dim = powerOf2(qureg.numQubits);
    qindex ind = util_getLocalIndexOfFirstDiagonalAmp(qureg);
    qindex mask = util_getBitMask(targs);
    auto functor = functor_getExpecDensMatrZTerm(dim, ind, mask, toCuQcomps(qureg.gpuAmps));

    cu_qcomp init = getCuQcomp(0, 0);
    auto indIter = thrust::make_counting_iterator(0);
    auto endIter = indIter + powerOf2(qureg.logNumColsPerNode);

    return thrust::transform_reduce(indIter, endIter, functor, init, thrust::plus<cu_qcomp>());
}


cu_qcomp thrust_statevec_calcExpecPauliStr_subA(Qureg qureg, vector<int> x, vector<int> y, vector<int> z) {

    qindex maskXY = util_getBitMask(util_getConcatenated(x, y));
    qindex maskYZ = util_getBitMask(util_getConcatenated(y, z));
    auto ampsPtr = toCuQcomps(qureg.gpuAmps);
    auto functor = functor_getExpecStateVecPauliTerm(maskXY, maskYZ, ampsPtr, ampsPtr); // amps=pairAmps

    cu_qcomp init = getCuQcomp(0, 0);
    auto indIter = thrust::make_counting_iterator(0);
    auto endIter = indIter + qureg.numAmpsPerNode;

    cu_qcomp value = thrust::transform_reduce(indIter, endIter, functor, init, thrust::plus<cu_qcomp>());

    value *= toCuQcomp(util_getPowerOfI(y.size()));
    return value;
}


cu_qcomp thrust_statevec_calcExpecPauliStr_subB(Qureg qureg, vector<int> x, vector<int> y, vector<int> z) {

    qindex maskXY = util_getBitMask(util_getConcatenated(x, y));
    qindex maskYZ = util_getBitMask(util_getConcatenated(y, z));
    auto ampsPtr = toCuQcomps(qureg.gpuAmps);
    auto buffPtr = toCuQcomps(qureg.gpuCommBuffer);
    auto functor = functor_getExpecStateVecPauliTerm(maskXY, maskYZ, ampsPtr, buffPtr);

    cu_qcomp init = getCuQcomp(0, 0);
    auto indIter = thrust::make_counting_iterator(0);
    auto endIter = indIter + qureg.numAmpsPerNode;

    cu_qcomp value = thrust::transform_reduce(indIter, endIter, functor, init, thrust::plus<cu_qcomp>());

    value *= toCuQcomp(util_getPowerOfI(y.size()));
    return value;
}


cu_qcomp thrust_densmatr_calcExpecPauliStr_sub(Qureg qureg, vector<int> x, vector<int> y, vector<int> z) {

    qindex mXY = util_getBitMask(util_getConcatenated(x, y));
    qindex mYZ = util_getBitMask(util_getConcatenated(y, z));
    qindex dim = powerOf2(qureg.numQubits);
    qindex ind = util_getLocalIndexOfFirstDiagonalAmp(qureg);
    auto functor = functor_getExpecDensMatrPauliTerm(mXY, mYZ, dim, ind, toCuQcomps(qureg.gpuAmps));

    cu_qcomp init = getCuQcomp(0, 0);
    auto indIter = thrust::make_counting_iterator(0);
    auto endIter = indIter + powerOf2(qureg.logNumColsPerNode);

    cu_qcomp value = thrust::transform_reduce(indIter, endIter, functor, init, thrust::plus<cu_qcomp>());

    value *= toCuQcomp(util_getPowerOfI(y.size()));
    return value;
}



/*
 * DIAGONAL MATRIX EXPECTATION VALUES
 */


template <bool HasPower> 
cu_qcomp thrust_statevec_calcExpecFullStateDiagMatr_sub(Qureg qureg, FullStateDiagMatr matr, cu_qcomp expo) {

    cu_qcomp init = getCuQcomp(0, 0);
    auto functor = functor_multiplyElemPowerWithAmpOrNorm<HasPower,true>(expo);

    cu_qcomp value = thrust::inner_product(
        getStartPtr(qureg), getEndPtr(qureg), getStartPtr(matr), 
        init, thrust::plus<cu_qcomp>(), functor);

    return value;
}


template <bool HasPower> 
cu_qcomp thrust_densmatr_calcExpecFullStateDiagMatr_sub(Qureg qureg, FullStateDiagMatr matr, cu_qcomp expo) {

    qindex dim = powerOf2(qureg.numQubits);
    qindex ind = util_getLocalIndexOfFirstDiagonalAmp(qureg);
    auto ampsPtr = toCuQcomps(qureg.gpuAmps);
    auto elemsPtr = toCuQcomps(matr.gpuElems);
    auto functor = functor_getExpecDensMatrDiagMatrTerm<HasPower>(dim, ind, ampsPtr, elemsPtr, expo);

    cu_qcomp init = getCuQcomp(0, 0);
    auto indIter = thrust::make_counting_iterator(0);
    auto endIter = indIter + powerOf2(qureg.logNumColsPerNode);

    return thrust::transform_reduce(indIter, endIter, functor, init, thrust::plus<cu_qcomp>());
}



/*
 * PROJECTORS
 */


template <int NumQubits>
void thrust_statevec_multiQubitProjector_sub(Qureg qureg, vector<int> qubits, vector<int> outcomes, qreal norm) {

    devints devQubits = qubits;
    qindex retainValue = getIntegerFromBits(outcomes.data(), outcomes.size());
    auto projFunctor = functor_projectStateVec<NumQubits>(
        getPtr(devQubits), qubits.size(), qureg.rank, 
        qureg.logNumAmpsPerNode, retainValue, norm);

    auto indIter = thrust::make_counting_iterator(0);
    auto ampIter = getStartPtr(qureg);

    qindex numIts = qureg.numAmpsPerNode;
    thrust::transform(indIter, indIter + numIts, ampIter, ampIter, projFunctor); // 4th arg gets modified
}


template <int NumQubits>
void thrust_densmatr_multiQubitProjector_sub(Qureg qureg, vector<int> qubits, vector<int> outcomes, qreal norm) {

    devints devQubits = qubits;
    qindex retainValue = getIntegerFromBits(outcomes.data(), outcomes.size());
    auto projFunctor = functor_projectDensMatr<NumQubits>(
        getPtr(devQubits), qubits.size(), qureg.rank, qureg.numQubits,
        qureg.logNumAmpsPerNode, retainValue, norm);

    auto indIter = thrust::make_counting_iterator(0);
    auto ampIter = getStartPtr(qureg);

    qindex numIts = qureg.numAmpsPerNode;
    thrust::transform(indIter, indIter + numIts, ampIter, ampIter, projFunctor); // 4th arg gets modified
}



/*
 * STATE INITIALISATION
 */


void thrust_statevec_initUniformState(Qureg qureg, cu_qcomp amp) {

    thrust::fill(getStartPtr(qureg), getEndPtr(qureg), amp);
}


void thrust_statevec_initDebugState_sub(Qureg qureg) {

    // globally, |n> gains coefficient 2n/10 + i(2n+1)/10,
    // which is a step-size of 2/10 + i(2/10)...
    cu_qcomp step = getCuQcomp(2/10., 2/10.);

    // and each node begins from a unique n (if distributed)
    qindex n = util_getGlobalIndexOfFirstLocalAmp(qureg);
    cu_qcomp init = getCuQcomp(2*n/10., (2*n+1)/10.);

    thrust::sequence(getStartPtr(qureg), getEndPtr(qureg), init, step);
}


void thrust_statevec_initUnnormalisedUniformlyRandomPureStateAmps_sub(Qureg qureg) {

    // thread amp generators uniquely perturb a common base seed
    unsigned seed = rand_getThreadSharedRandomSeed(qureg.isDistributed);
    auto functor = functor_setRandomStateVecAmp(seed);

    auto indIter = thrust::make_counting_iterator(0);
    auto ampIter = getStartPtr(qureg);

    qindex numIts = qureg.numAmpsPerNode;
    thrust::transform(indIter, indIter + numIts, ampIter, functor); // 3rd arg gets modified
}



#endif // GPU_THRUST_HPP<|MERGE_RESOLUTION|>--- conflicted
+++ resolved
@@ -779,14 +779,7 @@
     auto ampIter = thrust::make_permutation_iterator(getStartPtr(qureg), diagIter);
     auto probIter= thrust::make_transform_iterator(ampIter, probFunctor);
 
-<<<<<<< HEAD
-    // TODO:
-    // I BELIEVE THIS IS BUGGED AND/OR HAS INCORRECT LOGIC!
-
-    qindex numIts = util_getNumLocalDiagonalAmpsWithBits(qureg, qubits, outcomes);
-=======
     qindex numIts = powerOf2(qureg.logNumColsPerNode - qubits.size());
->>>>>>> 3d9a1606
     qreal prob = thrust::reduce(probIter, probIter + numIts);
     return prob;
 }
