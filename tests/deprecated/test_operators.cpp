#include <catch2/catch_test_macros.hpp>
#include <catch2/generators/catch_generators_adapters.hpp>
#include <catch2/generators/catch_generators_range.hpp>
#include <catch2/matchers/catch_matchers_string.hpp>

// must define preprocessors to enable quest's
// deprecated v3 API, and disable the numerous
// warnings issued by its compilation
#define INCLUDE_DEPRECATED_FUNCTIONS 1
#define DISABLE_DEPRECATION_WARNINGS 1
#include "quest.h"

#include "test_utilities.hpp"

/** Prepares the needed data structures for unit testing some operators.
 * This creates a statevector and density matrix of the size NUM_QUBITS,
 * and corresponding QVector and QMatrix instances for analytic comparison.
 */
#define PREPARE_TEST(quregVec, quregMatr, refVec, refMatr) \
    Qureg quregVec = createForcedQureg(NUM_QUBITS); \
    Qureg quregMatr = createForcedDensityQureg(NUM_QUBITS); \
    initDebugState(quregVec); \
    initDebugState(quregMatr); \
    QVector refVec = toQVector(quregVec); \
    QMatrix refMatr = toQMatrix(quregMatr); \
    assertQuregAndRefInDebugState(quregVec, refVec); \
    assertQuregAndRefInDebugState(quregMatr, refMatr);

/** Destroys the data structures made by PREPARE_TEST */
#define CLEANUP_TEST(quregVec, quregMatr) \
    destroyQureg(quregVec); \
    destroyQureg(quregMatr);

/* allows concise use of ContainsSubstring in catch's REQUIRE_THROWS_WITH */
using Catch::Matchers::ContainsSubstring;



/** @sa applyDiagonalOp
 * @ingroup unittest 
 * @author Tyson Jones 
 */
TEST_CASE( "applyDiagonalOp", "[operators]" ) {
    
    PREPARE_TEST( quregVec, quregMatr, refVec, refMatr );
    
    SECTION( "correctness" ) {
        
        // try 10 random operators 
        GENERATE( range(0,10) );
        
        // make a totally random (non-Hermitian) diagonal oeprator
        DiagonalOp op = createDiagonalOp(NUM_QUBITS, getQuESTEnv());
        for (long long int i=0; i<op.numElemsPerNode; i++)
            op.cpuElems[i] = getRandomComplex();
        syncDiagonalOp(op);
        
        SECTION( "state-vector" ) {
            
            QVector ref = toQMatrix(op) * refVec;
            applyDiagonalOp(quregVec, op);
            REQUIRE( areEqual(quregVec, ref) );
        }
        SECTION( "density-matrix" ) {
            
            QMatrix ref = toQMatrix(op) * refMatr;
            applyDiagonalOp(quregMatr, op);
            REQUIRE( areEqual(quregMatr, ref, 100*REAL_EPS) );
        }
        
        destroyDiagonalOp(op, getQuESTEnv());
    }
    SECTION( "input validation" ) {
        
        SECTION( "mismatching size" ) {
            
            DiagonalOp op = createDiagonalOp(NUM_QUBITS + 1, getQuESTEnv());
            
            REQUIRE_THROWS_WITH( applyDiagonalOp(quregVec,  op), ContainsSubstring("different number of qubits"));
            REQUIRE_THROWS_WITH( applyDiagonalOp(quregMatr, op), ContainsSubstring("different number of qubits"));
            
            destroyDiagonalOp(op, getQuESTEnv());
        }
    }
    CLEANUP_TEST( quregVec, quregMatr );
}

/** @sa applyFullQFT
 * @ingroup unittest
 * @author Tyson Jones 
 */
TEST_CASE( "applyFullQFT", "[operators]" ) {

    PREPARE_TEST( quregVec, quregMatr, refVec, refMatr );
    
    SECTION( "correctness" ) {
        
        // try 10 times for each kind of input
        GENERATE( range(0,10) );
        
        SECTION( "state-vector" ) {
            
            SECTION( "normalised" ) {
                
                refVec = getRandomStateVector(NUM_QUBITS);
                toQureg(quregVec, refVec);
                refVec = getDFT(refVec);
                
                applyFullQFT(quregVec);
                REQUIRE( areEqual(quregVec, refVec) );
            }
            SECTION( "unnormalised" ) {
                
                refVec = getRandomQVector(1 << NUM_QUBITS);
                toQureg(quregVec, refVec);
                refVec = getDFT(refVec);
                
                applyFullQFT(quregVec);
                REQUIRE( areEqual(quregVec, refVec) );
            }
        }
        SECTION( "density-matrix" ) {
            
            SECTION( "pure" ) {
                
                /* a pure density matrix should be mapped to a pure state 
                 * corresponding to the state-vector DFT
                 */

                refVec = getRandomStateVector(NUM_QUBITS);
                refMatr = getPureDensityMatrix(refVec);
                
                toQureg(quregMatr, refMatr);
                applyFullQFT(quregMatr);
                
                refVec = getDFT(refVec);
                refMatr = getPureDensityMatrix(refVec);
                
                REQUIRE( areEqual(quregMatr, refMatr) );
            }
            SECTION( "mixed" ) {
                
                /* a mixed density matrix, conceptualised as a mixture of orthogonal
                 * state-vectors, should be mapped to an equally weighted mixture 
                 * of DFTs of each state-vector (because QFT is unitary and hence 
                 * maintains state orthogonality)
                 */
                
                int numStates = (1 << NUM_QUBITS)/4; // quarter as many states as possible
                std::vector<QVector> states = getRandomOrthonormalVectors(NUM_QUBITS, numStates);
                std::vector<qreal> probs = getRandomProbabilities(numStates);
                
                // set qureg to random mixture 
                refMatr = getMixedDensityMatrix(probs, states);
                toQureg(quregMatr, refMatr);
                
                // apply QFT to mixture
                applyFullQFT(quregMatr);
                
                // compute dft of mixture, via dft of each state
                refMatr = getZeroMatrix(1 << NUM_QUBITS);
                for (int i=0; i<numStates; i++)
                    refMatr += probs[i] * getPureDensityMatrix(getDFT(states[i]));
                
                REQUIRE( areEqual(quregMatr, refMatr) );
            }
            SECTION( "unnormalised" ) {
                
                /* repeat method above, except that we use unnormalised vectors, 
                 * and mix them with arbitrary complex numbers instead of probabilities,
                 * yielding an unnormalised density matrix 
                 */
                
                int numVecs = (1 << NUM_QUBITS)/4; // quarter as many states as possible
                std::vector<QVector> vecs;
                std::vector<qcomp> coeffs;
                for (int i=0; i<numVecs; i++) {
                    vecs.push_back(getRandomQVector(1 << NUM_QUBITS));
                    coeffs.push_back(getRandomComplex());
                }
                
                // produce unnormalised matrix
                refMatr = getZeroMatrix(1 << NUM_QUBITS);
                for (int i=0; i<numVecs; i++)
                    refMatr += coeffs[i] * getPureDensityMatrix(vecs[i]);
                    
                toQureg(quregMatr, refMatr);
                applyFullQFT(quregMatr);
                
                // compute target matrix via dft of each unnormalised vector 
                refMatr = getZeroMatrix(1 << NUM_QUBITS);
                for (int i=0; i<numVecs; i++)
                    refMatr += coeffs[i] * getPureDensityMatrix(getDFT(vecs[i]));
                    
                REQUIRE( areEqual(quregMatr, refMatr) );
            }
        }
    }
    SECTION( "input validation" ) {
        
        SUCCEED( );
    }
    CLEANUP_TEST( quregVec, quregMatr );
}



/** @sa applyGateMatrixN
 * @ingroup unittest 
 * @author Tyson Jones 
 */
TEST_CASE( "applyGateMatrixN", "[operators]" ) {
    
    PREPARE_TEST( quregVec, quregMatr, refVec, refMatr );
    
    // figure out max-num (inclusive) targs allowed by hardware backend
    int maxNumTargs = calcLog2(quregVec.numAmpsPerNode);
    
    SECTION( "correctness" ) {
        
        // generate all possible qubit arrangements
        int numTargs = GENERATE_COPY( range(1,maxNumTargs+1) ); // inclusive upper bound
        int* targs = GENERATE_COPY( sublists(range(0,NUM_QUBITS), numTargs) );
        
        // for each qubit arrangement, use a new random unitary
        QMatrix op = getRandomQMatrix(1 << numTargs);
        ComplexMatrixN matr = createComplexMatrixN(numTargs);
        toComplexMatrixN(op, matr);
    
        SECTION( "state-vector" ) {
            
            applyGateMatrixN(quregVec, targs, numTargs, matr);
            applyReferenceOp(refVec, targs, numTargs, op);
            REQUIRE( areEqual(quregVec, refVec) );
        }
        SECTION( "density-matrix" ) {

            applyGateMatrixN(quregMatr, targs, numTargs, matr);
            applyReferenceOp(refMatr, targs, numTargs, op);
            REQUIRE( areEqual(quregMatr, refMatr, 1E4*REAL_EPS) );
        }
        destroyComplexMatrixN(matr);
    }
    SECTION( "input validation" ) {
        
        SECTION( "number of targets" ) {
            
            // there cannot be more targets than qubits in register
            int numTargs = GENERATE( -1, 0, NUM_QUBITS+1 );
            int targs[NUM_QUBITS+1]; // prevents seg-fault if validation doesn't trigger
            ComplexMatrixN matr = createComplexMatrixN(NUM_QUBITS+1); // prevent seg-fault
            syncCompMatr(matr);
            
            REQUIRE_THROWS_WITH( applyGateMatrixN(quregVec, targs, numTargs, matr), ContainsSubstring("number of target qubits") );
            destroyComplexMatrixN(matr);
        }
        SECTION( "repetition in targets" ) {
            
            int numTargs = 3;
            int targs[] = {1,2,2};
            ComplexMatrixN matr = createComplexMatrixN(numTargs); // prevents seg-fault if validation doesn't trigger
            syncCompMatr(matr);
            
            REQUIRE_THROWS_WITH( applyGateMatrixN(quregVec, targs, numTargs, matr), ContainsSubstring("target") && ContainsSubstring("unique") );
            destroyComplexMatrixN(matr);
        }
        SECTION( "qubit indices" ) {
            
            int numTargs = 3;
            int targs[] = {1,2,3};
            ComplexMatrixN matr = createComplexMatrixN(numTargs); // prevents seg-fault if validation doesn't trigger
            syncCompMatr(matr);
            
            int inv = GENERATE( -1, NUM_QUBITS );
            targs[GENERATE_COPY( range(0,numTargs) )] = inv; // make invalid target
            REQUIRE_THROWS_WITH( applyGateMatrixN(quregVec, targs, numTargs, matr), ContainsSubstring("Invalid target") );
            
            destroyComplexMatrixN(matr);
        }
        SECTION( "matrix creation" ) {
            
            int numTargs = 3;
            int targs[] = {1,2,3};
            
            ComplexMatrixN matr;
            matr.cpuElems = NULL;
            REQUIRE_THROWS_WITH( applyGateMatrixN(quregVec, targs, numTargs, matr), ContainsSubstring("created") );
        }
        SECTION( "matrix dimensions" ) {
            
            int targs[2] = {1,2};
            ComplexMatrixN matr = createComplexMatrixN(3); // intentionally wrong size
            syncCompMatr(matr);
            
            REQUIRE_THROWS_WITH( applyGateMatrixN(quregVec, targs, 2, matr), ContainsSubstring("matrix has an inconsistent size"));
            destroyComplexMatrixN(matr);
        }
        SECTION( "matrix fits in node" ) {
                
            // pretend we have a very limited distributed memory (judged by matr size)
            quregVec.isDistributed = 1;
            quregVec.numAmpsPerNode = 1;
            quregVec.logNumAmpsPerNode = 0;

            int qb[] = {1,2};
            ComplexMatrixN matr = createComplexMatrixN(2); // prevents seg-fault if validation doesn't trigger
            syncCompMatr(matr);
<<<<<<< HEAD
            REQUIRE_THROWS_WITH( applyGateMatrixN(quregVec, qb, 2, matr), ContainsSubstring("communication buffer") && ContainsSubstring("cannot simultaneously store") );
=======
            REQUIRE_THROWS_WITH( applyGateMatrixN(quregVec, qb, 2, matr), Contains("communication buffer") && Contains("cannot simultaneously store") );
>>>>>>> 334a128a
            destroyComplexMatrixN(matr);
        }
    }
    CLEANUP_TEST( quregVec, quregMatr );
}



/** @sa applyGateSubDiagonalOp
 * @ingroup unittest 
 * @author Tyson Jones 
 */
TEST_CASE( "applyGateSubDiagonalOp", "[operators]" ) {
    
    PREPARE_TEST( quregVec, quregMatr, refVec, refMatr );
    
    SECTION( "correctness" ) {
        
        // generate all possible targets
        int numTargs = GENERATE( range(1,NUM_QUBITS+1) );
        int* targs = GENERATE_COPY( sublists(range(0,NUM_QUBITS), numTargs) );

        // initialise a random non-unitary diagonal op
        SubDiagonalOp op = createSubDiagonalOp(numTargs);
        for (long long int i=0; i<op.numElems; i++)
            op.cpuElems[i] = getRandomComplex();
        syncDiagMatr(op);
        QMatrix opMatr = toQMatrix(op);
            
        SECTION( "state-vector" ) {
            
            applyGateSubDiagonalOp(quregVec, targs, numTargs, op);
            applyReferenceOp(refVec, targs, numTargs, opMatr);
            REQUIRE( areEqual(quregVec, refVec) );
        }
        SECTION( "density-matrix" ) {

            applyGateSubDiagonalOp(quregMatr, targs, numTargs, op);
            applyReferenceOp(refMatr, targs, numTargs, opMatr);    
            REQUIRE( areEqual(quregMatr, refMatr, 1E4*REAL_EPS) );
        }
        
        destroySubDiagonalOp(op);
    }
    SECTION( "input validation" ) {
        
        SECTION( "diagonal dimension" ) {
            
            int numTargs = 3;
            SubDiagonalOp op = createSubDiagonalOp(numTargs);
            syncDiagMatr(op);
            
            int badNumTargs = GENERATE_COPY( numTargs-1, numTargs+1 );
            int badTargs[NUM_QUBITS+1];
            for (int i=0; i<NUM_QUBITS+1; i++)
                badTargs[i] = i;
            
            REQUIRE_THROWS_WITH( applyGateSubDiagonalOp(quregVec, badTargs, badNumTargs, op), ContainsSubstring("inconsistent size") );
            destroySubDiagonalOp(op);
        }
        SECTION( "number of targets" ) {
            
            // make too many targets (which are otherwise valid)
            SubDiagonalOp badOp = createSubDiagonalOp(NUM_QUBITS + 1);
            int targs[NUM_QUBITS + 1];
            for (int t=0; t<badOp.numQubits; t++)
                targs[t] = t;
            for (int i=0; i<badOp.numElems; i++)
                badOp.cpuElems[i] = qcomp(1, 0);
            syncDiagMatr(badOp);
            
            REQUIRE_THROWS_WITH( applyGateSubDiagonalOp(quregVec, targs, badOp.numQubits, badOp), ContainsSubstring("number of target qubits") && ContainsSubstring("exceeds") );
            destroySubDiagonalOp(badOp);
        }
        SECTION( "repetition in targets" ) {
            
            // make a valid unitary diagonal op
            SubDiagonalOp op = createSubDiagonalOp(3);
            for (int i=0; i<op.numElems; i++)
                op.cpuElems[i] = qcomp(1, 0);
            syncDiagMatr(op);
                
            // make a repetition in the target list
            int targs[] = {2,1,2};

            REQUIRE_THROWS_WITH( applyGateSubDiagonalOp(quregVec, targs, op.numQubits, op), ContainsSubstring("target qubits contained duplicates") );
            destroySubDiagonalOp(op);
        }
        SECTION( "qubit indices" ) {
            
            // make a valid unitary diagonal op
            SubDiagonalOp op = createSubDiagonalOp(3);
            for (int i=0; i<op.numElems; i++)
                op.cpuElems[i] = qcomp(1,0);
            syncDiagMatr(op);
                
            int targs[] = {0,1,2};
            
            // make each target in-turn invalid
            int badIndex = GENERATE( range(0,3) );
            int badValue = GENERATE( -1, NUM_QUBITS );
            targs[badIndex] = badValue;

            REQUIRE_THROWS_WITH( applyGateSubDiagonalOp(quregVec, targs, op.numQubits, op), ContainsSubstring("Invalid target qubit") );
            destroySubDiagonalOp(op);
        }
    }
    CLEANUP_TEST( quregVec, quregMatr );
}



/** @sa applyMatrix2
 * @ingroup unittest 
 * @author Tyson Jones 
 */
TEST_CASE( "applyMatrix2", "[operators]" ) {
        
    PREPARE_TEST( quregVec, quregMatr, refVec, refMatr );
    
    // every test will use a unique random matrix
    QMatrix op = getRandomQMatrix(2); // 2-by-2
    ComplexMatrix2 matr = toComplexMatrix2(op);

    SECTION( "correctness" ) {
        
        int target = GENERATE( range(0,NUM_QUBITS) );
        
        // reference boilerplate
        int* ctrls = NULL;
        int numCtrls = 0;
        int targs[] = {target};
        int numTargs = 1;
        
        SECTION( "state-vector" ) {
        
            applyMatrix2(quregVec, target, matr);
            applyReferenceMatrix(refVec, ctrls, numCtrls, targs, numTargs, op);

            REQUIRE( areEqual(quregVec, refVec) );
        }
        SECTION( "density-matrix" ) {
        
            applyMatrix2(quregMatr, target, matr);
            applyReferenceMatrix(refMatr, ctrls, numCtrls, targs, numTargs, op);
            
            REQUIRE( areEqual(quregMatr, refMatr, 10*REAL_EPS) );
        }
    }
    SECTION( "input validation" ) {
        
        SECTION( "qubit indices" ) {
            
            int target = GENERATE( -1, NUM_QUBITS );
            REQUIRE_THROWS_WITH( applyMatrix2(quregVec, target, matr), ContainsSubstring("Invalid target") );
        }
    }
    CLEANUP_TEST( quregVec, quregMatr );
}



/** @sa applyMatrix4
 * @ingroup unittest 
 * @author Tyson Jones 
 */
TEST_CASE( "applyMatrix4", "[operators]" ) {
    
    PREPARE_TEST( quregVec, quregMatr, refVec, refMatr );
    
    // in distributed mode, each node must be able to fit all amps modified by matrix 
    REQUIRE( quregVec.numAmpsPerNode >= 4 );
    
    // every test will use a unique random matrix
    QMatrix op = getRandomQMatrix(4); // 4-by-4
    ComplexMatrix4 matr = toComplexMatrix4(op);

    SECTION( "correctness" ) {
        
        int targ1 = GENERATE( range(0,NUM_QUBITS) );
        int targ2 = GENERATE_COPY( filter([=](int t){ return t!=targ1; }, range(0,NUM_QUBITS)) );
        
        // reference boilerplate
        int* ctrls = NULL;
        int numCtrls = 0;
        int targs[] = {targ1, targ2};
        int numTargs = 2;
        
        SECTION( "state-vector" ) {
        
            applyMatrix4(quregVec, targ1, targ2, matr);
            applyReferenceMatrix(refVec, ctrls, numCtrls, targs, numTargs, op);
            REQUIRE( areEqual(quregVec, refVec) );
        }
        SECTION( "density-matrix" ) {

            applyMatrix4(quregMatr, targ1, targ2, matr);
            applyReferenceMatrix(refMatr, ctrls, numCtrls, targs, numTargs, op);
            REQUIRE( areEqual(quregMatr, refMatr, 10*REAL_EPS) );
        }
    }
    SECTION( "input validation" ) {
        
        SECTION( "qubit indices" ) {
            
            int targ1 = GENERATE( -1, NUM_QUBITS );
            int targ2 = 0;
            REQUIRE_THROWS_WITH( applyMatrix4(quregVec, targ1, targ2, matr), ContainsSubstring("Invalid target") );
            REQUIRE_THROWS_WITH( applyMatrix4(quregVec, targ2, targ1, matr), ContainsSubstring("Invalid target") );
        }
        SECTION( "repetition of targets" ) {
            
            int qb = 0;
            REQUIRE_THROWS_WITH( applyMatrix4(quregVec, qb, qb, matr), ContainsSubstring("target") && ContainsSubstring("unique") );
        }
        SECTION( "matrix fits in node" ) {
                
            // pretend we have a very limited distributed memory
            quregVec.isDistributed = 1;
            quregVec.numAmpsPerNode = 1;
            quregVec.logNumAmpsPerNode = 0;
            REQUIRE_THROWS_WITH( applyMatrix4(quregVec, 0, 1, matr), ContainsSubstring("communication buffer") && ContainsSubstring("cannot simultaneously store") );
        }
    }
    CLEANUP_TEST( quregVec, quregMatr );
}



/** @sa applyMatrixN
 * @ingroup unittest 
 * @author Tyson Jones 
 */
TEST_CASE( "applyMatrixN", "[operators]" ) {
    
    PREPARE_TEST( quregVec, quregMatr, refVec, refMatr );
    
    // figure out max-num (inclusive) targs allowed by hardware backend
    int maxNumTargs = calcLog2(quregVec.numAmpsPerNode);
    
    SECTION( "correctness" ) {
        
        // generate all possible qubit arrangements
        int numTargs = GENERATE_COPY( range(1,maxNumTargs+1) ); // inclusive upper bound
        int* targs = GENERATE_COPY( sublists(range(0,NUM_QUBITS), numTargs) );
        
        // for each qubit arrangement, use a new random matrix
        QMatrix op = getRandomQMatrix(1 << numTargs);
        ComplexMatrixN matr = createComplexMatrixN(numTargs);
        toComplexMatrixN(op, matr);
        
        // reference boilerplate
        int* ctrls = NULL;
        int numCtrls = 0;
    
        SECTION( "state-vector" ) {
            
            applyMatrixN(quregVec, targs, numTargs, matr);
            applyReferenceMatrix(refVec, ctrls, numCtrls, targs, numTargs, op);
            REQUIRE( areEqual(quregVec, refVec) );
        }
        SECTION( "density-matrix" ) {

            applyMatrixN(quregMatr, targs, numTargs, matr);
            applyReferenceMatrix(refMatr, ctrls, numCtrls, targs, numTargs, op);
            REQUIRE( areEqual(quregMatr, refMatr, 100*REAL_EPS) );
        }
        destroyComplexMatrixN(matr);
    }
    SECTION( "input validation" ) {
        
        SECTION( "number of targets" ) {
            
            // there cannot be more targets than qubits in register
            int numTargs = GENERATE( -1, 0, NUM_QUBITS+1 );
            int targs[NUM_QUBITS+1]; // prevents seg-fault if validation doesn't trigger
            ComplexMatrixN matr = createComplexMatrixN(NUM_QUBITS+1); // prevent seg-fault
            syncCompMatr(matr);
            
            REQUIRE_THROWS_WITH( applyMatrixN(quregVec, targs, numTargs, matr), ContainsSubstring("number of target qubits") );
            destroyComplexMatrixN(matr);
        }
        SECTION( "repetition in targets" ) {
            
            int numTargs = 3;
            int targs[] = {1,2,2};
            ComplexMatrixN matr = createComplexMatrixN(numTargs); // prevents seg-fault if validation doesn't trigger
            syncCompMatr(matr);
            
            REQUIRE_THROWS_WITH( applyMatrixN(quregVec, targs, numTargs, matr), ContainsSubstring("target") && ContainsSubstring("unique") );
            destroyComplexMatrixN(matr);
        }
        SECTION( "qubit indices" ) {
            
            int numTargs = 3;
            int targs[] = {1,2,3};
            ComplexMatrixN matr = createComplexMatrixN(numTargs); // prevents seg-fault if validation doesn't trigger
            syncCompMatr(matr);
            
            int inv = GENERATE( -1, NUM_QUBITS );
            targs[GENERATE_COPY( range(0,numTargs) )] = inv; // make invalid target
            REQUIRE_THROWS_WITH( applyMatrixN(quregVec, targs, numTargs, matr), ContainsSubstring("Invalid target") );
            
            destroyComplexMatrixN(matr);
        }
        SECTION( "matrix creation" ) {
            
            int numTargs = 3;
            int targs[] = {1,2,3};
            
            ComplexMatrixN matr;
            matr.cpuElems = NULL;
            REQUIRE_THROWS_WITH( applyMatrixN(quregVec, targs, numTargs, matr), ContainsSubstring("created") );
        }
        SECTION( "matrix dimensions" ) {
            
            int targs[2] = {1,2};
            ComplexMatrixN matr = createComplexMatrixN(3); // intentionally wrong size
            syncCompMatr(matr);
            
            REQUIRE_THROWS_WITH( applyMatrixN(quregVec, targs, 2, matr), ContainsSubstring("matrix has an inconsistent size") );
            destroyComplexMatrixN(matr);
        }
        SECTION( "matrix fits in node" ) {
                
            // pretend we have a very limited distributed memory (judged by matr size)
            quregVec.isDistributed = 1;
            quregVec.numAmpsPerNode = 1;
            quregVec.logNumAmpsPerNode = 0;
            int qb[] = {1,2};
            ComplexMatrixN matr = createComplexMatrixN(2); // prevents seg-fault if validation doesn't trigger
            syncCompMatr(matr);
<<<<<<< HEAD
            REQUIRE_THROWS_WITH( applyMatrixN(quregVec, qb, 2, matr), ContainsSubstring("communication buffer") && ContainsSubstring("cannot simultaneously store") );
=======
            REQUIRE_THROWS_WITH( applyMatrixN(quregVec, qb, 2, matr), Contains("communication buffer") && Contains("cannot simultaneously store") );
>>>>>>> 334a128a
            destroyComplexMatrixN(matr);
        }
    }
    CLEANUP_TEST( quregVec, quregMatr );
}



/** @sa applyMultiControlledGateMatrixN
 * @ingroup unittest 
 * @author Tyson Jones 
 */
TEST_CASE( "applyMultiControlledGateMatrixN", "[operators]" ) {
    
    PREPARE_TEST( quregVec, quregMatr, refVec, refMatr );
    
    // figure out max-num targs (inclusive) allowed by hardware backend
    int maxNumTargs = calcLog2(quregVec.numAmpsPerNode);
    if (maxNumTargs >= NUM_QUBITS)
        maxNumTargs = NUM_QUBITS - 1; // leave room for min-number of control qubits
        
    SECTION( "correctness" ) {
        
        // try all possible numbers of targets and controls
        int numTargs = GENERATE_COPY( range(1,maxNumTargs+1) );
        int maxNumCtrls = NUM_QUBITS - numTargs;
        int numCtrls = GENERATE_COPY( range(1,maxNumCtrls+1) );
        
        // generate all possible valid qubit arrangements
        int* targs = GENERATE_COPY( sublists(range(0,NUM_QUBITS), numTargs) );
        int* ctrls = GENERATE_COPY( sublists(range(0,NUM_QUBITS), numCtrls, targs, numTargs) );
        
        // for each qubit arrangement, use a new random unitary
        QMatrix op = getRandomQMatrix(1 << numTargs);
        ComplexMatrixN matr = createComplexMatrixN(numTargs);
        toComplexMatrixN(op, matr);
    
        SECTION( "state-vector" ) {
            
            applyMultiControlledGateMatrixN(quregVec, ctrls, numCtrls, targs, numTargs, matr);
            applyReferenceOp(refVec, ctrls, numCtrls, targs, numTargs, op);
            REQUIRE( areEqual(quregVec, refVec) );
        }
        SECTION( "density-matrix" ) {

            applyMultiControlledGateMatrixN(quregMatr, ctrls, numCtrls, targs, numTargs, matr);
            applyReferenceOp(refMatr, ctrls, numCtrls, targs, numTargs, op);
            REQUIRE( areEqual(quregMatr, refMatr, 1E4*REAL_EPS) );
        }
        destroyComplexMatrixN(matr);
    }
    SECTION( "input validation" ) {
        
        SECTION( "number of targets" ) {
            
            // there cannot be more targets than qubits in register
            // (numTargs=NUM_QUBITS is caught elsewhere, because that implies ctrls are invalid)
            int numTargs = GENERATE( -1, 0, NUM_QUBITS+1 );
            int targs[NUM_QUBITS+1]; // prevents seg-fault if validation doesn't trigger
            int ctrls[] = {0};
            ComplexMatrixN matr = createComplexMatrixN(NUM_QUBITS+1); // prevent seg-fault
            toComplexMatrixN(getRandomUnitary(NUM_QUBITS+1), matr); // ensure unitary
            
            REQUIRE_THROWS_WITH( applyMultiControlledGateMatrixN(quregVec, ctrls, 1, targs, numTargs, matr), ContainsSubstring("number of target qubits") );
            destroyComplexMatrixN(matr);
        }
        SECTION( "repetition in targets" ) {
            
            int ctrls[] = {0};
            int numTargs = 3;
            int targs[] = {1,2,2};
            ComplexMatrixN matr = createComplexMatrixN(numTargs); // prevents seg-fault if validation doesn't trigger
            toComplexMatrixN(getRandomUnitary(numTargs), matr); // ensure unitary
            
            REQUIRE_THROWS_WITH( applyMultiControlledGateMatrixN(quregVec, ctrls, 1, targs, numTargs, matr), ContainsSubstring("target") && ContainsSubstring("unique"));
            destroyComplexMatrixN(matr);
        }
        SECTION( "number of controls" ) {
            
            int numCtrls = GENERATE( -1, NUM_QUBITS+1 );
            int ctrls[NUM_QUBITS+1]; // avoids seg-fault if validation not triggered
            int targs[1] = {0};
            ComplexMatrixN matr = createComplexMatrixN(1);
            toComplexMatrixN(getRandomUnitary(1), matr); // ensure unitary
            
            REQUIRE_THROWS_WITH( applyMultiControlledGateMatrixN(quregVec, ctrls, numCtrls, targs, 1, matr), ContainsSubstring("number of control qubits") );
            destroyComplexMatrixN(matr);
        }
        SECTION( "repetition in controls" ) {
            
            int ctrls[] = {0,1,1};
            int targs[] = {3};
            ComplexMatrixN matr = createComplexMatrixN(1);
            toComplexMatrixN(getRandomUnitary(1), matr); // ensure unitary
            
            REQUIRE_THROWS_WITH( applyMultiControlledGateMatrixN(quregVec, ctrls, 3, targs, 1, matr), ContainsSubstring("control") && ContainsSubstring("unique") );
            destroyComplexMatrixN(matr);
        }
        SECTION( "control and target collision" ) {
            
            int ctrls[] = {1};
            int targs[] = {3,1,0};
            ComplexMatrixN matr = createComplexMatrixN(3);
            toComplexMatrixN(getRandomUnitary(3), matr); // ensure unitary
            
            REQUIRE_THROWS_WITH( applyMultiControlledGateMatrixN(quregVec, ctrls, 1, targs, 3, matr), ContainsSubstring("control and target qubits") );
            destroyComplexMatrixN(matr);
        }
        SECTION( "qubit indices" ) {
            
            // valid inds
            int numQb = 2;
            int qb1[2] = {0,1};
            int qb2[2] = {2,3};
            ComplexMatrixN matr = createComplexMatrixN(numQb);
            toComplexMatrixN(getRandomUnitary(numQb), matr); // ensure unitary
            
            // make qb1 invalid
            int inv = GENERATE( -1, NUM_QUBITS );
            qb1[GENERATE_COPY(range(0,numQb))] = inv;
            
            REQUIRE_THROWS_WITH( applyMultiControlledGateMatrixN(quregVec, qb1, numQb, qb2, numQb, matr), ContainsSubstring("Invalid control") );
            REQUIRE_THROWS_WITH( applyMultiControlledGateMatrixN(quregVec, qb2, numQb, qb1, numQb, matr), ContainsSubstring("Invalid target") );
            destroyComplexMatrixN(matr);
        }
        SECTION( "matrix creation" ) {
            
            int ctrls[1] = {0};
            int targs[3] = {1,2,3};
            
            ComplexMatrixN matr;
            matr.cpuElems = NULL;
            REQUIRE_THROWS_WITH( applyMultiControlledGateMatrixN(quregVec, ctrls, 1, targs, 3, matr), ContainsSubstring("created") );
        }
        SECTION( "matrix dimensions" ) {
            
            int ctrls[1] = {0};
            int targs[2] = {1,2};
            ComplexMatrixN matr = createComplexMatrixN(3); // intentionally wrong size
            toComplexMatrixN(getRandomUnitary(3), matr); // ensure unitary
            
            REQUIRE_THROWS_WITH( applyMultiControlledGateMatrixN(quregVec, ctrls, 1, targs, 2, matr), ContainsSubstring("matrix has an inconsistent size"));
            destroyComplexMatrixN(matr);
        }
        SECTION( "matrix fits in node" ) {
                
            // pretend we have a very limited distributed memory (judged by matr size)
            quregVec.isDistributed = 1;
            quregVec.numAmpsPerNode = 1;
            quregVec.logNumAmpsPerNode = 0;
            int ctrls[1] = {0};
            int targs[2] = {1,2};
            ComplexMatrixN matr = createComplexMatrixN(2);
            toComplexMatrixN(getRandomUnitary(2), matr); // ensure unitary
            
            REQUIRE_THROWS_WITH( applyMultiControlledGateMatrixN(quregVec, ctrls, 1, targs, 2, matr), ContainsSubstring("communication buffer") && ContainsSubstring("cannot simultaneously store") );
            destroyComplexMatrixN(matr);
        }
    }
    CLEANUP_TEST( quregVec, quregMatr );
}



// applyMultiControlledMatrixN removed because replacement function
// multiplyCompMatr() does not accept control-qubits (because WHO
// would ever want to left-apply a controlled matrix onto a density
// matrix??)

    // /** @sa applyMultiControlledMatrixN
    //  * @ingroup unittest 
    //  * @author Tyson Jones 
    //  */
    // TEST_CASE( "applyMultiControlledMatrixN", "[operators]" ) {
        
    //     PREPARE_TEST( quregVec, quregMatr, refVec, refMatr );
        
    //     // figure out max-num targs (inclusive) allowed by hardware backend
    //     int maxNumTargs = calcLog2(quregVec.numAmpsPerNode);
    //     if (maxNumTargs >= NUM_QUBITS)
    //         maxNumTargs = NUM_QUBITS - 1; // leave room for min-number of control qubits
            
    //     SECTION( "correctness" ) {
            
    //         // try all possible numbers of targets and controls
    //         int numTargs = GENERATE_COPY( range(1,maxNumTargs+1) );
    //         int maxNumCtrls = NUM_QUBITS - numTargs;
    //         int numCtrls = GENERATE_COPY( range(1,maxNumCtrls+1) );
            
    //         // generate all possible valid qubit arrangements
    //         int* targs = GENERATE_COPY( sublists(range(0,NUM_QUBITS), numTargs) );
    //         int* ctrls = GENERATE_COPY( sublists(range(0,NUM_QUBITS), numCtrls, targs, numTargs) );
            
    //         // for each qubit arrangement, use a new random unitary
    //         QMatrix op = getRandomQMatrix(1 << numTargs);
    //         ComplexMatrixN matr = createComplexMatrixN(numTargs);
    //         toComplexMatrixN(op, matr);
        
    //         SECTION( "state-vector" ) {
                
    //             applyMultiControlledMatrixN(quregVec, ctrls, numCtrls, targs, numTargs, matr);
    //             applyReferenceMatrix(refVec, ctrls, numCtrls, targs, numTargs, op);
    //             REQUIRE( areEqual(quregVec, refVec) );
    //         }
    //         SECTION( "density-matrix" ) {

    //             applyMultiControlledMatrixN(quregMatr, ctrls, numCtrls, targs, numTargs, matr);
    //             applyReferenceMatrix(refMatr, ctrls, numCtrls, targs, numTargs, op);
    //             REQUIRE( areEqual(quregMatr, refMatr, 100*REAL_EPS) );
    //         }
    //         destroyComplexMatrixN(matr);
    //     }
    //     SECTION( "input validation" ) {
            
    //         SECTION( "number of targets" ) {
                
    //             // there cannot be more targets than qubits in register
    //             // (numTargs=NUM_QUBITS is caught elsewhere, because that implies ctrls are invalid)
    //             int numTargs = GENERATE( -1, 0, NUM_QUBITS+1 );
    //             int targs[NUM_QUBITS+1]; // prevents seg-fault if validation doesn't trigger
    //             int ctrls[] = {0};
    //             ComplexMatrixN matr = createComplexMatrixN(NUM_QUBITS+1); // prevent seg-fault
    //             toComplexMatrixN(getRandomQMatrix( 1 << (NUM_QUBITS+1)), matr);
                
    //             REQUIRE_THROWS_WITH( applyMultiControlledMatrixN(quregVec, ctrls, 1, targs, numTargs, matr), ContainsSubstring("Invalid number of target"));
    //             destroyComplexMatrixN(matr);
    //         }
    //         SECTION( "repetition in targets" ) {
                
    //             int ctrls[] = {0};
    //             int numTargs = 3;
    //             int targs[] = {1,2,2};
    //             ComplexMatrixN matr = createComplexMatrixN(numTargs); // prevents seg-fault if validation doesn't trigger
    //             toComplexMatrixN(getRandomQMatrix(1 << numTargs), matr);
                
    //             REQUIRE_THROWS_WITH( applyMultiControlledMatrixN(quregVec, ctrls, 1, targs, numTargs, matr), ContainsSubstring("target") && ContainsSubstring("unique"));
    //             destroyComplexMatrixN(matr);
    //         }
    //         SECTION( "number of controls" ) {
                
    //             int numCtrls = GENERATE( -1, 0, NUM_QUBITS, NUM_QUBITS+1 );
    //             int ctrls[NUM_QUBITS+1]; // avoids seg-fault if validation not triggered
    //             int targs[1] = {0};
    //             ComplexMatrixN matr = createComplexMatrixN(1);
    //             toComplexMatrixN(getRandomQMatrix(1 << 1), matr);
                
    //             REQUIRE_THROWS_WITH( applyMultiControlledMatrixN(quregVec, ctrls, numCtrls, targs, 1, matr), ContainsSubstring("Invalid number of control"));
    //             destroyComplexMatrixN(matr);
    //         }
    //         SECTION( "repetition in controls" ) {
                
    //             int ctrls[] = {0,1,1};
    //             int targs[] = {3};
    //             ComplexMatrixN matr = createComplexMatrixN(1);
    //             toComplexMatrixN(getRandomQMatrix(1 << 1), matr);
                
    //             REQUIRE_THROWS_WITH( applyMultiControlledMatrixN(quregVec, ctrls, 3, targs, 1, matr), ContainsSubstring("control") && ContainsSubstring("unique"));
    //             destroyComplexMatrixN(matr);
    //         }
    //         SECTION( "control and target collision" ) {
                
    //             int ctrls[] = {0,1,2};
    //             int targs[] = {3,1,4};
    //             ComplexMatrixN matr = createComplexMatrixN(3);
    //             toComplexMatrixN(getRandomQMatrix(1 << 3), matr);
                
    //             REQUIRE_THROWS_WITH( applyMultiControlledMatrixN(quregVec, ctrls, 3, targs, 3, matr), ContainsSubstring("Control") && ContainsSubstring("target") && ContainsSubstring("disjoint"));
    //             destroyComplexMatrixN(matr);
    //         }
    //         SECTION( "qubit indices" ) {
                
    //             // valid inds
    //             int numQb = 2;
    //             int qb1[2] = {0,1};
    //             int qb2[2] = {2,3};
    //             ComplexMatrixN matr = createComplexMatrixN(numQb);
    //             toComplexMatrixN(getRandomQMatrix(1 << numQb), matr);
                
    //             // make qb1 invalid
    //             int inv = GENERATE( -1, NUM_QUBITS );
    //             qb1[GENERATE_COPY(range(0,numQb))] = inv;
                
    //             REQUIRE_THROWS_WITH( applyMultiControlledMatrixN(quregVec, qb1, numQb, qb2, numQb, matr), ContainsSubstring("Invalid control") );
    //             REQUIRE_THROWS_WITH( applyMultiControlledMatrixN(quregVec, qb2, numQb, qb1, numQb, matr), ContainsSubstring("Invalid target") );
    //             destroyComplexMatrixN(matr);
    //         }
    //         SECTION( "matrix creation" ) {
                
    //             int ctrls[1] = {0};
    //             int targs[3] = {1,2,3};
                
    //             /* compilers don't auto-initialise to NULL; the below circumstance 
    //              * only really occurs when 'malloc' returns NULL in createComplexMatrixN, 
    //              * which actually triggers its own validation. Hence this test is useless 
    //              * currently.
    //              */
    //             ComplexMatrixN matr;
    //             matr.cpuElems = NULL;
    //             REQUIRE_THROWS_WITH( applyMultiControlledMatrixN(quregVec, ctrls, 1, targs, 3, matr), ContainsSubstring("created") );
    //         }
    //         SECTION( "matrix dimensions" ) {
                
    //             int ctrls[1] = {0};
    //             int targs[2] = {1,2};
    //             ComplexMatrixN matr = createComplexMatrixN(3); // intentionally wrong size
    //             toComplexMatrixN(getRandomQMatrix(1 << 3), matr);
                
    //             REQUIRE_THROWS_WITH( applyMultiControlledMatrixN(quregVec, ctrls, 1, targs, 2, matr), ContainsSubstring("matrix size"));
    //             destroyComplexMatrixN(matr);
    //         }
    //         SECTION( "matrix fits in node" ) {
                    
    //             // pretend we have a very limited distributed memory (judged by matr size)
    //             quregVec.numAmpsPerNode = 1;
    //             int ctrls[1] = {0};
    //             int targs[2] = {1,2};
    //             ComplexMatrixN matr = createComplexMatrixN(2);
    //             toComplexMatrixN(getRandomQMatrix(1 << 2), matr);
                
    //             REQUIRE_THROWS_WITH( applyMultiControlledMatrixN(quregVec, ctrls, 1, targs, 2, matr), ContainsSubstring("targets too many qubits"));
    //             destroyComplexMatrixN(matr);
    //         }
    //     }
    //     CLEANUP_TEST( quregVec, quregMatr );
    // }



// applyMultiVarPhaseFunc removed because phase functions are
// completely deprecated, in favour of functions like
// setDiagMatrFromMultiVarFunc and setFullStateDiagMatrFromMultiDimLists

    // /** @sa applyMultiVarPhaseFunc
    //  * @ingroup unittest 
    //  * @author Tyson Jones 
    //  */
    // TEST_CASE( "applyMultiVarPhaseFunc", "[operators]" ) {
        
    //     PREPARE_TEST( quregVec, quregMatr, refVec, refMatr );

    //     SECTION( "correctness" ) {
            
    //         // try every kind of binary encodings
    //         enum bitEncoding encoding = GENERATE( UNSIGNED,TWOS_COMPLEMENT );
            
    //         // try every possible number of registers 
    //         // (between #qubits containing 1, and 1 containing #qubits)
    //         int numRegs;
    //         int maxNumRegs = 0;
    //         if (encoding == UNSIGNED)
    //             maxNumRegs = NUM_QUBITS;
    //         if (encoding == TWOS_COMPLEMENT)
    //             maxNumRegs = NUM_QUBITS/2;  // floors
    //         numRegs = GENERATE_COPY( range(1, maxNumRegs+1) );
            
    //         // try every possible total number of involed qubits
    //         int totalNumQubits;
    //         int minTotalQubits = 0;
    //         if (encoding == UNSIGNED)
    //             // each register must contain at least 1 qubit
    //             minTotalQubits = numRegs;
    //         if (encoding == TWOS_COMPLEMENT)
    //             // each register must contain at least 2 qubits
    //             minTotalQubits = 2*numRegs;
    //         totalNumQubits = GENERATE_COPY( range(minTotalQubits,NUM_QUBITS+1) );
                            
    //         // try every qubits subset and ordering 
    //         int* regs = GENERATE_COPY( sublists(range(0,NUM_QUBITS), totalNumQubits) );
            
    //         // assign each sub-reg its minimum length
    //         int unallocQubits = totalNumQubits;
    //         VLA(int, numQubitsPerReg, numRegs);
    //         for (int i=0; i<numRegs; i++) 
    //             if (encoding == UNSIGNED) {
    //                 numQubitsPerReg[i] = 1;
    //                 unallocQubits -= 1;
    //             }
    //             else if (encoding == TWOS_COMPLEMENT) {
    //                 numQubitsPerReg[i] = 2;
    //                 unallocQubits -= 2;
    //             }
    //         // and randomly allocate the remaining qubits between the registers
    //         while (unallocQubits > 0) {
    //             numQubitsPerReg[getRandomInt(0,numRegs)] += 1;
    //             unallocQubits--;
    //         }
            

    //         // each register gets a random number of terms in the full phase function
    //         VLA(int, numTermsPerReg, numRegs);
    //         int numTermsTotal = 0;
    //         for (int r=0; r<numRegs; r++) {
    //             int numTerms = getRandomInt(1,5);
    //             numTermsPerReg[r] = numTerms;
    //             numTermsTotal += numTerms;
    //         }
                
    //         // populate the multi-var phase function with random but POSITIVE-power terms,
    //         // which must further be integers in two's complement
    //         int flatInd = 0;
    //         VLA(qreal, coeffs, numTermsTotal);
    //         VLA(qreal, expons, numTermsTotal);
    //         for (int r=0; r<numRegs; r++) {
    //             for (int t=0; t<numTermsPerReg[r]; t++) {
    //                 coeffs[flatInd] = getRandomReal(-10,10);
    //                 if (encoding == TWOS_COMPLEMENT)
    //                     expons[flatInd] = getRandomInt(0, 3+1);
    //                 else if (encoding == UNSIGNED)
    //                     expons[flatInd] = getRandomReal(0, 3);
                        
    //                 flatInd++;
    //             }
    //         }
            
    //         /* To perform this calculation more distinctly from the QuEST 
    //          * core method, we can exploit that 
    //          * exp(i (f1[x1] + f2[x2]))|x2>|x1> = exp(i f2[x2])|x2> (x) exp(i f1[x1])|x1> 
    //          * and so compute a separate diagonal matrix for each sub-register with 
    //          * phases determined only by its own variable, and Kronecker multiply 
    //          * them together. The target qubits of the Kronecker product is then 
    //          * just the full register, stored in *regs. 
    //          */
    //         QMatrix allRegMatr{{1}};
    //         int startInd = 0;
            
    //         for (int r=0; r<numRegs; r++) {
                
    //             QMatrix singleRegMatr = getZeroMatrix( 1 << numQubitsPerReg[r] );
                
    //             for (size_t i=0; i<singleRegMatr.size(); i++) {
                    
    //                 long long int ind = 0;
    //                 if (encoding == UNSIGNED)
    //                     ind = i;
    //                 if (encoding == TWOS_COMPLEMENT)
    //                     ind = getTwosComplement(i, numQubitsPerReg[r]);
                    
    //                 qreal phase = 0;
    //                 for (int t=0; t<numTermsPerReg[r]; t++)
    //                     phase += coeffs[t+startInd] * pow(ind, expons[t+startInd]);
                        
    //                 singleRegMatr[i][i] = expI(phase);
    //             }                
    //             allRegMatr = getKroneckerProduct(singleRegMatr, allRegMatr);
    //             startInd += numTermsPerReg[r];
    //         }
            
    //         SECTION( "state-vector" ) {
                    
    //             applyMultiVarPhaseFunc(quregVec, regs, numQubitsPerReg, numRegs, encoding, coeffs, expons, numTermsPerReg);
    //             applyReferenceOp(refVec, regs, totalNumQubits, allRegMatr);
    //             REQUIRE( areEqual(quregVec, refVec, 1E4*REAL_EPS) );
    //         }
    //         SECTION( "density-matrix" ) {
                
    //             applyMultiVarPhaseFunc(quregMatr, regs, numQubitsPerReg, numRegs, encoding, coeffs, expons, numTermsPerReg);
    //             applyReferenceOp(refMatr, regs, totalNumQubits, allRegMatr);
    //             REQUIRE( areEqual(quregMatr, refMatr, 1E6*REAL_EPS) );
    //         }
    //     }
    //     SECTION( "input validation" ) {
            
    //         int numRegs = 2;
    //         int numQubitsPerReg[] = {2,3};
    //         int qubits[] = {0,1,2,3,4};
            
    //         SECTION( "number of registers" ) {
                
    //             numRegs = GENERATE_COPY( -1, 0, 1+MAX_NUM_REGS_APPLY_ARBITRARY_PHASE );
    //             REQUIRE_THROWS_WITH( applyMultiVarPhaseFunc(quregVec, qubits, numQubitsPerReg, numRegs, UNSIGNED, NULL, NULL, NULL), ContainsSubstring("Invalid number of qubit subregisters") );
    //         }
    //         SECTION( "number of qubits" ) {
                
    //             numQubitsPerReg[GENERATE_COPY(range(0,numRegs))] = GENERATE( -1, 0, 1+NUM_QUBITS );
    //             REQUIRE_THROWS_WITH( applyMultiVarPhaseFunc(quregVec, qubits, numQubitsPerReg, numRegs, UNSIGNED, NULL, NULL, NULL), ContainsSubstring("Invalid number of qubits") );
    //         }
    //         SECTION( "repetition of qubits" ) {
                
    //             qubits[GENERATE(2,3,4)] = qubits[1];
    //             REQUIRE_THROWS_WITH( applyMultiVarPhaseFunc(quregVec, qubits, numQubitsPerReg, numRegs, UNSIGNED, NULL, NULL, NULL), ContainsSubstring("The qubits must be unique") );
    //         }
    //         SECTION( "qubit indices" ) {
                
    //             qubits[GENERATE(range(0,NUM_QUBITS))] = GENERATE( -1, NUM_QUBITS );
    //             REQUIRE_THROWS_WITH( applyMultiVarPhaseFunc(quregVec, qubits, numQubitsPerReg, numRegs, UNSIGNED, NULL, NULL, NULL), ContainsSubstring("Invalid qubit index") );
    //         }
    //         SECTION( "number of terms" ) {

    //             int numTermsPerReg[] = {3, 3};
                
    //             numTermsPerReg[GENERATE_COPY(range(0,numRegs))] = GENERATE( -1, 0 );
    //             REQUIRE_THROWS_WITH( applyMultiVarPhaseFunc(quregVec, qubits, numQubitsPerReg, numRegs, UNSIGNED, NULL, NULL, numTermsPerReg), ContainsSubstring("Invalid number of terms in the phase function") );
    //         }
    //         SECTION( "bit encoding name" ) {
                
    //             enum bitEncoding enc = (enum bitEncoding) GENERATE( -1, 2 );
    //             REQUIRE_THROWS_WITH( applyMultiVarPhaseFunc(quregVec, qubits, numQubitsPerReg, numRegs, enc, NULL, NULL, NULL), ContainsSubstring("Invalid bit encoding") );
    //         }
    //         SECTION( "two's complement register" ) {
                
    //             numQubitsPerReg[GENERATE_COPY(range(0,numRegs))] = 1;
    //             REQUIRE_THROWS_WITH( applyMultiVarPhaseFunc(quregVec, qubits, numQubitsPerReg, numRegs, TWOS_COMPLEMENT, NULL, NULL, NULL), ContainsSubstring("A sub-register contained too few qubits to employ TWOS_COMPLEMENT encoding") );
    //         }
    //         SECTION( "fractional exponent" ) {
                
    //             int numTermsPerReg[] = {3, 3};
    //             qreal coeffs[] = {0,0,0,  0,0,0};
    //             qreal expos[] =  {1,2,3,  1,2,3};
                
    //             expos[GENERATE(range(0,6))] = GENERATE( 0.5, 1.999, 5.0001 );
    //             REQUIRE_THROWS_WITH( applyMultiVarPhaseFunc(quregVec, qubits, numQubitsPerReg, numRegs, TWOS_COMPLEMENT, coeffs, expos, numTermsPerReg), ContainsSubstring("The phase function contained a fractional exponent, which is illegal in TWOS_COMPLEMENT") );
                
    //             // ensure fractional exponents are valid in unsigned mode however
    //             REQUIRE_NOTHROW( applyMultiVarPhaseFunc(quregVec, qubits, numQubitsPerReg, numRegs, UNSIGNED, coeffs, expos, numTermsPerReg) );

    //         }
    //         SECTION( "negative exponent" ) {

    //             int numTermsPerReg[] = {3, 3};
    //             qreal coeffs[] = {0,0,0,  0,0,0};
    //             qreal expos[] =  {1,2,3,  1,2,3};
                
    //             expos[GENERATE(range(0,6))] = GENERATE( -1, -2, -2.5 );
    //             enum bitEncoding enc = GENERATE( UNSIGNED, TWOS_COMPLEMENT );
        
    //             REQUIRE_THROWS_WITH( applyMultiVarPhaseFunc(quregVec, qubits, numQubitsPerReg, numRegs, enc, coeffs, expos, numTermsPerReg), ContainsSubstring("The phase function contained an illegal negative exponent") );
    //         }
    //     }
    //     CLEANUP_TEST( quregVec, quregMatr );
    // }



// applyMultiVarPhaseFuncOverrides removed because phase functions are
// completely deprecated, in favour of functions like
// setDiagMatrFromMultiVarFunc and setFullStateDiagMatrFromMultiDimLists

    // /** @sa applyMultiVarPhaseFuncOverrides
    //  * @ingroup unittest 
    //  * @author Tyson Jones 
    //  */
    // TEST_CASE( "applyMultiVarPhaseFuncOverrides", "[operators]" ) {
        
    //     PREPARE_TEST( quregVec, quregMatr, refVec, refMatr );

    //     SECTION( "correctness" ) {
            
    //         // try every kind of binary encodings
    //         enum bitEncoding encoding = GENERATE( UNSIGNED,TWOS_COMPLEMENT );
            
    //         // try every possible number of registers 
    //         // (between #qubits containing 1, and 1 containing #qubits)
    //         int numRegs;
    //         int maxNumRegs = 0;
    //         if (encoding == UNSIGNED)
    //             maxNumRegs = NUM_QUBITS;
    //         if (encoding == TWOS_COMPLEMENT)
    //             maxNumRegs = NUM_QUBITS/2;  // floors
    //         numRegs = GENERATE_COPY( range(1, maxNumRegs+1) );
            
    //         // try every possible total number of involed qubits
    //         int totalNumQubits;
    //         int minTotalQubits = 0;
    //         if (encoding == UNSIGNED)
    //             // each register must contain at least 1 qubit
    //             minTotalQubits = numRegs;
    //         if (encoding == TWOS_COMPLEMENT)
    //             // each register must contain at least 2 qubits
    //             minTotalQubits = 2*numRegs;
    //         totalNumQubits = GENERATE_COPY( range(minTotalQubits,NUM_QUBITS+1) );
                            
    //         // try every qubits subset and ordering 
    //         int* regs = GENERATE_COPY( sublists(range(0,NUM_QUBITS), totalNumQubits) );
            
    //         // assign each sub-reg its minimum length
    //         int unallocQubits = totalNumQubits;
    //         VLA(int, numQubitsPerReg, numRegs);
    //         for (int i=0; i<numRegs; i++) 
    //             if (encoding == UNSIGNED) {
    //                 numQubitsPerReg[i] = 1;
    //                 unallocQubits -= 1;
    //             }
    //             else if (encoding == TWOS_COMPLEMENT) {
    //                 numQubitsPerReg[i] = 2;
    //                 unallocQubits -= 2;
    //             }
    //         // and randomly allocate the remaining qubits between the registers
    //         while (unallocQubits > 0) {
    //             numQubitsPerReg[getRandomInt(0,numRegs)] += 1;
    //             unallocQubits--;
    //         }
            

    //         // each register gets a random number of terms in the full phase function
    //         VLA(int, numTermsPerReg, numRegs);
    //         int numTermsTotal = 0;
    //         for (int r=0; r<numRegs; r++) {
    //             int numTerms = getRandomInt(1,5);
    //             numTermsPerReg[r] = numTerms;
    //             numTermsTotal += numTerms;
    //         }
                
    //         // populate the multi-var phase function with random but POSITIVE-power terms,
    //         // which must further be integers in two's complement
    //         int flatInd = 0;
    //         VLA(qreal, coeffs, numTermsTotal);
    //         VLA(qreal, expons, numTermsTotal);
    //         for (int r=0; r<numRegs; r++) {
    //             for (int t=0; t<numTermsPerReg[r]; t++) {
    //                 coeffs[flatInd] = getRandomReal(-10,10);
    //                 if (encoding == TWOS_COMPLEMENT)
    //                     expons[flatInd] = getRandomInt(0, 3+1);
    //                 else if (encoding == UNSIGNED)
    //                     expons[flatInd] = getRandomReal(0, 3);
                        
    //                 flatInd++;
    //             }
    //         }
            
            
    //         // choose a random number of overrides (even overriding every amplitude)
    //         int numOverrides = getRandomInt(0, (1<<totalNumQubits) + 1);
            
    //         // randomise each override index (uniqueness isn't checked)
    //         VLA(long long int, overrideInds, numOverrides*numRegs);
    //         flatInd = 0;
    //         for (int v=0; v<numOverrides; v++) {
    //             for (int r=0; r<numRegs; r++) {
    //                 if (encoding == UNSIGNED)
    //                     overrideInds[flatInd] = getRandomInt(0, 1<<numQubitsPerReg[r]);
    //                 else if (encoding == TWOS_COMPLEMENT) 
    //                     overrideInds[flatInd] = getRandomInt(-(1<<(numQubitsPerReg[r]-1)), (1<<(numQubitsPerReg[r]-1))-1);
    //                 flatInd++;
    //             }
    //         }

    //         // override to a random phase
    //         VLA(qreal, overridePhases, numOverrides);
    //         for (int v=0; v<numOverrides; v++)
    //             overridePhases[v] = getRandomReal(-4, 4); // periodic in [-pi, pi]
                
    //         /* To perform this calculation more distinctly from the QuEST 
    //          * core method, we can exploit that 
    //          * exp(i (f1[x1] + f2[x2]))|x2>|x1> = exp(i f2[x2])|x2> (x) exp(i f1[x1])|x1> 
    //          * and so compute a separate diagonal matrix for each sub-register with 
    //          * phases determined only by its own variable, and Kronecker multiply 
    //          * them together. The target qubits of the Kronecker product is then 
    //          * just the full register, stored in *regs. We do this, then iterate 
    //          * the list of overrides directly to overwrite the ultimate diagonal 
    //          * entries
    //          */
    //         QMatrix allRegMatr{{1}};
    //         int startInd = 0;
    //         for (int r=0; r<numRegs; r++) {
                
    //             QMatrix singleRegMatr = getZeroMatrix( 1 << numQubitsPerReg[r] );
                
    //             for (size_t i=0; i<singleRegMatr.size(); i++) {
                    
    //                 long long int ind = 0;
    //                 if (encoding == UNSIGNED)
    //                     ind = i;
    //                 if (encoding == TWOS_COMPLEMENT)
    //                     ind = getTwosComplement(i, numQubitsPerReg[r]);
                    
    //                 qreal phase = 0;
    //                 for (int t=0; t<numTermsPerReg[r]; t++)
    //                     phase += coeffs[t+startInd] * pow(ind, expons[t+startInd]);
                        
    //                 singleRegMatr[i][i] = expI(phase);
    //             }
    //             allRegMatr = getKroneckerProduct(singleRegMatr, allRegMatr);
    //             startInd += numTermsPerReg[r];
    //         }    
    //         setDiagMatrixOverrides(allRegMatr, numQubitsPerReg, numRegs, encoding, overrideInds, overridePhases, numOverrides);
            
    //         SECTION( "state-vector" ) {
                        
    //             applyMultiVarPhaseFuncOverrides(quregVec, regs, numQubitsPerReg, numRegs, encoding, coeffs, expons, numTermsPerReg, overrideInds, overridePhases, numOverrides);
    //             applyReferenceOp(refVec, regs, totalNumQubits, allRegMatr);
    //             REQUIRE( areEqual(quregVec, refVec, 1E4*REAL_EPS) );
    //         }
    //         SECTION( "density-matrix" ) {
                
    //             applyMultiVarPhaseFuncOverrides(quregMatr, regs, numQubitsPerReg, numRegs, encoding, coeffs, expons, numTermsPerReg, overrideInds, overridePhases, numOverrides);
    //             applyReferenceOp(refMatr, regs, totalNumQubits, allRegMatr);
    //             REQUIRE( areEqual(quregMatr, refMatr, 1E6*REAL_EPS) );
    //         }
    //     }
    //     SECTION( "input validation" ) {
            
    //         int numRegs = 2;
    //         int numQubitsPerReg[] = {2,3};
    //         int qubits[] = {0,1,2,3,4};
            
    //         SECTION( "number of registers" ) {
                
    //             numRegs = GENERATE_COPY( -1, 0, 1+MAX_NUM_REGS_APPLY_ARBITRARY_PHASE );
    //             REQUIRE_THROWS_WITH( applyMultiVarPhaseFuncOverrides(quregVec, qubits, numQubitsPerReg, numRegs, UNSIGNED, NULL, NULL, NULL, NULL, NULL, 0), ContainsSubstring("Invalid number of qubit subregisters") );
    //         }
    //         SECTION( "number of qubits" ) {
                
    //             numQubitsPerReg[GENERATE_COPY(range(0,numRegs))] = GENERATE( -1, 0, 1+NUM_QUBITS );
    //             REQUIRE_THROWS_WITH( applyMultiVarPhaseFuncOverrides(quregVec, qubits, numQubitsPerReg, numRegs, UNSIGNED, NULL, NULL, NULL, NULL, NULL, 0), ContainsSubstring("Invalid number of qubits") );
    //         }
    //         SECTION( "repetition of qubits" ) {
                
    //             qubits[GENERATE(2,3,4)] = qubits[1];
    //             REQUIRE_THROWS_WITH( applyMultiVarPhaseFuncOverrides(quregVec, qubits, numQubitsPerReg, numRegs, UNSIGNED, NULL, NULL, NULL, NULL, NULL, 0), ContainsSubstring("The qubits must be unique") );
    //         }
    //         SECTION( "qubit indices" ) {
                
    //             qubits[GENERATE(range(0,NUM_QUBITS))] = GENERATE( -1, NUM_QUBITS );
    //             REQUIRE_THROWS_WITH( applyMultiVarPhaseFuncOverrides(quregVec, qubits, numQubitsPerReg, numRegs, UNSIGNED, NULL, NULL, NULL, NULL, NULL, 0), ContainsSubstring("Invalid qubit index") );
    //         }
    //         SECTION( "number of terms" ) {

    //             int numTermsPerReg[] = {3, 3};
                
    //             numTermsPerReg[GENERATE_COPY(range(0,numRegs))] = GENERATE( -1, 0 );
    //             REQUIRE_THROWS_WITH( applyMultiVarPhaseFuncOverrides(quregVec, qubits, numQubitsPerReg, numRegs, UNSIGNED, NULL, NULL, numTermsPerReg, NULL, NULL, 0), ContainsSubstring("Invalid number of terms in the phase function") );
    //         }
    //         SECTION( "bit encoding name" ) {
                
    //             enum bitEncoding enc = (enum bitEncoding) GENERATE( -1, 2 );
    //             REQUIRE_THROWS_WITH( applyMultiVarPhaseFuncOverrides(quregVec, qubits, numQubitsPerReg, numRegs, enc, NULL, NULL, NULL, NULL, NULL, 0), ContainsSubstring("Invalid bit encoding") );
    //         }
    //         SECTION( "two's complement register" ) {
                
    //             numQubitsPerReg[GENERATE_COPY(range(0,numRegs))] = 1;
    //             REQUIRE_THROWS_WITH( applyMultiVarPhaseFuncOverrides(quregVec, qubits, numQubitsPerReg, numRegs, TWOS_COMPLEMENT, NULL, NULL, NULL, NULL, NULL, 0), ContainsSubstring("A sub-register contained too few qubits to employ TWOS_COMPLEMENT encoding") );
    //         }
    //         SECTION( "fractional exponent" ) {
                
    //             int numTermsPerReg[] = {3, 3};
    //             qreal coeffs[] = {0,0,0,  0,0,0};
    //             qreal expos[] =  {1,2,3,  1,2,3};
                
    //             expos[GENERATE(range(0,6))] = GENERATE( 0.5, 1.999, 5.0001 );
    //             REQUIRE_THROWS_WITH( applyMultiVarPhaseFuncOverrides(quregVec, qubits, numQubitsPerReg, numRegs, TWOS_COMPLEMENT, coeffs, expos, numTermsPerReg, NULL, NULL, 0), ContainsSubstring("The phase function contained a fractional exponent, which is illegal in TWOS_COMPLEMENT") );
                
    //             // ensure fractional exponents are valid in unsigned mode however
    //             REQUIRE_NOTHROW( applyMultiVarPhaseFuncOverrides(quregVec, qubits, numQubitsPerReg, numRegs, UNSIGNED, coeffs, expos, numTermsPerReg, NULL, NULL, 0) );
    //         }
    //         SECTION( "negative exponent" ) {

    //             int numTermsPerReg[] = {3, 3};
    //             qreal coeffs[] = {0,0,0,  0,0,0};
    //             qreal expos[] =  {1,2,3,  1,2,3};
                
    //             expos[GENERATE(range(0,6))] = GENERATE( -1, -2, -2.5 );
    //             enum bitEncoding enc = GENERATE( UNSIGNED, TWOS_COMPLEMENT );
        
    //             REQUIRE_THROWS_WITH( applyMultiVarPhaseFuncOverrides(quregVec, qubits, numQubitsPerReg, numRegs, enc, coeffs, expos, numTermsPerReg, NULL, NULL, 0), ContainsSubstring("The phase function contained an illegal negative exponent") );
    //         }
    //         SECTION( "number of overrides" ) {
                
    //             int numTermsPerReg[] = {3, 3};
    //             qreal coeffs[] = {0,0,0,  0,0,0};
    //             qreal expos[] =  {1,2,3,  1,2,3};
    
    //             int numOverrides = -1;
    //             REQUIRE_THROWS_WITH( applyMultiVarPhaseFuncOverrides(quregVec, qubits, numQubitsPerReg, numRegs, UNSIGNED, coeffs, expos, numTermsPerReg, NULL, NULL, numOverrides), ContainsSubstring("Invalid number of phase function overrides specified") );
    //         }
    //         SECTION( "override indices" ) {
                
    //             int numTermsPerReg[] = {3, 3};
    //             qreal coeffs[] = {0,0,0,  0,0,0};
    //             qreal expos[] =  {1,2,3,  1,2,3};
                
    //             // numQubitsPerReg = {2, 3}
    //             int numOverrides = 3;
    //             long long int overrideInds[] = {0,0, 0,0, 0,0}; // repetition not checked
    //             qreal overridePhases[]       = {.1,  .1,  .1};
                
    //             // first element of overrideInds coordinate is a 2 qubit register
    //             enum bitEncoding enc = UNSIGNED;
    //             int badInd = GENERATE(0, 2, 4);
    //             overrideInds[badInd] = GENERATE( -1, (1<<2) );
    //             REQUIRE_THROWS_WITH( applyMultiVarPhaseFuncOverrides(quregVec, qubits, numQubitsPerReg, numRegs, enc, coeffs, expos, numTermsPerReg, overrideInds, overridePhases, numOverrides), ContainsSubstring("Invalid phase function override index, in the UNSIGNED encoding") );
    //             overrideInds[badInd] = 0;
                
    //             // second element of overrideInds coordinate is a 3 qubit register
    //             badInd += 1;
    //             overrideInds[badInd] = GENERATE( -1, (1<<3) );
    //             REQUIRE_THROWS_WITH( applyMultiVarPhaseFuncOverrides(quregVec, qubits, numQubitsPerReg, numRegs, enc, coeffs, expos, numTermsPerReg, overrideInds, overridePhases, numOverrides), ContainsSubstring("Invalid phase function override index, in the UNSIGNED encoding") );
    //             overrideInds[badInd] = 0;
    //             badInd -= 1;
                
    //             enc = TWOS_COMPLEMENT;
    //             int minInd = -(1<<(numQubitsPerReg[0]-1));
    //             int maxInd = (1<<(numQubitsPerReg[0]-1)) - 1;
    //             overrideInds[badInd] = GENERATE_COPY( minInd-1, maxInd+1 );
    //             REQUIRE_THROWS_WITH( applyMultiVarPhaseFuncOverrides(quregVec, qubits, numQubitsPerReg, numRegs, enc, coeffs, expos, numTermsPerReg, overrideInds, overridePhases, numOverrides), ContainsSubstring("Invalid phase function override index, in the TWOS_COMPLEMENT encoding") );
    //             overrideInds[badInd] = 0;
                
    //             badInd++;
    //             minInd = -(1<<(numQubitsPerReg[1]-1));
    //             maxInd = (1<<(numQubitsPerReg[1]-1)) -1;
    //             overrideInds[badInd] = GENERATE_COPY( minInd-1, maxInd+1 );
    //             REQUIRE_THROWS_WITH( applyMultiVarPhaseFuncOverrides(quregVec, qubits, numQubitsPerReg, numRegs, enc, coeffs, expos, numTermsPerReg, overrideInds, overridePhases, numOverrides), ContainsSubstring("Invalid phase function override index, in the TWOS_COMPLEMENT encoding") );
    //         }
    //     }
    //     CLEANUP_TEST( quregVec, quregMatr );
    // }



// applyNamedPhaseFunc removed because phase functions are
// completely deprecated, in favour of functions like
// setDiagMatrFromMultiVarFunc and setFullStateDiagMatrFromMultiDimLists

    // /** @sa applyNamedPhaseFunc
    //  * @ingroup unittest 
    //  * @author Tyson Jones 
    //  */
    // TEST_CASE( "applyNamedPhaseFunc", "[operators]" ) {
        
    //     PREPARE_TEST( quregVec, quregMatr, refVec, refMatr );

    //     SECTION( "correctness" ) {
            
    //         // try every kind of binary encoding
    //         enum bitEncoding encoding = GENERATE( UNSIGNED,TWOS_COMPLEMENT );
            
    //         // try every possible number of registers 
    //         // (between #qubits containing 1, and 1 containing #qubits)
    //         int numRegs;
    //         int maxNumRegs = 0;
    //         if (encoding == UNSIGNED)
    //             maxNumRegs = NUM_QUBITS;
    //         if (encoding == TWOS_COMPLEMENT)
    //             maxNumRegs = NUM_QUBITS/2;  // floors
    //         numRegs = GENERATE_COPY( range(1, maxNumRegs+1) );
            
    //         // try every possible total number of involved qubits
    //         int totalNumQubits;
    //         int minTotalQubits = 0;
    //         if (encoding == UNSIGNED)
    //             // each register must contain at least 1 qubit
    //             minTotalQubits = numRegs;
    //         if (encoding == TWOS_COMPLEMENT)
    //             // each register must contain at least 2 qubits
    //             minTotalQubits = 2*numRegs;
    //         totalNumQubits = GENERATE_COPY( range(minTotalQubits,NUM_QUBITS+1) );
                            
    //         // try every qubits subset and ordering 
    //         int* regs = GENERATE_COPY( sublists(range(0,NUM_QUBITS), totalNumQubits) );
            
    //         // assign each sub-reg its minimum length
    //         int unallocQubits = totalNumQubits;
    //         VLA(int, numQubitsPerReg, numRegs);
    //         for (int i=0; i<numRegs; i++) 
    //             if (encoding == UNSIGNED) {
    //                 numQubitsPerReg[i] = 1;
    //                 unallocQubits -= 1;
    //             }
    //             else if (encoding == TWOS_COMPLEMENT) {
    //                 numQubitsPerReg[i] = 2;
    //                 unallocQubits -= 2;
    //             }
    //         // and randomly allocate the remaining qubits between the registers
    //         while (unallocQubits > 0) {
    //             numQubitsPerReg[getRandomInt(0,numRegs)] += 1;
    //             unallocQubits--;
    //         }
            
    //         // for reference, determine the values corresponding to each register for all basis states
    //         std::vector<std::vector<qreal>> regVals(1<<totalNumQubits, std::vector<qreal>(numRegs));
    //         for (long long int i=0; i<(1<<totalNumQubits); i++) {
                
    //             long long int bits = i;
    //             for (int r=0; r<numRegs; r++) {            
    //                 regVals[i][r] = bits % (1 << numQubitsPerReg[r]);
    //                 bits = bits >> numQubitsPerReg[r];
                    
    //                 if (encoding == TWOS_COMPLEMENT)
    //                     regVals[i][r] = getTwosComplement(regVals[i][r], numQubitsPerReg[r]);
    //             }
    //         }
            
    //         /* the reference diagonal matrix which assumes the qubits are
    //          * contiguous and strictly increasing between the registers, and hence 
    //          * only depends on the number of qubits in each register.
    //          */
    //         QMatrix diagMatr = getZeroMatrix(1 << totalNumQubits);
                
    //         SECTION( "NORM" ) {
                
    //             for (size_t i=0; i<diagMatr.size(); i++) {
    //                 qreal phase = 0;
    //                 for (int r=0; r<numRegs; r++)
    //                     phase += pow(regVals[i][r], 2);
    //                 phase = sqrt(phase);
    //                 diagMatr[i][i] = expI(phase);
    //             }
                
    //             SECTION( "state-vector" ) {
                    
    //                 applyNamedPhaseFunc(quregVec, regs, numQubitsPerReg, numRegs, encoding, NORM);
    //                 applyReferenceOp(refVec, regs, totalNumQubits, diagMatr);
    //                 REQUIRE( areEqual(quregVec, refVec, 1E2*REAL_EPS) );
    //             }
    //             SECTION( "density-matrix" ) {
                    
    //                 applyNamedPhaseFunc(quregMatr, regs, numQubitsPerReg, numRegs, encoding, NORM);
    //                 applyReferenceOp(refMatr, regs, totalNumQubits, diagMatr);
    //                 REQUIRE( areEqual(quregMatr, refMatr, 142*REAL_EPS) );
    //             }
    //         }
    //         SECTION( "PRODUCT" ) {
                
    //             for (size_t i=0; i<diagMatr.size(); i++) {
    //                 qreal phase = 1;
    //                 for (int r=0; r<numRegs; r++)
    //                     phase *= regVals[i][r];
    //                 diagMatr[i][i] = expI(phase);
    //             }
                
    //             SECTION( "state-vector" ) {
                    
    //                 applyNamedPhaseFunc(quregVec, regs, numQubitsPerReg, numRegs, encoding, PRODUCT);
    //                 applyReferenceOp(refVec, regs, totalNumQubits, diagMatr);
    //                 REQUIRE( areEqual(quregVec, refVec, 1E2*REAL_EPS) );
    //             }
    //             SECTION( "density-matrix" ) {
                    
    //                 applyNamedPhaseFunc(quregMatr, regs, numQubitsPerReg, numRegs, encoding, PRODUCT);
    //                 applyReferenceOp(refMatr, regs, totalNumQubits, diagMatr);
    //                 REQUIRE( areEqual(quregMatr, refMatr, 142*REAL_EPS) );
    //             }
    //         }
    //         SECTION( "DISTANCE" ) {
                
    //             // test only if there are an even number of registers
    //             if (numRegs%2 == 0) {
                    
    //                 for (size_t i=0; i<diagMatr.size(); i++) {
    //                     qreal phase = 0;
    //                     for (int r=0; r<numRegs; r+=2)
    //                         phase += pow(regVals[i][r+1]-regVals[i][r], 2);
    //                     phase = sqrt(phase);
    //                     diagMatr[i][i] = expI(phase);
    //                 }
    //             }
                
    //             SECTION( "state-vector" ) {
                    
    //                 if (numRegs%2 == 0) {
    //                     applyNamedPhaseFunc(quregVec, regs, numQubitsPerReg, numRegs, encoding, DISTANCE);
    //                     applyReferenceOp(refVec, regs, totalNumQubits, diagMatr);
    //                     REQUIRE( areEqual(quregVec, refVec, 1E2*REAL_EPS) );
    //                 }
    //             }
    //             SECTION( "density-matrix" ) {
                    
    //                 if (numRegs%2 == 0) {
    //                     applyNamedPhaseFunc(quregMatr, regs, numQubitsPerReg, numRegs, encoding, DISTANCE);
    //                     applyReferenceOp(refMatr, regs, totalNumQubits, diagMatr);
    //                     REQUIRE( areEqual(quregMatr, refMatr, 142*REAL_EPS) );
    //                 }
    //             }
    //         }
    //     }
    //     SECTION( "input validation" ) {
            
    //         int numRegs = 2;
    //         int numQubitsPerReg[] = {2,3};
    //         int regs[] = {0,1,2,3,4};
            
    //         SECTION( "number of registers" ) {
                
    //             numRegs = GENERATE_COPY( -1, 0, 1+MAX_NUM_REGS_APPLY_ARBITRARY_PHASE );
    //             REQUIRE_THROWS_WITH( applyNamedPhaseFunc(quregVec, regs, numQubitsPerReg, numRegs, UNSIGNED, NORM), ContainsSubstring("Invalid number of qubit subregisters") );
    //         }
    //         SECTION( "number of qubits" ) {
                
    //             numQubitsPerReg[GENERATE_COPY(range(0,numRegs))] = GENERATE( -1, 0, 1+NUM_QUBITS );
    //             REQUIRE_THROWS_WITH( applyNamedPhaseFunc(quregVec, regs, numQubitsPerReg, numRegs, UNSIGNED, NORM), ContainsSubstring("Invalid number of qubits") );
    //         }
    //         SECTION( "repetition of qubits" ) {
                
    //             regs[GENERATE(2,3,4)] = regs[1];
    //             REQUIRE_THROWS_WITH( applyNamedPhaseFunc(quregVec, regs, numQubitsPerReg, numRegs, UNSIGNED, NORM), ContainsSubstring("The qubits must be unique") );
    //         }
    //         SECTION( "qubit indices" ) {

    //             regs[GENERATE(range(0,NUM_QUBITS))] = GENERATE( -1, NUM_QUBITS );
    //             REQUIRE_THROWS_WITH( applyNamedPhaseFunc(quregVec, regs, numQubitsPerReg, numRegs, UNSIGNED, NORM), ContainsSubstring("Invalid qubit index") );
    //         }
    //         SECTION( "bit encoding name" ) {
                
    //             enum bitEncoding enc = (enum bitEncoding) GENERATE( -1, 2 );
    //             REQUIRE_THROWS_WITH( applyNamedPhaseFunc(quregVec, regs, numQubitsPerReg, numRegs, enc, NORM), ContainsSubstring("Invalid bit encoding") );
    //         }
    //         SECTION( "two's complement register" ) {
                
    //             numQubitsPerReg[GENERATE_COPY(range(0,numRegs))] = 1;
    //             REQUIRE_THROWS_WITH( applyNamedPhaseFunc(quregVec, regs, numQubitsPerReg, numRegs, TWOS_COMPLEMENT, NORM), ContainsSubstring("A sub-register contained too few qubits to employ TWOS_COMPLEMENT encoding") );
    //         }
    //         SECTION( "phase function name" ) {
                
    //             enum phaseFunc func = (enum phaseFunc) GENERATE( -1, MAX_INDEX_PHASE_FUNC + 1 );
    //             REQUIRE_THROWS_WITH( applyNamedPhaseFunc(quregVec, regs, numQubitsPerReg, numRegs, UNSIGNED, func), ContainsSubstring("Invalid named phase function") );
    //         }
    //         SECTION( "phase function parameters" ) {

    //             enum phaseFunc func = GENERATE( SCALED_NORM, INVERSE_NORM, SCALED_INVERSE_NORM, SCALED_INVERSE_SHIFTED_NORM, SCALED_PRODUCT, INVERSE_PRODUCT, SCALED_INVERSE_PRODUCT, SCALED_DISTANCE, INVERSE_DISTANCE, SCALED_INVERSE_DISTANCE, SCALED_INVERSE_SHIFTED_DISTANCE );
    //             REQUIRE_THROWS_WITH( applyNamedPhaseFunc(quregVec, regs, numQubitsPerReg, numRegs, UNSIGNED, func), ContainsSubstring("Invalid number of parameters") );
    //         }
    //         SECTION( "distance pair registers" ) {
                
    //             int numQb[] = {1,1,1,1,1};
    //             int qb[] = {0,1,2,3,4};
                
    //             numRegs = GENERATE( 1, 3, 5 );
    //             REQUIRE_THROWS_WITH( applyNamedPhaseFunc(quregVec, qb, numQb, numRegs, UNSIGNED, DISTANCE), ContainsSubstring("Phase functions DISTANCE") && ContainsSubstring("even number of sub-registers") );
    //         }
    //     }
    //     CLEANUP_TEST( quregVec, quregMatr );
    // }



// applyNamedPhaseFuncOverrides removed because phase functions are
// completely deprecated, in favour of functions like
// setDiagMatrFromMultiVarFunc and setFullStateDiagMatrFromMultiDimLists

    // /** @sa applyNamedPhaseFuncOverrides
    //  * @ingroup unittest 
    //  * @author Tyson Jones 
    //  */
    // TEST_CASE( "applyNamedPhaseFuncOverrides", "[operators]" ) {
        
    //     PREPARE_TEST( quregVec, quregMatr, refVec, refMatr );

    //     SECTION( "correctness" ) {
            
    //         // try every kind of binary encoding
    //         enum bitEncoding encoding = GENERATE( UNSIGNED,TWOS_COMPLEMENT );
            
    //         // try every possible number of registers 
    //         // (between #qubits containing 1, and 1 containing #qubits)
    //         int numRegs;
    //         int maxNumRegs = 0;
    //         if (encoding == UNSIGNED)
    //             maxNumRegs = NUM_QUBITS;
    //         if (encoding == TWOS_COMPLEMENT)
    //             maxNumRegs = NUM_QUBITS/2;  // floors
    //         numRegs = GENERATE_COPY( range(1, maxNumRegs+1) );
            
    //         // try every possible total number of involved qubits
    //         int totalNumQubits;
    //         int minTotalQubits = 0;
    //         if (encoding == UNSIGNED)
    //             // each register must contain at least 1 qubit
    //             minTotalQubits = numRegs;
    //         if (encoding == TWOS_COMPLEMENT)
    //             // each register must contain at least 2 qubits
    //             minTotalQubits = 2*numRegs;
    //         totalNumQubits = GENERATE_COPY( range(minTotalQubits,NUM_QUBITS+1) );
                            
    //         // try every qubits subset and ordering 
    //         int* regs = GENERATE_COPY( sublists(range(0,NUM_QUBITS), totalNumQubits) );
            
    //         // assign each sub-reg its minimum length
    //         int unallocQubits = totalNumQubits;
    //         VLA(int, numQubitsPerReg, numRegs);
    //         for (int i=0; i<numRegs; i++) 
    //             if (encoding == UNSIGNED) {
    //                 numQubitsPerReg[i] = 1;
    //                 unallocQubits -= 1;
    //             }
    //             else if (encoding == TWOS_COMPLEMENT) {
    //                 numQubitsPerReg[i] = 2;
    //                 unallocQubits -= 2;
    //             }
    //         // and randomly allocate the remaining qubits between the registers
    //         while (unallocQubits > 0) {
    //             numQubitsPerReg[getRandomInt(0,numRegs)] += 1;
    //             unallocQubits--;
    //         }
            
            
    //         // choose a random number of overrides (even overriding every amplitude)
    //         int numOverrides = getRandomInt(0, (1<<totalNumQubits) + 1);
            
    //         // randomise each override index (uniqueness isn't checked)
    //         VLA(long long int, overrideInds, numOverrides*numRegs);
    //         int flatInd = 0;
    //         for (int v=0; v<numOverrides; v++) {
    //             for (int r=0; r<numRegs; r++) {
    //                 if (encoding == UNSIGNED)
    //                     overrideInds[flatInd] = getRandomInt(0, 1<<numQubitsPerReg[r]);
    //                 else if (encoding == TWOS_COMPLEMENT) 
    //                     overrideInds[flatInd] = getRandomInt(-(1<<(numQubitsPerReg[r]-1)), (1<<(numQubitsPerReg[r]-1))-1);
    //                 flatInd++;
    //             }
    //         }

    //         // override to a random phase
    //         VLA(qreal, overridePhases, numOverrides);
    //         for (int v=0; v<numOverrides; v++)
    //             overridePhases[v] = getRandomReal(-4, 4); // periodic in [-pi, pi]
                
                
    //         // determine the values corresponding to each register for all basis states
    //         std::vector<std::vector<qreal>> regVals(1<<totalNumQubits, std::vector<qreal>(numRegs));
    //         for (long long int i=0; i<(1<<totalNumQubits); i++) {
                
    //             long long int bits = i;
    //             for (int r=0; r<numRegs; r++) {            
    //                 regVals[i][r] = bits % (1 << numQubitsPerReg[r]);
    //                 bits = bits >> numQubitsPerReg[r];
                    
    //                 if (encoding == TWOS_COMPLEMENT)
    //                     regVals[i][r] = getTwosComplement(regVals[i][r], numQubitsPerReg[r]);
    //             }
    //         }
            
    //         /* a reference diagonal matrix which assumes the qubits are
    //          * contiguous and strictly increasing between the registers, and hence 
    //          * only depends on the number of qubits in each register.
    //          */
    //         QMatrix diagMatr = getZeroMatrix(1 << totalNumQubits);
                
    //         SECTION( "NORM" ) {
                
    //             for (size_t i=0; i<diagMatr.size(); i++) {
    //                 qreal phase = 0;
    //                 for (int r=0; r<numRegs; r++)
    //                     phase += pow(regVals[i][r], 2);
    //                 phase = sqrt(phase);
    //                 diagMatr[i][i] = expI(phase);
    //             }
    //             setDiagMatrixOverrides(diagMatr, numQubitsPerReg, numRegs, encoding, overrideInds, overridePhases, numOverrides);
                
    //             SECTION( "state-vector" ) {
                    
    //                 applyNamedPhaseFuncOverrides(quregVec, regs, numQubitsPerReg, numRegs, encoding, NORM, overrideInds, overridePhases, numOverrides);
    //                 applyReferenceOp(refVec, regs, totalNumQubits, diagMatr);
    //                 REQUIRE( areEqual(quregVec, refVec, 1E2*REAL_EPS) );
    //             }
    //             SECTION( "density-matrix" ) {
                    
    //                 applyNamedPhaseFuncOverrides(quregMatr, regs, numQubitsPerReg, numRegs, encoding, NORM, overrideInds, overridePhases, numOverrides);
    //                 applyReferenceOp(refMatr, regs, totalNumQubits, diagMatr);
    //                 REQUIRE( areEqual(quregMatr, refMatr, 1E4*REAL_EPS) );
    //             }
    //         }
    //         SECTION( "PRODUCT" ) {
                
    //             for (size_t i=0; i<diagMatr.size(); i++) {
    //                 qreal phase = 1;
    //                 for (int r=0; r<numRegs; r++)
    //                     phase *= regVals[i][r];
    //                 diagMatr[i][i] = expI(phase);
    //             }
                
    //             setDiagMatrixOverrides(diagMatr, numQubitsPerReg, numRegs, encoding, overrideInds, overridePhases, numOverrides);
                
    //             SECTION( "state-vector" ) {
                    
    //                 applyNamedPhaseFuncOverrides(quregVec, regs, numQubitsPerReg, numRegs, encoding, PRODUCT, overrideInds, overridePhases, numOverrides);
    //                 applyReferenceOp(refVec, regs, totalNumQubits, diagMatr);
    //                 REQUIRE( areEqual(quregVec, refVec, 1E2*REAL_EPS) );
    //             }
    //             SECTION( "density-matrix" ) {
                    
    //                 applyNamedPhaseFuncOverrides(quregMatr, regs, numQubitsPerReg, numRegs, encoding, PRODUCT, overrideInds, overridePhases, numOverrides);
    //                 applyReferenceOp(refMatr, regs, totalNumQubits, diagMatr);
    //                 REQUIRE( areEqual(quregMatr, refMatr, 1E4*REAL_EPS) );
    //             }
    //         }
    //         SECTION( "DISTANCE" ) {
                
    //             // test only if there are an even number of registers
    //             if (numRegs%2 == 0) {
                    
    //                 for (size_t i=0; i<diagMatr.size(); i++) {
    //                     qreal phase = 0;
    //                     for (int r=0; r<numRegs; r+=2)
    //                         phase += pow(regVals[i][r+1]-regVals[i][r], 2);
    //                     phase = sqrt(phase);
    //                     diagMatr[i][i] = expI(phase);
    //                 }
                    
    //                 setDiagMatrixOverrides(diagMatr, numQubitsPerReg, numRegs, encoding, overrideInds, overridePhases, numOverrides);
    //             }
                
    //             SECTION( "state-vector" ) {
                    
    //                 if (numRegs%2 == 0) {
    //                     applyNamedPhaseFuncOverrides(quregVec, regs, numQubitsPerReg, numRegs, encoding, DISTANCE, overrideInds, overridePhases, numOverrides);
    //                     applyReferenceOp(refVec, regs, totalNumQubits, diagMatr);
    //                     REQUIRE( areEqual(quregVec, refVec, 1E2*REAL_EPS) );
    //                 }
    //             }
    //             SECTION( "density-matrix" ) {
                    
    //                 if (numRegs%2 == 0) {
    //                     applyNamedPhaseFuncOverrides(quregMatr, regs, numQubitsPerReg, numRegs, encoding, DISTANCE, overrideInds, overridePhases, numOverrides);
    //                     applyReferenceOp(refMatr, regs, totalNumQubits, diagMatr);
    //                     REQUIRE( areEqual(quregMatr, refMatr, 1E4*REAL_EPS) );
    //                 }
    //             }
    //         }
    //     }
    //     SECTION( "input validation" ) {
            
    //         int numRegs = 2;
    //         int numQubitsPerReg[] = {2,3};
    //         int regs[] = {0,1,2,3,4};
            
    //         SECTION( "number of registers" ) {
                
    //             numRegs = GENERATE_COPY( -1, 0, 1+MAX_NUM_REGS_APPLY_ARBITRARY_PHASE );
    //             REQUIRE_THROWS_WITH( applyNamedPhaseFuncOverrides(quregVec, regs, numQubitsPerReg, numRegs, UNSIGNED, NORM, NULL, NULL, 0), ContainsSubstring("Invalid number of qubit subregisters") );
    //         }
    //         SECTION( "number of qubits" ) {
                
    //             numQubitsPerReg[GENERATE_COPY(range(0,numRegs))] = GENERATE( -1, 0, 1+NUM_QUBITS );
    //             REQUIRE_THROWS_WITH( applyNamedPhaseFuncOverrides(quregVec, regs, numQubitsPerReg, numRegs, UNSIGNED, NORM, NULL, NULL, 0), ContainsSubstring("Invalid number of qubits") );
    //         }
    //         SECTION( "repetition of qubits" ) {
                
    //             regs[GENERATE(2,3,4)] = regs[1];
    //             REQUIRE_THROWS_WITH( applyNamedPhaseFuncOverrides(quregVec, regs, numQubitsPerReg, numRegs, UNSIGNED, NORM, NULL, NULL, 0), ContainsSubstring("The qubits must be unique") );
    //         }
    //         SECTION( "qubit indices" ) {

    //             regs[GENERATE(range(0,NUM_QUBITS))] = GENERATE( -1, NUM_QUBITS );
    //             REQUIRE_THROWS_WITH( applyNamedPhaseFuncOverrides(quregVec, regs, numQubitsPerReg, numRegs, UNSIGNED, NORM, NULL, NULL, 0), ContainsSubstring("Invalid qubit index") );
    //         }
    //         SECTION( "bit encoding name" ) {
                
    //             enum bitEncoding enc = (enum bitEncoding) GENERATE( -1, 2 );
    //             REQUIRE_THROWS_WITH( applyNamedPhaseFuncOverrides(quregVec, regs, numQubitsPerReg, numRegs, enc, NORM, NULL, NULL, 0), ContainsSubstring("Invalid bit encoding") );
    //         }
    //         SECTION( "two's complement register" ) {
                
    //             numQubitsPerReg[GENERATE_COPY(range(0,numRegs))] = 1;
    //             REQUIRE_THROWS_WITH( applyNamedPhaseFuncOverrides(quregVec, regs, numQubitsPerReg, numRegs, TWOS_COMPLEMENT, NORM, NULL, NULL, 0), ContainsSubstring("A sub-register contained too few qubits to employ TWOS_COMPLEMENT encoding") );
    //         }
    //         SECTION( "phase function name" ) {
                
    //             enum phaseFunc func = (enum phaseFunc) GENERATE( -1, MAX_INDEX_PHASE_FUNC + 1 );
    //             REQUIRE_THROWS_WITH( applyNamedPhaseFuncOverrides(quregVec, regs, numQubitsPerReg, numRegs, UNSIGNED, func, NULL, NULL, 0), ContainsSubstring("Invalid named phase function") );
    //         }
    //         SECTION( "phase function parameters" ) {

    //             enum phaseFunc func = GENERATE( SCALED_NORM, INVERSE_NORM, SCALED_INVERSE_NORM, SCALED_INVERSE_SHIFTED_NORM, SCALED_PRODUCT, INVERSE_PRODUCT, SCALED_INVERSE_PRODUCT, SCALED_DISTANCE, INVERSE_DISTANCE, SCALED_INVERSE_DISTANCE, SCALED_INVERSE_SHIFTED_DISTANCE );
    //             REQUIRE_THROWS_WITH( applyNamedPhaseFuncOverrides(quregVec, regs, numQubitsPerReg, numRegs, UNSIGNED, func, NULL, NULL, 0), ContainsSubstring("Invalid number of parameters") );
    //         }
    //         SECTION( "distance pair registers" ) {
                
    //             int numQb[] = {1,1,1,1,1};
    //             int qb[] = {0,1,2,3,4};
                
    //             numRegs = GENERATE( 1, 3, 5 );
    //             REQUIRE_THROWS_WITH( applyNamedPhaseFuncOverrides(quregVec, qb, numQb, numRegs, UNSIGNED, DISTANCE, NULL, NULL, 0), ContainsSubstring("Phase functions DISTANCE") && ContainsSubstring("even number of sub-registers") );
    //         }
    //         SECTION( "number of overrides" ) {
    
    //             int numOverrides = -1;
    //             REQUIRE_THROWS_WITH( applyNamedPhaseFuncOverrides(quregVec, regs, numQubitsPerReg, numRegs, UNSIGNED, NORM, NULL, NULL, numOverrides), ContainsSubstring("Invalid number of phase function overrides specified") );
    //         }
    //         SECTION( "override indices" ) {
                
    //             // numQubitsPerReg = {2, 3}
    //             int numOverrides = 3;
    //             long long int overrideInds[] = {0,0, 0,0, 0,0}; // repetition not checked
    //             qreal overridePhases[]       = {.1,  .1,  .1};
                
    //             // first element of overrideInds coordinate is a 2 qubit register
    //             enum bitEncoding enc = UNSIGNED;
    //             int badInd = GENERATE(0, 2, 4);
    //             overrideInds[badInd] = GENERATE( -1, (1<<2) );
    //             REQUIRE_THROWS_WITH( applyNamedPhaseFuncOverrides(quregVec, regs, numQubitsPerReg, numRegs, enc, NORM, overrideInds, overridePhases, numOverrides), ContainsSubstring("Invalid phase function override index, in the UNSIGNED encoding") );
    //             overrideInds[badInd] = 0;
                
    //             // second element of overrideInds coordinate is a 3 qubit register
    //             badInd += 1;
    //             overrideInds[badInd] = GENERATE( -1, (1<<3) );
    //             REQUIRE_THROWS_WITH( applyNamedPhaseFuncOverrides(quregVec, regs, numQubitsPerReg, numRegs, enc, NORM, overrideInds, overridePhases, numOverrides), ContainsSubstring("Invalid phase function override index, in the UNSIGNED encoding") );
    //             overrideInds[badInd] = 0;
    //             badInd -= 1;
                
    //             enc = TWOS_COMPLEMENT;
    //             int minInd = -(1<<(numQubitsPerReg[0]-1));
    //             int maxInd = (1<<(numQubitsPerReg[0]-1)) - 1;
    //             overrideInds[badInd] = GENERATE_COPY( minInd-1, maxInd+1 );
    //             REQUIRE_THROWS_WITH( applyNamedPhaseFuncOverrides(quregVec, regs, numQubitsPerReg, numRegs, enc, NORM, overrideInds, overridePhases, numOverrides), ContainsSubstring("Invalid phase function override index, in the TWOS_COMPLEMENT encoding") );
    //             overrideInds[badInd] = 0;
                
    //             badInd++;
    //             minInd = -(1<<(numQubitsPerReg[1]-1));
    //             maxInd = (1<<(numQubitsPerReg[1]-1)) -1;
    //             overrideInds[badInd] = GENERATE_COPY( minInd-1, maxInd+1 );
    //             REQUIRE_THROWS_WITH( applyNamedPhaseFuncOverrides(quregVec, regs, numQubitsPerReg, numRegs, enc, NORM, overrideInds, overridePhases, numOverrides), ContainsSubstring("Invalid phase function override index, in the TWOS_COMPLEMENT encoding") );
    //         }
    //     }
    //     CLEANUP_TEST( quregVec, quregMatr );
    // }



// applyParamNamedPhaseFunc removed because phase functions are
// completely deprecated, in favour of functions like
// setDiagMatrFromMultiVarFunc and setFullStateDiagMatrFromMultiDimLists

    // /** @sa applyParamNamedPhaseFunc
    //  * @ingroup unittest 
    //  * @author Tyson Jones 
    //  */
    // TEST_CASE( "applyParamNamedPhaseFunc", "[operators]" ) {
        
    //     PREPARE_TEST( quregVec, quregMatr, refVec, refMatr );

    //     SECTION( "correctness" ) {
            
    //         // try every kind of binary encoding
    //         enum bitEncoding encoding = GENERATE( UNSIGNED,TWOS_COMPLEMENT );
            
    //         // try every possible number of registers 
    //         // (between #qubits containing 1, and 1 containing #qubits)
    //         int numRegs;
    //         int maxNumRegs = 0;
    //         if (encoding == UNSIGNED)
    //             maxNumRegs = NUM_QUBITS;
    //         if (encoding == TWOS_COMPLEMENT)
    //             maxNumRegs = NUM_QUBITS/2;  // floors
    //         numRegs = GENERATE_COPY( range(1, maxNumRegs+1) );
            
    //         // try every possible total number of involved qubits
    //         int totalNumQubits;
    //         int minTotalQubits = 0;
    //         if (encoding == UNSIGNED)
    //             // each register must contain at least 1 qubit
    //             minTotalQubits = numRegs;
    //         if (encoding == TWOS_COMPLEMENT)
    //             // each register must contain at least 2 qubits
    //             minTotalQubits = 2*numRegs;
    //         totalNumQubits = GENERATE_COPY( range(minTotalQubits,NUM_QUBITS+1) );
                            
    //         // Previously, we would try every qubits subset and ordering, via:
    //         //      int* regs = GENERATE_COPY( sublists(range(0,NUM_QUBITS), totalNumQubits) );
    //         // Alas, this is too many tests and times out Ubuntu unit testing. So instead, we
    //         // randomly choose some qubits, 10 times.
    //         GENERATE( range(0, 10) );
    //         VLA(int, regs, totalNumQubits);
    //         setRandomTargets(regs, totalNumQubits, NUM_QUBITS);
            
    //         // assign each sub-reg its minimum length
    //         int unallocQubits = totalNumQubits;
    //         VLA(int, numQubitsPerReg, numRegs);
    //         for (int i=0; i<numRegs; i++) 
    //             if (encoding == UNSIGNED) {
    //                 numQubitsPerReg[i] = 1;
    //                 unallocQubits -= 1;
    //             }
    //             else if (encoding == TWOS_COMPLEMENT) {
    //                 numQubitsPerReg[i] = 2;
    //                 unallocQubits -= 2;
    //             }
    //         // and randomly allocate the remaining qubits between the registers
    //         while (unallocQubits > 0) {
    //             numQubitsPerReg[getRandomInt(0,numRegs)] += 1;
    //             unallocQubits--;
    //         }
                
    //         /* produce a reference diagonal matrix which assumes the qubits are
    //          * contiguous and strictly increasing between the registers, and hence 
    //          * only depends on the number of qubits in each register.
    //          */
    //         QMatrix diagMatr = getZeroMatrix(1 << totalNumQubits);
            
    //         // determine the values corresponding to each register for all basis states
    //         std::vector<std::vector<qreal>> regVals(1<<totalNumQubits, std::vector<qreal>(numRegs));
    //         for (long long int i=0; i<(1<<totalNumQubits); i++) {
                
    //             long long int bits = i;
    //             for (int r=0; r<numRegs; r++) {            
    //                 regVals[i][r] = bits % (1 << numQubitsPerReg[r]);
    //                 bits = bits >> numQubitsPerReg[r];
                    
    //                 if (encoding == TWOS_COMPLEMENT)
    //                     regVals[i][r] = getTwosComplement(regVals[i][r], numQubitsPerReg[r]);
    //             }
    //         }
            
    //         SECTION( "INVERSE_NORM" ) {
                
    //             enum phaseFunc func = INVERSE_NORM;
    //             qreal divPhase = getRandomReal(-4, 4);
                
    //             for (size_t i=0; i<diagMatr.size(); i++) {
    //                 qreal phase = 0;
    //                 for (int r=0; r<numRegs; r++)
    //                     phase += pow(regVals[i][r], 2);
    //                 phase = (phase == 0.)? divPhase : 1/sqrt(phase);
    //                 diagMatr[i][i] = expI(phase);
    //             }
                                
    //             qreal params[] = {divPhase};
    //             int numParams = 1;
                
    //             SECTION( "state-vector" ) {
                    
    //                 applyParamNamedPhaseFunc(quregVec, regs, numQubitsPerReg, numRegs, encoding, func, params, numParams);
    //                 applyReferenceOp(refVec, regs, totalNumQubits, diagMatr);
    //                 REQUIRE( areEqual(quregVec, refVec, 1E2*REAL_EPS) );
    //             }
    //             SECTION( "density-matrix" ) {
                    
    //                 applyParamNamedPhaseFunc(quregMatr, regs, numQubitsPerReg, numRegs, encoding, func, params, numParams);
    //                 applyReferenceOp(refMatr, regs, totalNumQubits, diagMatr);
    //                 REQUIRE( areEqual(quregMatr, refMatr, 1E2*REAL_EPS) );
    //             }

    //         }
    //         SECTION( "SCALED_NORM" ) {
                
    //             enum phaseFunc func = SCALED_NORM;
    //             qreal coeff = getRandomReal(-10, 10);
                
    //             for (size_t i=0; i<diagMatr.size(); i++) {
    //                 qreal phase = 0;
    //                 for (int r=0; r<numRegs; r++)
    //                     phase += pow(regVals[i][r], 2);
    //                 phase = coeff * sqrt(phase);
    //                 diagMatr[i][i] = expI(phase);
    //             }
                                
    //             qreal params[] = {coeff};
    //             int numParams = 1;

    //             SECTION( "state-vector" ) {
                    
    //                 applyParamNamedPhaseFunc(quregVec, regs, numQubitsPerReg, numRegs, encoding, func, params, numParams);
    //                 applyReferenceOp(refVec, regs, totalNumQubits, diagMatr);
    //                 REQUIRE( areEqual(quregVec, refVec, 1E2*REAL_EPS) );
    //             }
    //             SECTION( "density-matrix" ) {
                    
    //                 applyParamNamedPhaseFunc(quregMatr, regs, numQubitsPerReg, numRegs, encoding, func, params, numParams);
    //                 applyReferenceOp(refMatr, regs, totalNumQubits, diagMatr);
    //                 REQUIRE( areEqual(quregMatr, refMatr, 1E2*REAL_EPS) );
    //             }
    //         }
    //         SECTION( "SCALED_INVERSE_NORM" ) {
                
    //             enum phaseFunc func = SCALED_INVERSE_NORM;
    //             qreal coeff = getRandomReal(-10, 10);
    //             qreal divPhase = getRandomReal(-4, 4);
                
    //             for (size_t i=0; i<diagMatr.size(); i++) {
    //                 qreal phase = 0;
    //                 for (int r=0; r<numRegs; r++)
    //                     phase += pow(regVals[i][r], 2);
    //                 phase = (phase == 0.)? divPhase : coeff/sqrt(phase);
    //                 diagMatr[i][i] = expI(phase);
    //             }
                                
    //             qreal params[] = {coeff, divPhase};
    //             int numParams = 2;

    //             SECTION( "state-vector" ) {
                    
    //                 applyParamNamedPhaseFunc(quregVec, regs, numQubitsPerReg, numRegs, encoding, func, params, numParams);
    //                 applyReferenceOp(refVec, regs, totalNumQubits, diagMatr);
    //                 REQUIRE( areEqual(quregVec, refVec, 1E2*REAL_EPS) );
    //             }
    //             SECTION( "density-matrix" ) {
                    
    //                 applyParamNamedPhaseFunc(quregMatr, regs, numQubitsPerReg, numRegs, encoding, func, params, numParams);
    //                 applyReferenceOp(refMatr, regs, totalNumQubits, diagMatr);
    //                 REQUIRE( areEqual(quregMatr, refMatr, 1E2*REAL_EPS) );
    //             }
    //         }
    //         SECTION( "SCALED_INVERSE_SHIFTED_NORM" ) {
                
    //             enum phaseFunc func = SCALED_INVERSE_SHIFTED_NORM;
    //             int numParams = 2 + numRegs;
    //             VLA(qreal, params, numParams);
    //             params[0] = getRandomReal(-10, 10); // scaling
    //             params[1] = getRandomReal(-4, 4); // divergence override
    //             for (int r=0; r<numRegs; r++)
    //                 params[2+r] = getRandomReal(-8, 8); // shifts
                
    //             for (size_t i=0; i<diagMatr.size(); i++) {
    //                 qreal phase = 0;
    //                 for (int r=0; r<numRegs; r++)
    //                     phase += pow(regVals[i][r] - params[2+r], 2);
    //                 phase = sqrt(phase);
    //                 phase = (phase <= REAL_EPS)? params[1] : params[0]/phase;
    //                 diagMatr[i][i] = expI(phase);
    //             }
                
    //             SECTION( "state-vector" ) {

    //                 applyParamNamedPhaseFunc(quregVec, regs, numQubitsPerReg, numRegs, encoding, func, params, numParams);
    //                 applyReferenceOp(refVec, regs, totalNumQubits, diagMatr);
    //                 REQUIRE( areEqual(quregVec, refVec, 1E2*REAL_EPS) );
    //             }
    //             SECTION( "density-matrix" ) {
                    
    //                 applyParamNamedPhaseFunc(quregMatr, regs, numQubitsPerReg, numRegs, encoding, func, params, numParams);
    //                 applyReferenceOp(refMatr, regs, totalNumQubits, diagMatr);
    //                 REQUIRE( areEqual(quregMatr, refMatr, 1E2*REAL_EPS) );
    //             }
    //         }
    //         SECTION( "INVERSE_PRODUCT" ) {
                
    //             enum phaseFunc func = INVERSE_PRODUCT;
    //             qreal divPhase = getRandomReal(-4, 4);
                
    //             for (size_t i=0; i<diagMatr.size(); i++) {
    //                 qreal phase = 1;
    //                 for (int r=0; r<numRegs; r++)
    //                     phase *= regVals[i][r];
    //                 phase = (phase == 0.)? divPhase : 1. / phase;
    //                 diagMatr[i][i] = expI(phase);
    //             }
                                
    //             qreal params[] = {divPhase};
    //             int numParams = 1;

    //             SECTION( "state-vector" ) {
                    
    //                 applyParamNamedPhaseFunc(quregVec, regs, numQubitsPerReg, numRegs, encoding, func, params, numParams);
    //                 applyReferenceOp(refVec, regs, totalNumQubits, diagMatr);
    //                 REQUIRE( areEqual(quregVec, refVec, 1E2*REAL_EPS) );
    //             }
    //             SECTION( "density-matrix" ) {
                    
    //                 applyParamNamedPhaseFunc(quregMatr, regs, numQubitsPerReg, numRegs, encoding, func, params, numParams);
    //                 applyReferenceOp(refMatr, regs, totalNumQubits, diagMatr);
    //                 REQUIRE( areEqual(quregMatr, refMatr, 1E2*REAL_EPS) );
    //             }
    //         }
    //         SECTION( "SCALED_PRODUCT" ) {
                
    //             enum phaseFunc func = SCALED_PRODUCT;
    //             qreal coeff = getRandomReal(-10, 10);
                
    //             for (size_t i=0; i<diagMatr.size(); i++) {
    //                 qreal phase = 1;
    //                 for (int r=0; r<numRegs; r++)
    //                     phase *= regVals[i][r];
    //                 diagMatr[i][i] = expI(coeff * phase);
    //             }
                                
    //             qreal params[] = {coeff};
    //             int numParams = 1;

    //             SECTION( "state-vector" ) {
                    
    //                 applyParamNamedPhaseFunc(quregVec, regs, numQubitsPerReg, numRegs, encoding, func, params, numParams);
    //                 applyReferenceOp(refVec, regs, totalNumQubits, diagMatr);
    //                 REQUIRE( areEqual(quregVec, refVec, 1E2*REAL_EPS) );
    //             }
    //             SECTION( "density-matrix" ) {
                    
    //                 applyParamNamedPhaseFunc(quregMatr, regs, numQubitsPerReg, numRegs, encoding, func, params, numParams);
    //                 applyReferenceOp(refMatr, regs, totalNumQubits, diagMatr);
    //                 REQUIRE( areEqual(quregMatr, refMatr, 1E2*REAL_EPS) );
    //             }
    //         }
    //         SECTION( "SCALED_INVERSE_PRODUCT" ) {
                
    //             enum phaseFunc func = SCALED_INVERSE_PRODUCT;
    //             qreal coeff = getRandomReal(-10, 10);
    //             qreal divPhase = getRandomReal(-4, 4);
    //             qreal params[] = {coeff, divPhase};
    //             int numParams = 2;
                
    //             for (size_t i=0; i<diagMatr.size(); i++) {
    //                 qreal phase = 1;
    //                 for (int r=0; r<numRegs; r++)
    //                     phase *= regVals[i][r];
    //                 phase = (phase == 0)? divPhase : coeff / phase;
    //                 diagMatr[i][i] = expI(phase);
    //             }

    //             SECTION( "state-vector" ) {
                    
    //                 applyParamNamedPhaseFunc(quregVec, regs, numQubitsPerReg, numRegs, encoding, func, params, numParams);
    //                 applyReferenceOp(refVec, regs, totalNumQubits, diagMatr);
    //                 REQUIRE( areEqual(quregVec, refVec, 1E2*REAL_EPS) );
    //             }
    //             SECTION( "density-matrix" ) {
                    
    //                 applyParamNamedPhaseFunc(quregMatr, regs, numQubitsPerReg, numRegs, encoding, func, params, numParams);
    //                 applyReferenceOp(refMatr, regs, totalNumQubits, diagMatr);
    //                 REQUIRE( areEqual(quregMatr, refMatr, 1E2*REAL_EPS) );
    //             }
    //         }
    //         SECTION( "INVERSE_DISTANCE" ) {
                
    //             enum phaseFunc func = INVERSE_DISTANCE;
    //             qreal divPhase = getRandomReal( -4, 4 );
    //             qreal params[] = {divPhase};
    //             int numParams = 1;
                
    //             // test only if there are an even number of registers
    //             if (numRegs%2 == 0) {
                    
    //                 for (size_t i=0; i<diagMatr.size(); i++) {
    //                     qreal phase = 0;
    //                     for (int r=0; r<numRegs; r+=2)
    //                         phase += pow(regVals[i][r+1]-regVals[i][r], 2);
    //                     phase = (phase == 0.)? divPhase : 1./sqrt(phase);
    //                     diagMatr[i][i] = expI(phase);
    //                 }
    //             }
                
    //             SECTION( "state-vector" ) {
                    
    //                 if (numRegs%2 == 0) {
    //                     applyParamNamedPhaseFunc(quregVec, regs, numQubitsPerReg, numRegs, encoding, func, params, numParams);
    //                     applyReferenceOp(refVec, regs, totalNumQubits, diagMatr);
    //                     REQUIRE( areEqual(quregVec, refVec, 1E2*REAL_EPS) );
    //                 }
    //             }
    //             SECTION( "density-matrix" ) {
                    
    //                 if (numRegs%2 == 0) {
    //                     applyParamNamedPhaseFunc(quregMatr, regs, numQubitsPerReg, numRegs, encoding, func, params, numParams);
    //                     applyReferenceOp(refMatr, regs, totalNumQubits, diagMatr);
    //                     REQUIRE( areEqual(quregMatr, refMatr, 1E2*REAL_EPS) );
    //                 }
    //             }
    //         }
    //         SECTION( "SCALED_DISTANCE" ) {
                
    //             enum phaseFunc func = SCALED_DISTANCE;
    //             qreal coeff = getRandomReal( -10, 10 );
    //             qreal params[] = {coeff};
    //             int numParams = 1;
                
    //             // test only if there are an even number of registers
    //             if (numRegs%2 == 0) {
                    
    //                 for (size_t i=0; i<diagMatr.size(); i++) {
    //                     qreal phase = 0;
    //                     for (int r=0; r<numRegs; r+=2)
    //                         phase += pow(regVals[i][r+1]-regVals[i][r], 2);
    //                     phase = coeff * sqrt(phase);
    //                     diagMatr[i][i] = expI(phase);
    //                 }
    //             }
                
    //             SECTION( "state-vector" ) {
                    
    //                 if (numRegs%2 == 0) {
    //                     applyParamNamedPhaseFunc(quregVec, regs, numQubitsPerReg, numRegs, encoding, func, params, numParams);
    //                     applyReferenceOp(refVec, regs, totalNumQubits, diagMatr);
    //                     REQUIRE( areEqual(quregVec, refVec, 1E2*REAL_EPS) );
    //                 }
    //             }
    //             SECTION( "density-matrix" ) {
                    
    //                 if (numRegs%2 == 0) {
    //                     applyParamNamedPhaseFunc(quregMatr, regs, numQubitsPerReg, numRegs, encoding, func, params, numParams);
    //                     applyReferenceOp(refMatr, regs, totalNumQubits, diagMatr);
    //                     REQUIRE( areEqual(quregMatr, refMatr, 1E2*REAL_EPS) );
    //                 }
    //             }
    //         }
    //         SECTION( "SCALED_INVERSE_DISTANCE" ) {
                
    //             enum phaseFunc func = SCALED_INVERSE_DISTANCE;
    //             qreal coeff = getRandomReal( -10, 10 );
    //             qreal divPhase = getRandomReal( -4, 4 );
    //             qreal params[] = {coeff, divPhase};
    //             int numParams = 2;
                
    //             // test only if there are an even number of registers
    //             if (numRegs%2 == 0) {
                    
    //                 for (size_t i=0; i<diagMatr.size(); i++) {
    //                     qreal phase = 0;
    //                     for (int r=0; r<numRegs; r+=2)
    //                         phase += pow(regVals[i][r+1]-regVals[i][r], 2);
    //                     phase = (phase == 0.)? divPhase : coeff/sqrt(phase);
    //                     diagMatr[i][i] = expI(phase);
    //                 }
    //             }
                
    //             SECTION( "state-vector" ) {
                    
    //                 if (numRegs%2 == 0) {
    //                     applyParamNamedPhaseFunc(quregVec, regs, numQubitsPerReg, numRegs, encoding, func, params, numParams);
    //                     applyReferenceOp(refVec, regs, totalNumQubits, diagMatr);
    //                     REQUIRE( areEqual(quregVec, refVec, 1E2*REAL_EPS) );
    //                 }
    //             }
    //             SECTION( "density-matrix" ) {
                    
    //                 if (numRegs%2 == 0) {
    //                     applyParamNamedPhaseFunc(quregMatr, regs, numQubitsPerReg, numRegs, encoding, func, params, numParams);
    //                     applyReferenceOp(refMatr, regs, totalNumQubits, diagMatr);
    //                     REQUIRE( areEqual(quregMatr, refMatr, 1E2*REAL_EPS) );
    //                 }
    //             }
    //         }
    //         SECTION( "SCALED_INVERSE_SHIFTED_DISTANCE" ) {
                
    //             enum phaseFunc func = SCALED_INVERSE_SHIFTED_DISTANCE;
    //             int numParams = 2 + numRegs/2;
    //             VLA(qreal, params, numParams);
                
    //             // test only if there are an even number of registers
    //             if (numRegs%2 == 0) {

    //                 params[0] = getRandomReal( -10, 10 ); // scaling
    //                 params[1] = getRandomReal( -4, 4 ); // divergence override
    //                 for (int r=0; r<numRegs/2; r++)
    //                     params[2+r] = getRandomReal( -8, 8 ); // shifts
                    
    //                 for (size_t i=0; i<diagMatr.size(); i++) {
    //                     qreal phase = 0;
    //                     for (int r=0; r<numRegs; r+=2)
    //                         phase += pow(regVals[i][r]-regVals[i][r+1]-params[2+r/2], 2);
    //                     phase = sqrt(phase);
    //                     phase = (phase <= REAL_EPS)? params[1] : params[0]/phase;
    //                     diagMatr[i][i] = expI(phase);
    //                 }
    //             }
                
    //             SECTION( "state-vector" ) {
                    
    //                 if (numRegs%2 == 0) {
    //                     applyParamNamedPhaseFunc(quregVec, regs, numQubitsPerReg, numRegs, encoding, func, params, numParams);
    //                     applyReferenceOp(refVec, regs, totalNumQubits, diagMatr);
    //                     REQUIRE( areEqual(quregVec, refVec, 1E2*REAL_EPS) );
    //                 }
    //             }
    //             SECTION( "density-matrix" ) {
                    
    //                 if (numRegs%2 == 0) {
    //                     applyParamNamedPhaseFunc(quregMatr, regs, numQubitsPerReg, numRegs, encoding, func, params, numParams);
    //                     applyReferenceOp(refMatr, regs, totalNumQubits, diagMatr);
    //                     REQUIRE( areEqual(quregMatr, refMatr, 1E2*REAL_EPS) );
    //                 }
    //             }
    //         }
    //         SECTION( "SCALED_INVERSE_SHIFTED_WEIGHTED_DISTANCE" ) {
                
    //             enum phaseFunc func = SCALED_INVERSE_SHIFTED_WEIGHTED_DISTANCE;
    //             int numParams = 2 + numRegs;
    //             VLA(qreal, params, numParams);
                
    //             // test only if there are an even number of registers
    //             if (numRegs%2 == 0) {

    //                 params[0] = getRandomReal( -10, 10 ); // scaling
    //                 params[1] = getRandomReal( -4, 4 ); // divergence override
    //                 for (int r=0; r<numRegs; r+=2) {
    //                     params[2+r] = getRandomReal( -10, 10 ); // factor
    //                     params[2+r+1] = getRandomReal( -8, 8 ); // shift
    //                 }
                    
    //                 for (size_t i=0; i<diagMatr.size(); i++) {
    //                     qreal phase = 0;
    //                     for (int r=0; r<numRegs; r+=2)
    //                         phase += params[2+r] * pow(regVals[i][r]-regVals[i][r+1]-params[2+r+1], 2);
    //                     if (phase < 0)
    //                         phase = 0;
    //                     phase = sqrt(phase);
    //                     phase = (phase <= REAL_EPS)? params[1] : params[0]/phase;
    //                     diagMatr[i][i] = expI(phase);
    //                 }
    //             }
                
    //             SECTION( "state-vector" ) {
                    
    //                 if (numRegs%2 == 0) {
    //                     applyParamNamedPhaseFunc(quregVec, regs, numQubitsPerReg, numRegs, encoding, func, params, numParams);
    //                     applyReferenceOp(refVec, regs, totalNumQubits, diagMatr);
    //                     REQUIRE( areEqual(quregVec, refVec, 1E2*REAL_EPS) );
    //                 }
    //             }
    //             SECTION( "density-matrix" ) {
                    
    //                 if (numRegs%2 == 0) {
    //                     applyParamNamedPhaseFunc(quregMatr, regs, numQubitsPerReg, numRegs, encoding, func, params, numParams);
    //                     applyReferenceOp(refMatr, regs, totalNumQubits, diagMatr);
    //                     REQUIRE( areEqual(quregMatr, refMatr, 1E4*REAL_EPS) );
    //                 }
    //             }
    //         }
    //     }
    //     SECTION( "input validation" ) {
            
    //         int numRegs = 2;
    //         int numQubitsPerReg[] = {2,3};
    //         int regs[] = {0,1,2,3,4};
            
    //         SECTION( "number of registers" ) {
                
    //             numRegs = GENERATE_COPY( -1, 0, 1+MAX_NUM_REGS_APPLY_ARBITRARY_PHASE );
    //             REQUIRE_THROWS_WITH( applyParamNamedPhaseFunc(quregVec, regs, numQubitsPerReg, numRegs, UNSIGNED, NORM, NULL, 0), ContainsSubstring("Invalid number of qubit subregisters") );
    //         }
    //         SECTION( "number of qubits" ) {
                
    //             numQubitsPerReg[GENERATE_COPY(range(0,numRegs))] = GENERATE( -1, 0, 1+NUM_QUBITS );
    //             REQUIRE_THROWS_WITH( applyParamNamedPhaseFunc(quregVec, regs, numQubitsPerReg, numRegs, UNSIGNED, NORM, NULL, 0), ContainsSubstring("Invalid number of qubits") );
    //         }
    //         SECTION( "repetition of qubits" ) {
                
    //             regs[GENERATE(2,3,4)] = regs[1];
    //             REQUIRE_THROWS_WITH( applyParamNamedPhaseFunc(quregVec, regs, numQubitsPerReg, numRegs, UNSIGNED, NORM, NULL, 0), ContainsSubstring("The qubits must be unique") );
    //         }
    //         SECTION( "qubit indices" ) {

    //             regs[GENERATE(range(0,NUM_QUBITS))] = GENERATE( -1, NUM_QUBITS );
    //             REQUIRE_THROWS_WITH( applyParamNamedPhaseFunc(quregVec, regs, numQubitsPerReg, numRegs, UNSIGNED, NORM, NULL, 0), ContainsSubstring("Invalid qubit index") );
    //         }
    //         SECTION( "bit encoding name" ) {
                
    //             enum bitEncoding enc = (enum bitEncoding) GENERATE( -1, 2 );
    //             REQUIRE_THROWS_WITH( applyParamNamedPhaseFunc(quregVec, regs, numQubitsPerReg, numRegs, enc, NORM, NULL, 0), ContainsSubstring("Invalid bit encoding") );
    //         }
    //         SECTION( "two's complement register" ) {
                
    //             numQubitsPerReg[GENERATE_COPY(range(0,numRegs))] = 1;
    //             REQUIRE_THROWS_WITH( applyParamNamedPhaseFunc(quregVec, regs, numQubitsPerReg, numRegs, TWOS_COMPLEMENT, NORM, NULL, 0), ContainsSubstring("A sub-register contained too few qubits to employ TWOS_COMPLEMENT encoding") );
    //         }
    //         SECTION( "phase function name" ) {
                
    //             enum phaseFunc func = (enum phaseFunc) GENERATE( -1, MAX_INDEX_PHASE_FUNC + 1 );
    //             REQUIRE_THROWS_WITH( applyParamNamedPhaseFunc(quregVec, regs, numQubitsPerReg, numRegs, UNSIGNED, func, NULL, 0), ContainsSubstring("Invalid named phase function") );
    //         }
    //         SECTION( "phase function parameters" ) {
                
    //             VLA(qreal, params, numRegs + 3);
    //             for (int r=0; r<numRegs + 3; r++)
    //                 params[r] = 0;
                
    //             SECTION( "no parameter functions" ) {
                    
    //                 enum phaseFunc func = GENERATE( NORM, PRODUCT, DISTANCE  );
    //                 int numParams = GENERATE( -1, 1, 2 );
    //                 REQUIRE_THROWS_WITH( applyParamNamedPhaseFunc(quregVec, regs, numQubitsPerReg, numRegs, UNSIGNED, func, params, numParams), ContainsSubstring("Invalid number of parameters") );
    //             }
    //             SECTION( "single parameter functions" ) {
                    
    //                 enum phaseFunc func = GENERATE( SCALED_NORM, INVERSE_NORM, SCALED_PRODUCT, INVERSE_PRODUCT, SCALED_DISTANCE, INVERSE_DISTANCE );
    //                 int numParams = GENERATE( -1, 0, 2 );
    //                 REQUIRE_THROWS_WITH( applyParamNamedPhaseFunc(quregVec, regs, numQubitsPerReg, numRegs, UNSIGNED, func, params, numParams), ContainsSubstring("Invalid number of parameters") );
    //             }
    //             SECTION( "two parameter functions" ) {    
                    
    //                 enum phaseFunc func = GENERATE( SCALED_INVERSE_NORM, SCALED_INVERSE_PRODUCT, SCALED_INVERSE_DISTANCE );
    //                 int numParams = GENERATE( 0, 1, 3 );
    //                 REQUIRE_THROWS_WITH( applyParamNamedPhaseFunc(quregVec, regs, numQubitsPerReg, numRegs, UNSIGNED, func, params, numParams), ContainsSubstring("Invalid number of parameters") );
    //             }
    //             SECTION( "shifted distance" ) {
                    
    //                 if (numRegs%2 == 0) {
    //                     enum phaseFunc func = SCALED_INVERSE_SHIFTED_DISTANCE;
    //                     int numParams = GENERATE_COPY( 0, 1, numRegs/2 - 1, numRegs/2, numRegs/2 + 1, numRegs/2 + 3 );
    //                     REQUIRE_THROWS_WITH( applyParamNamedPhaseFunc(quregVec, regs, numQubitsPerReg, numRegs, UNSIGNED, func, params, numParams), ContainsSubstring("Invalid number of parameters") );
    //                 }
    //             }
    //             SECTION( "shifted norm" ) {
                    
    //                 enum phaseFunc func = SCALED_INVERSE_SHIFTED_NORM;
    //                 int numParams = GENERATE_COPY( 0, 1, numRegs-1, numRegs, numRegs+1, numRegs+3 );
    //                 REQUIRE_THROWS_WITH( applyParamNamedPhaseFunc(quregVec, regs, numQubitsPerReg, numRegs, UNSIGNED, func, params, numParams), ContainsSubstring("Invalid number of parameters") );
    //             }
    //             SECTION( "shifted weighted distance" ) {
                    
    //                 if (numRegs%2 == 0) {
    //                     enum phaseFunc func = SCALED_INVERSE_SHIFTED_WEIGHTED_DISTANCE;
    //                     int numParams = GENERATE_COPY( 0, 1, 2 + numRegs - 1, 2 + numRegs + 1 );
    //                     REQUIRE_THROWS_WITH( applyParamNamedPhaseFunc(quregVec, regs, numQubitsPerReg, numRegs, UNSIGNED, func, params, numParams), ContainsSubstring("Invalid number of parameters") );
    //                 }
    //             }
    //         }
    //         SECTION( "distance pair registers" ) {
                
    //             int numQb[] = {1,1,1,1,1};
    //             int qb[] = {0,1,2,3,4};
                
    //             numRegs = GENERATE( 1, 3, 5 );
    //             REQUIRE_THROWS_WITH( applyParamNamedPhaseFunc(quregVec, qb, numQb, numRegs, UNSIGNED, DISTANCE, NULL, 0), ContainsSubstring("Phase functions DISTANCE") && ContainsSubstring("even number of sub-registers") );
    //         }
    //     }
    //     CLEANUP_TEST( quregVec, quregMatr );
    // }



    // applyParamNamedPhaseFuncOverrides removed because phase functions are
    // completely deprecated, in favour of functions like
    // setDiagMatrFromMultiVarFunc and setFullStateDiagMatrFromMultiDimLists

    // /** @sa applyParamNamedPhaseFuncOverrides
    //  * @ingroup unittest 
    //  * @author Tyson Jones 
    //  */
    // TEST_CASE( "applyParamNamedPhaseFuncOverrides", "[operators]" ) {
        
    //     PREPARE_TEST( quregVec, quregMatr, refVec, refMatr );

    //     SECTION( "correctness" ) {
            
    //         // try every kind of binary encoding
    //         enum bitEncoding encoding = GENERATE( UNSIGNED,TWOS_COMPLEMENT );
            
    //         // try every possible number of registers 
    //         // (between #qubits containing 1, and 1 containing #qubits)
    //         int numRegs;
    //         int maxNumRegs = 0;
    //         if (encoding == UNSIGNED)
    //             maxNumRegs = NUM_QUBITS;
    //         if (encoding == TWOS_COMPLEMENT)
    //             maxNumRegs = NUM_QUBITS/2;  // floors
    //         numRegs = GENERATE_COPY( range(1, maxNumRegs+1) );
            
    //         // try every possible total number of involved qubits
    //         int totalNumQubits;
    //         int minTotalQubits = 0;
    //         if (encoding == UNSIGNED)
    //             // each register must contain at least 1 qubit
    //             minTotalQubits = numRegs;
    //         if (encoding == TWOS_COMPLEMENT)
    //             // each register must contain at least 2 qubits
    //             minTotalQubits = 2*numRegs;
    //         totalNumQubits = GENERATE_COPY( range(minTotalQubits,NUM_QUBITS+1) );
                            
    //         // Previously, we would try every qubits subset and ordering, via:
    //         //      int* regs = GENERATE_COPY( sublists(range(0,NUM_QUBITS), totalNumQubits) );
    //         // Alas, this is too many tests and times out Ubuntu unit testing. So instead, we
    //         // randomly choose some qubits, 10 times.
    //         GENERATE( range(0, 10) );
    //         VLA(int, regs, totalNumQubits);
    //         setRandomTargets(regs, totalNumQubits, NUM_QUBITS);
            
    //         // assign each sub-reg its minimum length
    //         int unallocQubits = totalNumQubits;
    //         VLA(int, numQubitsPerReg, numRegs);
    //         for (int i=0; i<numRegs; i++) 
    //             if (encoding == UNSIGNED) {
    //                 numQubitsPerReg[i] = 1;
    //                 unallocQubits -= 1;
    //             }
    //             else if (encoding == TWOS_COMPLEMENT) {
    //                 numQubitsPerReg[i] = 2;
    //                 unallocQubits -= 2;
    //             }
    //         // and randomly allocate the remaining qubits between the registers
    //         while (unallocQubits > 0) {
    //             numQubitsPerReg[getRandomInt(0,numRegs)] += 1;
    //             unallocQubits--;
    //         }
            
    //         // choose a random number of overrides (even overriding every amplitude)
    //         int numOverrides = getRandomInt(0, (1<<totalNumQubits) + 1);
            
    //         // randomise each override index (uniqueness isn't checked)
    //         VLA(long long int, overrideInds, numOverrides*numRegs);
    //         int flatInd = 0;
    //         for (int v=0; v<numOverrides; v++) {
    //             for (int r=0; r<numRegs; r++) {
    //                 if (encoding == UNSIGNED)
    //                     overrideInds[flatInd] = getRandomInt(0, 1<<numQubitsPerReg[r]);
    //                 else if (encoding == TWOS_COMPLEMENT) 
    //                     overrideInds[flatInd] = getRandomInt(-(1<<(numQubitsPerReg[r]-1)), (1<<(numQubitsPerReg[r]-1))-1);
    //                 flatInd++;
    //             }
    //         }

    //         // override to a random phase
    //         VLA(qreal, overridePhases, numOverrides);
    //         for (int v=0; v<numOverrides; v++)
    //             overridePhases[v] = getRandomReal(-4, 4); // periodic in [-pi, pi]

    //         // determine the values corresponding to each register for all basis states
    //         std::vector<std::vector<qreal>> regVals(1<<totalNumQubits, std::vector<qreal>(numRegs));
    //         for (long long int i=0; i<(1<<totalNumQubits); i++) {
                
    //             long long int bits = i;
    //             for (int r=0; r<numRegs; r++) {            
    //                 regVals[i][r] = bits % (1 << numQubitsPerReg[r]);
    //                 bits = bits >> numQubitsPerReg[r];
                    
    //                 if (encoding == TWOS_COMPLEMENT)
    //                     regVals[i][r] = getTwosComplement(regVals[i][r], numQubitsPerReg[r]);
    //             }
    //         }
            
    //         /* produce a reference diagonal matrix which assumes the qubits are
    //          * contiguous and strictly increasing between the registers, and hence 
    //          * only depends on the number of qubits in each register.
    //          */
    //         QMatrix diagMatr = getZeroMatrix(1 << totalNumQubits);
            
            
    //         SECTION( "INVERSE_NORM" ) {
                
    //             enum phaseFunc func = INVERSE_NORM;
    //             qreal divPhase = getRandomReal(-4, 4);
    //             qreal params[] = {divPhase};
    //             int numParams = 1;
                
    //             for (size_t i=0; i<diagMatr.size(); i++) {
    //                 qreal phase = 0;
    //                 for (int r=0; r<numRegs; r++)
    //                     phase += pow(regVals[i][r], 2);
    //                 phase = (phase == 0.)? divPhase : 1/sqrt(phase);
    //                 diagMatr[i][i] = expI(phase);
    //             }
    //             setDiagMatrixOverrides(diagMatr, numQubitsPerReg, numRegs, encoding, overrideInds, overridePhases, numOverrides);
                
    //             SECTION( "state-vector" ) {
                    
    //                 applyParamNamedPhaseFuncOverrides(quregVec, regs, numQubitsPerReg, numRegs, encoding, func, params, numParams, overrideInds, overridePhases, numOverrides);
    //                 applyReferenceOp(refVec, regs, totalNumQubits, diagMatr);
    //                 REQUIRE( areEqual(quregVec, refVec, 1E2*REAL_EPS) );
    //             }
    //             SECTION( "density-matrix" ) {
                    
    //                 applyParamNamedPhaseFuncOverrides(quregMatr, regs, numQubitsPerReg, numRegs, encoding, func, params, numParams, overrideInds, overridePhases, numOverrides);
    //                 applyReferenceOp(refMatr, regs, totalNumQubits, diagMatr);
    //                 REQUIRE( areEqual(quregMatr, refMatr, 1E2*REAL_EPS) );
    //             }
    //         }
    //         SECTION( "SCALED_NORM" ) {
                
    //             enum phaseFunc func = SCALED_NORM;
    //             qreal coeff = getRandomReal(-10, 10);
    //             qreal params[] = {coeff};
    //             int numParams = 1;
                
    //             for (size_t i=0; i<diagMatr.size(); i++) {
    //                 qreal phase = 0;
    //                 for (int r=0; r<numRegs; r++)
    //                     phase += pow(regVals[i][r], 2);
    //                 phase = coeff * sqrt(phase);
    //                 diagMatr[i][i] = expI(phase);
    //             }
    //             setDiagMatrixOverrides(diagMatr, numQubitsPerReg, numRegs, encoding, overrideInds, overridePhases, numOverrides);

    //             SECTION( "state-vector" ) {
                    
    //                 applyParamNamedPhaseFuncOverrides(quregVec, regs, numQubitsPerReg, numRegs, encoding, func, params, numParams, overrideInds, overridePhases, numOverrides);
    //                 applyReferenceOp(refVec, regs, totalNumQubits, diagMatr);
    //                 REQUIRE( areEqual(quregVec, refVec, 1E2*REAL_EPS) );
    //             }
    //             SECTION( "density-matrix" ) {
                    
    //                 applyParamNamedPhaseFuncOverrides(quregMatr, regs, numQubitsPerReg, numRegs, encoding, func, params, numParams, overrideInds, overridePhases, numOverrides);
    //                 applyReferenceOp(refMatr, regs, totalNumQubits, diagMatr);
    //                 REQUIRE( areEqual(quregMatr, refMatr, 1E2*REAL_EPS) );
    //             }
    //         }
    //         SECTION( "SCALED_INVERSE_NORM" ) {
                
    //             enum phaseFunc func = SCALED_INVERSE_NORM;
    //             qreal coeff = getRandomReal(-10, 10);
    //             qreal divPhase = getRandomReal(-4, 4);
    //             qreal params[] = {coeff, divPhase};
    //             int numParams = 2;
                
    //             for (size_t i=0; i<diagMatr.size(); i++) {
    //                 qreal phase = 0;
    //                 for (int r=0; r<numRegs; r++)
    //                     phase += pow(regVals[i][r], 2);
    //                 phase = (phase == 0.)? divPhase : coeff/sqrt(phase);
    //                 diagMatr[i][i] = expI(phase);
    //             }
    //             setDiagMatrixOverrides(diagMatr, numQubitsPerReg, numRegs, encoding, overrideInds, overridePhases, numOverrides);
                
    //             SECTION( "state-vector" ) {
                    
    //                 applyParamNamedPhaseFuncOverrides(quregVec, regs, numQubitsPerReg, numRegs, encoding, func, params, numParams, overrideInds, overridePhases, numOverrides);
    //                 applyReferenceOp(refVec, regs, totalNumQubits, diagMatr);
    //                 REQUIRE( areEqual(quregVec, refVec, 1E2*REAL_EPS) );
    //             }
    //             SECTION( "density-matrix" ) {
                    
    //                 applyParamNamedPhaseFuncOverrides(quregMatr, regs, numQubitsPerReg, numRegs, encoding, func, params, numParams, overrideInds, overridePhases, numOverrides);
    //                 applyReferenceOp(refMatr, regs, totalNumQubits, diagMatr);
    //                 REQUIRE( areEqual(quregMatr, refMatr, 1E2*REAL_EPS) );
    //             }
    //         }
    //         SECTION( "SCALED_INVERSE_SHIFTED_NORM" ) {
                
    //             enum phaseFunc func = SCALED_INVERSE_SHIFTED_NORM;
    //             int numParams = 2 + numRegs;
    //             VLA(qreal, params, numParams);
    //             params[0] = getRandomReal(-10, 10); // scaling
    //             params[1] = getRandomReal(-4, 4); // divergence override
    //             for (int r=0; r<numRegs; r++)
    //                 params[2+r] = getRandomReal(-8, 8); // shifts
                
    //             for (size_t i=0; i<diagMatr.size(); i++) {
    //                 qreal phase = 0;
    //                 for (int r=0; r<numRegs; r++)
    //                     phase += pow(regVals[i][r] - params[2+r], 2);
    //                 phase = sqrt(phase);
    //                 phase = (phase <= REAL_EPS)? params[1] : params[0]/phase;
    //                 diagMatr[i][i] = expI(phase);
    //             }
    //             setDiagMatrixOverrides(diagMatr, numQubitsPerReg, numRegs, encoding, overrideInds, overridePhases, numOverrides);

    //             SECTION( "state-vector" ) {
                    
    //                 applyParamNamedPhaseFuncOverrides(quregVec, regs, numQubitsPerReg, numRegs, encoding, func, params, numParams, overrideInds, overridePhases, numOverrides);
    //                 applyReferenceOp(refVec, regs, totalNumQubits, diagMatr);
    //                 REQUIRE( areEqual(quregVec, refVec, 1E2*REAL_EPS) );
    //             }
    //             SECTION( "density-matrix" ) {
                    
    //                 applyParamNamedPhaseFuncOverrides(quregMatr, regs, numQubitsPerReg, numRegs, encoding, func, params, numParams, overrideInds, overridePhases, numOverrides);
    //                 applyReferenceOp(refMatr, regs, totalNumQubits, diagMatr);
    //                 REQUIRE( areEqual(quregMatr, refMatr, 1E2*REAL_EPS) );
    //             }
    //         }        
    //         SECTION( "INVERSE_PRODUCT" ) {
                
    //             enum phaseFunc func = INVERSE_PRODUCT;
    //             qreal divPhase = getRandomReal(-4, 4);
    //             qreal params[] = {divPhase};
    //             int numParams = 1;
                
    //             for (size_t i=0; i<diagMatr.size(); i++) {
    //                 qreal phase = 1;
    //                 for (int r=0; r<numRegs; r++)
    //                     phase *= regVals[i][r];
    //                 phase = (phase == 0.)? divPhase : 1. / phase;
    //                 diagMatr[i][i] = expI(phase);
    //             }
    //             setDiagMatrixOverrides(diagMatr, numQubitsPerReg, numRegs, encoding, overrideInds, overridePhases, numOverrides);

    //             SECTION( "state-vector" ) {
                    
    //                 applyParamNamedPhaseFuncOverrides(quregVec, regs, numQubitsPerReg, numRegs, encoding, func, params, numParams, overrideInds, overridePhases, numOverrides);
    //                 applyReferenceOp(refVec, regs, totalNumQubits, diagMatr);
    //                 REQUIRE( areEqual(quregVec, refVec, 1E2*REAL_EPS) );
    //             }
    //             SECTION( "density-matrix" ) {
                    
    //                 applyParamNamedPhaseFuncOverrides(quregMatr, regs, numQubitsPerReg, numRegs, encoding, func, params, numParams, overrideInds, overridePhases, numOverrides);
    //                 applyReferenceOp(refMatr, regs, totalNumQubits, diagMatr);
    //                 REQUIRE( areEqual(quregMatr, refMatr, 1E2*REAL_EPS) );
    //             }
    //         }
    //         SECTION( "SCALED_PRODUCT" ) {
                
    //             enum phaseFunc func = SCALED_PRODUCT;
    //             qreal coeff = getRandomReal(-10, 10);
    //             qreal params[] = {coeff};
    //             int numParams = 1;
                
    //             for (size_t i=0; i<diagMatr.size(); i++) {
    //                 qreal phase = 1;
    //                 for (int r=0; r<numRegs; r++)
    //                     phase *= regVals[i][r];
    //                 diagMatr[i][i] = expI(coeff * phase);
    //             }
    //             setDiagMatrixOverrides(diagMatr, numQubitsPerReg, numRegs, encoding, overrideInds, overridePhases, numOverrides);
                
    //             SECTION( "state-vector" ) {
                    
    //                 applyParamNamedPhaseFuncOverrides(quregVec, regs, numQubitsPerReg, numRegs, encoding, func, params, numParams, overrideInds, overridePhases, numOverrides);
    //                 applyReferenceOp(refVec, regs, totalNumQubits, diagMatr);
    //                 REQUIRE( areEqual(quregVec, refVec, 1E2*REAL_EPS) );
    //             }
    //             SECTION( "density-matrix" ) {
                    
    //                 applyParamNamedPhaseFuncOverrides(quregMatr, regs, numQubitsPerReg, numRegs, encoding, func, params, numParams, overrideInds, overridePhases, numOverrides);
    //                 applyReferenceOp(refMatr, regs, totalNumQubits, diagMatr);
    //                 REQUIRE( areEqual(quregMatr, refMatr, 1E2*REAL_EPS) );
    //             }
    //         }
    //         SECTION( "SCALED_INVERSE_PRODUCT" ) {
                
    //             enum phaseFunc func = SCALED_INVERSE_PRODUCT;
    //             qreal coeff = getRandomReal(-10, 10);
    //             qreal divPhase = getRandomReal(-4, 4);
    //             qreal params[] = {coeff, divPhase};
    //             int numParams = 2;
                
    //             for (size_t i=0; i<diagMatr.size(); i++) {
    //                 qreal phase = 1;
    //                 for (int r=0; r<numRegs; r++)
    //                     phase *= regVals[i][r];
    //                 phase = (phase == 0)? divPhase : coeff / phase;
    //                 diagMatr[i][i] = expI(phase);
    //             }
    //             setDiagMatrixOverrides(diagMatr, numQubitsPerReg, numRegs, encoding, overrideInds, overridePhases, numOverrides);
                
    //             SECTION( "state-vector" ) {
                    
    //                 applyParamNamedPhaseFuncOverrides(quregVec, regs, numQubitsPerReg, numRegs, encoding, func, params, numParams, overrideInds, overridePhases, numOverrides);
    //                 applyReferenceOp(refVec, regs, totalNumQubits, diagMatr);
    //                 REQUIRE( areEqual(quregVec, refVec, 1E2*REAL_EPS) );
    //             }
    //             SECTION( "density-matrix" ) {
                    
    //                 applyParamNamedPhaseFuncOverrides(quregMatr, regs, numQubitsPerReg, numRegs, encoding, func, params, numParams, overrideInds, overridePhases, numOverrides);
    //                 applyReferenceOp(refMatr, regs, totalNumQubits, diagMatr);
    //                 REQUIRE( areEqual(quregMatr, refMatr, 1E2*REAL_EPS) );
    //             }
    //         }
    //         SECTION( "INVERSE_DISTANCE" ) {
                
    //             enum phaseFunc func = INVERSE_DISTANCE;
    //             qreal divPhase = getRandomReal( -4, 4 );
    //             qreal params[] = {divPhase};
    //             int numParams = 1;
                
    //             // test only if there are an even number of registers
    //             if (numRegs%2 == 0) {
                    
    //                 for (size_t i=0; i<diagMatr.size(); i++) {
    //                     qreal phase = 0;
    //                     for (int r=0; r<numRegs; r+=2)
    //                         phase += pow(regVals[i][r+1]-regVals[i][r], 2);
    //                     phase = (phase == 0.)? divPhase : 1./sqrt(phase);
    //                     diagMatr[i][i] = expI(phase);
    //                 }
    //                 setDiagMatrixOverrides(diagMatr, numQubitsPerReg, numRegs, encoding, overrideInds, overridePhases, numOverrides);
    //             }
                
    //             SECTION( "state-vector" ) {
                    
    //                 if (numRegs%2 == 0) {
    //                     applyParamNamedPhaseFuncOverrides(quregVec, regs, numQubitsPerReg, numRegs, encoding, func, params, numParams, overrideInds, overridePhases, numOverrides);
    //                     applyReferenceOp(refVec, regs, totalNumQubits, diagMatr);
    //                     REQUIRE( areEqual(quregVec, refVec, 1E2*REAL_EPS) );
    //                 }
    //             }
    //             SECTION( "density-matrix" ) {
                    
    //                 if (numRegs%2 == 0) {
    //                     applyParamNamedPhaseFuncOverrides(quregMatr, regs, numQubitsPerReg, numRegs, encoding, func, params, numParams, overrideInds, overridePhases, numOverrides);
    //                     applyReferenceOp(refMatr, regs, totalNumQubits, diagMatr);
    //                     REQUIRE( areEqual(quregMatr, refMatr, 1E2*REAL_EPS) );
    //                 }
    //             }
    //         }
    //         SECTION( "SCALED_DISTANCE" ) {
                
    //             enum phaseFunc func = SCALED_DISTANCE;
    //             qreal coeff = getRandomReal( -10, 10 );                
    //             qreal params[] = {coeff};
    //             int numParams = 1;
                
    //             // test only if there are an even number of registers
    //             if (numRegs%2 == 0) {
                    
    //                 for (size_t i=0; i<diagMatr.size(); i++) {
    //                     qreal phase = 0;
    //                     for (int r=0; r<numRegs; r+=2)
    //                         phase += pow(regVals[i][r+1]-regVals[i][r], 2);
    //                     phase = coeff * sqrt(phase);
    //                     diagMatr[i][i] = expI(phase);
    //                 }
    //                 setDiagMatrixOverrides(diagMatr, numQubitsPerReg, numRegs, encoding, overrideInds, overridePhases, numOverrides);
    //             }
                
    //             SECTION( "state-vector" ) {
                    
    //                 if (numRegs%2 == 0) {
    //                     applyParamNamedPhaseFuncOverrides(quregVec, regs, numQubitsPerReg, numRegs, encoding, func, params, numParams, overrideInds, overridePhases, numOverrides);
    //                     applyReferenceOp(refVec, regs, totalNumQubits, diagMatr);
    //                     REQUIRE( areEqual(quregVec, refVec, 1E2*REAL_EPS) );
    //                 }
    //             }
    //             SECTION( "density-matrix" ) {
                    
    //                 if (numRegs%2 == 0) {
    //                     applyParamNamedPhaseFuncOverrides(quregMatr, regs, numQubitsPerReg, numRegs, encoding, func, params, numParams, overrideInds, overridePhases, numOverrides);
    //                     applyReferenceOp(refMatr, regs, totalNumQubits, diagMatr);
    //                     REQUIRE( areEqual(quregMatr, refMatr, 1E2*REAL_EPS) );
    //                 }
    //             }
    //         }
    //         SECTION( "SCALED_INVERSE_DISTANCE" ) {
                
    //             enum phaseFunc func = SCALED_INVERSE_DISTANCE;
    //             qreal coeff = getRandomReal( -10, 10 );
    //             qreal divPhase = getRandomReal( -4, 4 );
    //             qreal params[] = {coeff, divPhase};
    //             int numParams = 2;
                
    //             // test only if there are an even number of registers
    //             if (numRegs%2 == 0) {
                    
    //                 for (size_t i=0; i<diagMatr.size(); i++) {
    //                     qreal phase = 0;
    //                     for (int r=0; r<numRegs; r+=2)
    //                         phase += pow(regVals[i][r+1]-regVals[i][r], 2);
    //                     phase = (phase == 0.)? divPhase : coeff/sqrt(phase);
    //                     diagMatr[i][i] = expI(phase);
    //                 }
    //                 setDiagMatrixOverrides(diagMatr, numQubitsPerReg, numRegs, encoding, overrideInds, overridePhases, numOverrides);
    //             }
                
    //             SECTION( "state-vector" ) {
                    
    //                 if (numRegs%2 == 0) {
    //                     applyParamNamedPhaseFuncOverrides(quregVec, regs, numQubitsPerReg, numRegs, encoding, func, params, numParams, overrideInds, overridePhases, numOverrides);
    //                     applyReferenceOp(refVec, regs, totalNumQubits, diagMatr);
    //                     REQUIRE( areEqual(quregVec, refVec, 1E2*REAL_EPS) );
    //                 }
    //             }
    //             SECTION( "density-matrix" ) {
                    
    //                 if (numRegs%2 == 0) {
    //                     applyParamNamedPhaseFuncOverrides(quregMatr, regs, numQubitsPerReg, numRegs, encoding, func, params, numParams, overrideInds, overridePhases, numOverrides);
    //                     applyReferenceOp(refMatr, regs, totalNumQubits, diagMatr);
    //                     REQUIRE( areEqual(quregMatr, refMatr, 1E2*REAL_EPS) );
    //                 }
    //             }
    //         }
    //         SECTION( "SCALED_INVERSE_SHIFTED_DISTANCE" ) {
                
    //             enum phaseFunc func = SCALED_INVERSE_SHIFTED_DISTANCE;
    //             int numParams = 2 + numRegs/2;
    //             VLA(qreal, params, numParams);
                
    //             // test only if there are an even number of registers
    //             if (numRegs%2 == 0) {

    //                 params[0] = getRandomReal( -10, 10 ); // scaling
    //                 params[1] = getRandomReal( -4, 4 ); // divergence override
    //                 for (int r=0; r<numRegs/2; r++)
    //                     params[2+r] = getRandomReal( -8, 8 ); // shifts
                    
    //                 for (size_t i=0; i<diagMatr.size(); i++) {
    //                     qreal phase = 0;
    //                     for (int r=0; r<numRegs; r+=2)
    //                         phase += pow(regVals[i][r]-regVals[i][r+1]-params[2+r/2], 2);
    //                     phase = sqrt(phase);
    //                     phase = (phase <= REAL_EPS)? params[1] : params[0]/phase;
    //                     diagMatr[i][i] = expI(phase);
    //                 }
                    
    //                 setDiagMatrixOverrides(diagMatr, numQubitsPerReg, numRegs, encoding, overrideInds, overridePhases, numOverrides);
    //             }
                
    //             SECTION( "state-vector" ) {
                    
    //                 if (numRegs%2 == 0) {
    //                     applyParamNamedPhaseFuncOverrides(quregVec, regs, numQubitsPerReg, numRegs, encoding, func, params, numParams, overrideInds, overridePhases, numOverrides);
    //                     applyReferenceOp(refVec, regs, totalNumQubits, diagMatr);
    //                     REQUIRE( areEqual(quregVec, refVec, 1E2*REAL_EPS) );
    //                 }
    //             }
    //             SECTION( "density-matrix" ) {
                    
    //                 if (numRegs%2 == 0) {
    //                     applyParamNamedPhaseFuncOverrides(quregMatr, regs, numQubitsPerReg, numRegs, encoding, func, params, numParams, overrideInds, overridePhases, numOverrides);
    //                     applyReferenceOp(refMatr, regs, totalNumQubits, diagMatr);
    //                     REQUIRE( areEqual(quregMatr, refMatr, 1E2*REAL_EPS) );
    //                 }
    //             }
    //         }
    //         SECTION( "SCALED_INVERSE_SHIFTED_WEIGHTED_DISTANCE" ) {
                
    //             enum phaseFunc func = SCALED_INVERSE_SHIFTED_WEIGHTED_DISTANCE;
    //             int numParams = 2 + numRegs;
    //             VLA(qreal, params, numParams);
                
    //             // test only if there are an even number of registers
    //             if (numRegs%2 == 0) {

    //                 params[0] = getRandomReal( -10, 10 ); // scaling
    //                 params[1] = getRandomReal( -4, 4 ); // divergence override
    //                 for (int r=0; r<numRegs; r+=2) {
    //                     params[2+r] = getRandomReal( -10, 10 ); // factor
    //                     params[2+r+1] = getRandomReal( -8, 8 ); // shift
    //                 }
                    
    //                 for (size_t i=0; i<diagMatr.size(); i++) {
    //                     qreal phase = 0;
    //                     for (int r=0; r<numRegs; r+=2)
    //                         phase += params[2+r] * pow(regVals[i][r]-regVals[i][r+1]-params[2+r+1], 2);
    //                     if (phase < 0)
    //                         phase = 0;
    //                     phase = sqrt(phase);
    //                     phase = (phase <= REAL_EPS)? params[1] : params[0]/phase;
    //                     diagMatr[i][i] = expI(phase);
    //                 }
                    
    //                 setDiagMatrixOverrides(diagMatr, numQubitsPerReg, numRegs, encoding, overrideInds, overridePhases, numOverrides);
    //             }
                
    //             SECTION( "state-vector" ) {
                    
    //                 if (numRegs%2 == 0) {
    //                     applyParamNamedPhaseFuncOverrides(quregVec, regs, numQubitsPerReg, numRegs, encoding, func, params, numParams, overrideInds, overridePhases, numOverrides);
    //                     applyReferenceOp(refVec, regs, totalNumQubits, diagMatr);
    //                     REQUIRE( areEqual(quregVec, refVec, 1E2*REAL_EPS) );
    //                 }
    //             }
    //             SECTION( "density-matrix" ) {
                    
    //                 if (numRegs%2 == 0) {
    //                     applyParamNamedPhaseFuncOverrides(quregMatr, regs, numQubitsPerReg, numRegs, encoding, func, params, numParams, overrideInds, overridePhases, numOverrides);
    //                     applyReferenceOp(refMatr, regs, totalNumQubits, diagMatr);
    //                     REQUIRE( areEqual(quregMatr, refMatr, 1E4*REAL_EPS) );
    //                 }
    //             }
    //         }
    //     }
    //     SECTION( "input validation" ) {
            
    //         int numRegs = 2;
    //         int numQubitsPerReg[] = {2,3};
    //         int regs[] = {0,1,2,3,4};
            
    //         SECTION( "number of registers" ) {
                
    //             numRegs = GENERATE_COPY( -1, 0, 1+MAX_NUM_REGS_APPLY_ARBITRARY_PHASE );
    //             REQUIRE_THROWS_WITH( applyParamNamedPhaseFuncOverrides(quregVec, regs, numQubitsPerReg, numRegs, UNSIGNED, NORM, NULL, 0, NULL, NULL, 0), ContainsSubstring("Invalid number of qubit subregisters") );
    //         }
    //         SECTION( "number of qubits" ) {
                
    //             numQubitsPerReg[GENERATE_COPY(range(0,numRegs))] = GENERATE( -1, 0, 1+NUM_QUBITS );
    //             REQUIRE_THROWS_WITH( applyParamNamedPhaseFuncOverrides(quregVec, regs, numQubitsPerReg, numRegs, UNSIGNED, NORM, NULL, 0, NULL, NULL, 0), ContainsSubstring("Invalid number of qubits") );
    //         }
    //         SECTION( "repetition of qubits" ) {
                
    //             regs[GENERATE(2,3,4)] = regs[1];
    //             REQUIRE_THROWS_WITH( applyParamNamedPhaseFuncOverrides(quregVec, regs, numQubitsPerReg, numRegs, UNSIGNED, NORM, NULL, 0, NULL, NULL, 0), ContainsSubstring("The qubits must be unique") );
    //         }
    //         SECTION( "qubit indices" ) {

    //             regs[GENERATE(range(0,NUM_QUBITS))] = GENERATE( -1, NUM_QUBITS );
    //             REQUIRE_THROWS_WITH( applyParamNamedPhaseFuncOverrides(quregVec, regs, numQubitsPerReg, numRegs, UNSIGNED, NORM, NULL, 0, NULL, NULL, 0), ContainsSubstring("Invalid qubit index") );
    //         }
    //         SECTION( "bit encoding name" ) {
                
    //             enum bitEncoding enc = (enum bitEncoding) GENERATE( -1, 2 );
    //             REQUIRE_THROWS_WITH( applyParamNamedPhaseFuncOverrides(quregVec, regs, numQubitsPerReg, numRegs, enc, NORM, NULL, 0, NULL, NULL, 0), ContainsSubstring("Invalid bit encoding") );
    //         }
    //         SECTION( "two's complement register" ) {
                
    //             numQubitsPerReg[GENERATE_COPY(range(0,numRegs))] = 1;
    //             REQUIRE_THROWS_WITH( applyParamNamedPhaseFuncOverrides(quregVec, regs, numQubitsPerReg, numRegs, TWOS_COMPLEMENT, NORM, NULL, 0, NULL, NULL, 0), ContainsSubstring("A sub-register contained too few qubits to employ TWOS_COMPLEMENT encoding") );
    //         }
    //         SECTION( "phase function name" ) {
                
    //             enum phaseFunc func = (enum phaseFunc) GENERATE( -1, MAX_INDEX_PHASE_FUNC + 1 );
    //             REQUIRE_THROWS_WITH( applyParamNamedPhaseFuncOverrides(quregVec, regs, numQubitsPerReg, numRegs, UNSIGNED, func, NULL, 0, NULL, NULL, 0), ContainsSubstring("Invalid named phase function") );
    //         }
    //         SECTION( "phase function parameters" ) {
                
    //             VLA(qreal, params, numRegs + 3);
    //             for (int r=0; r<numRegs + 3; r++)
    //                 params[r] = 0;
                
    //             SECTION( "no parameter functions" ) {
                    
    //                 enum phaseFunc func = GENERATE( NORM, PRODUCT, DISTANCE  );
    //                 int numParams = GENERATE( -1, 1, 2 );
    //                 REQUIRE_THROWS_WITH( applyParamNamedPhaseFuncOverrides(quregVec, regs, numQubitsPerReg, numRegs, UNSIGNED, func, params, numParams, NULL, NULL, 0), ContainsSubstring("Invalid number of parameters") );
    //             }
    //             SECTION( "single parameter functions" ) {
                    
    //                 enum phaseFunc func = GENERATE( SCALED_NORM, INVERSE_NORM, SCALED_PRODUCT, INVERSE_PRODUCT, SCALED_DISTANCE, INVERSE_DISTANCE );
    //                 int numParams = GENERATE( -1, 0, 2 );
    //                 REQUIRE_THROWS_WITH( applyParamNamedPhaseFuncOverrides(quregVec, regs, numQubitsPerReg, numRegs, UNSIGNED, func, params, numParams, NULL, NULL, 0), ContainsSubstring("Invalid number of parameters") );
    //             }
    //             SECTION( "two parameter functions" ) {    
                    
    //                 enum phaseFunc func = GENERATE( SCALED_INVERSE_NORM, SCALED_INVERSE_PRODUCT, SCALED_INVERSE_DISTANCE );
    //                 int numParams = GENERATE( 0, 1, 3 );
    //                 REQUIRE_THROWS_WITH( applyParamNamedPhaseFuncOverrides(quregVec, regs, numQubitsPerReg, numRegs, UNSIGNED, func, params, numParams, NULL, NULL, 0), ContainsSubstring("Invalid number of parameters") );
    //             }
    //             SECTION( "shifted distance" ) {
                    
    //                 if (numRegs%2 == 0) {
    //                     enum phaseFunc func = SCALED_INVERSE_SHIFTED_DISTANCE;
    //                     int numParams = GENERATE_COPY( 0, 1, numRegs/2 - 1, numRegs/2, numRegs/2 + 1, numRegs/2 + 3 );
    //                     REQUIRE_THROWS_WITH( applyParamNamedPhaseFuncOverrides(quregVec, regs, numQubitsPerReg, numRegs, UNSIGNED, func, params, numParams, NULL, NULL, 0), ContainsSubstring("Invalid number of parameters") );
    //                 }
    //             }
    //             SECTION( "shifted weighted distance" ) {
                    
    //                 if (numRegs%2 == 0) {
    //                     enum phaseFunc func = SCALED_INVERSE_SHIFTED_WEIGHTED_DISTANCE;
    //                     int numParams = GENERATE_COPY( 0, 1, 2 + numRegs - 1, 2 + numRegs + 1 );
    //                     REQUIRE_THROWS_WITH( applyParamNamedPhaseFuncOverrides(quregVec, regs, numQubitsPerReg, numRegs, UNSIGNED, func, params, numParams, NULL, NULL, 0), ContainsSubstring("Invalid number of parameters") );
    //                 }
    //             }
    //             SECTION( "shifted norm" ) {
                    
    //                 enum phaseFunc func = SCALED_INVERSE_SHIFTED_NORM;
    //                 int numParams = GENERATE_COPY( 0, 1, numRegs-1, numRegs, numRegs+1, numRegs+3 );
    //                 REQUIRE_THROWS_WITH( applyParamNamedPhaseFuncOverrides(quregVec, regs, numQubitsPerReg, numRegs, UNSIGNED, func, params, numParams, NULL, NULL, 0), ContainsSubstring("Invalid number of parameters") );
    //             }
    //         }
    //         SECTION( "distance pair registers" ) {
                
    //             int numQb[] = {1,1,1,1,1};
    //             int qb[] = {0,1,2,3,4};
                
    //             numRegs = GENERATE( 1, 3, 5 );
    //             REQUIRE_THROWS_WITH( applyParamNamedPhaseFuncOverrides(quregVec, qb, numQb, numRegs, UNSIGNED, DISTANCE, NULL, 0, NULL, NULL, 0), ContainsSubstring("Phase functions DISTANCE") && ContainsSubstring("even number of sub-registers") );
    //         }
    //         SECTION( "number of overrides" ) {
    
    //             int numOverrides = -1;
    //             REQUIRE_THROWS_WITH( applyParamNamedPhaseFuncOverrides(quregVec, regs, numQubitsPerReg, numRegs, UNSIGNED, NORM, NULL, 0, NULL, NULL, numOverrides), ContainsSubstring("Invalid number of phase function overrides specified") );
    //         }
    //         SECTION( "override indices" ) {
                
    //             // numQubitsPerReg = {2, 3}
    //             int numOverrides = 3;
    //             long long int overrideInds[] = {0,0, 0,0, 0,0}; // repetition not checked
    //             qreal overridePhases[]       = {.1,  .1,  .1};
                
    //             // first element of overrideInds coordinate is a 2 qubit register
    //             enum bitEncoding enc = UNSIGNED;
    //             int badInd = GENERATE(0, 2, 4);
    //             overrideInds[badInd] = GENERATE( -1, (1<<2) );
    //             REQUIRE_THROWS_WITH( applyParamNamedPhaseFuncOverrides(quregVec, regs, numQubitsPerReg, numRegs, enc, NORM, NULL, 0, overrideInds, overridePhases, numOverrides), ContainsSubstring("Invalid phase function override index, in the UNSIGNED encoding") );
    //             overrideInds[badInd] = 0;
                
    //             // second element of overrideInds coordinate is a 3 qubit register
    //             badInd += 1;
    //             overrideInds[badInd] = GENERATE( -1, (1<<3) );
    //             REQUIRE_THROWS_WITH( applyParamNamedPhaseFuncOverrides(quregVec, regs, numQubitsPerReg, numRegs, enc, NORM, NULL, 0, overrideInds, overridePhases, numOverrides), ContainsSubstring("Invalid phase function override index, in the UNSIGNED encoding") );
    //             overrideInds[badInd] = 0;
    //             badInd -= 1;
                
    //             enc = TWOS_COMPLEMENT;
    //             int minInd = -(1<<(numQubitsPerReg[0]-1));
    //             int maxInd = (1<<(numQubitsPerReg[0]-1)) - 1;
    //             overrideInds[badInd] = GENERATE_COPY( minInd-1, maxInd+1 );
    //             REQUIRE_THROWS_WITH( applyParamNamedPhaseFuncOverrides(quregVec, regs, numQubitsPerReg, numRegs, enc, NORM, NULL, 0, overrideInds, overridePhases, numOverrides), ContainsSubstring("Invalid phase function override index, in the TWOS_COMPLEMENT encoding") );
    //             overrideInds[badInd] = 0;
                
    //             badInd++;
    //             minInd = -(1<<(numQubitsPerReg[1]-1));
    //             maxInd = (1<<(numQubitsPerReg[1]-1)) -1;
    //             overrideInds[badInd] = GENERATE_COPY( minInd-1, maxInd+1 );
    //             REQUIRE_THROWS_WITH( applyParamNamedPhaseFuncOverrides(quregVec, regs, numQubitsPerReg, numRegs, enc, NORM, NULL, 0, overrideInds, overridePhases, numOverrides), ContainsSubstring("Invalid phase function override index, in the TWOS_COMPLEMENT encoding") );
    //         }
    //     }
    //     CLEANUP_TEST( quregVec, quregMatr );
    // }



// applyPauliHamil removed because PauliHamil deprecated in favour 
// of PauliStrSum (with analogous function applyPauliStrSum) which 
// presently has an incompatible initialiser

    // /** @sa applyPauliHamil
    //  * @ingroup unittest 
    //  * @author Tyson Jones 
    //  */
    // TEST_CASE( "applyPauliHamil", "[operators]" ) {
        
    //     Qureg vecIn = createForcedQureg(NUM_QUBITS);
    //     Qureg vecOut = createForcedQureg(NUM_QUBITS);
    //     Qureg matIn = createForcedDensityQureg(NUM_QUBITS);
    //     Qureg matOut = createForcedDensityQureg(NUM_QUBITS);
        
    //     initDebugState(vecIn);
    //     initDebugState(matIn);

    //     SECTION( "correctness" ) {
            
    //         /* it's too expensive to try every possible Pauli configuration, so
    //          * we'll try 10 random codes, and for each, random coefficients
    //          */
    //         GENERATE( range(0,10) );
            
    //         int numTerms = GENERATE( 1, 2, 10, 15 );
    //         PauliHamil hamil = createPauliHamil(NUM_QUBITS, numTerms);
    //         setRandomPauliSum(hamil);
    //         QMatrix refHamil = toQMatrix(hamil);
            
    //         SECTION( "state-vector" ) {
                
    //             QVector vecRef = toQVector(vecIn);
    //             applyPauliHamil(vecIn, hamil, vecOut);
                
    //             // ensure vecIn barely changes under precision
    //             REQUIRE( areEqual(vecIn, vecRef) );
                
    //             // ensure vecOut changed correctly 
    //             REQUIRE( areEqual(vecOut, refHamil * vecRef) );
    //         }
    //         SECTION( "density-matrix" ) {
                
    //             QMatrix matRef = toQMatrix(matIn);
    //             applyPauliHamil(matIn, hamil, matOut);
                
    //             // ensure matIn barely changes under precision
    //             REQUIRE( areEqual(matIn, matRef) );
                
    //             // ensure matOut changed correctly 
    //             REQUIRE( areEqual(matOut, refHamil * matRef, 1E2*REAL_EPS) );
    //         }
            
    //         destroyPauliHamil(hamil);
    //     }
    //     SECTION( "input validation" ) {
            
    //         SECTION( "pauli codes" ) {
                
    //             int numTerms = 3;
    //             PauliHamil hamil = createPauliHamil(NUM_QUBITS, numTerms);

    //             // make one pauli code wrong
    //             hamil.pauliCodes[GENERATE_COPY( range(0,numTerms*NUM_QUBITS) )] = (pauliOpType) GENERATE( -1, 4 );
    //             REQUIRE_THROWS_WITH( applyPauliHamil(vecIn, hamil, vecOut), ContainsSubstring("Invalid Pauli code") );
                
    //             destroyPauliHamil(hamil);
    //         }
    //         SECTION( "qureg dimensions" ) {
                
    //             Qureg badVec = createForcedQureg(NUM_QUBITS+1);
    //             PauliHamil hamil = createPauliHamil(NUM_QUBITS, 1);

    //             REQUIRE_THROWS_WITH( applyPauliHamil(vecIn, hamil, badVec), ContainsSubstring("Dimensions of the qubit registers don't match") );
                
    //             destroyQureg(badVec);
    //             destroyPauliHamil(hamil);
    //         }
    //         SECTION( "qureg types" ) {
                
    //             PauliHamil hamil = createPauliHamil(NUM_QUBITS, 1);
                
    //             REQUIRE_THROWS_WITH( applyPauliHamil(vecIn, hamil, matOut), ContainsSubstring("Registers must both be state-vectors or both be density matrices") );
                
    //             destroyPauliHamil(hamil);
    //         }
    //         SECTION( "matching hamiltonian qubits" ) {
                
    //             PauliHamil hamil = createPauliHamil(NUM_QUBITS + 1, 1);
                
    //             REQUIRE_THROWS_WITH( applyPauliHamil(vecIn, hamil, vecOut), ContainsSubstring("same number of qubits") );
    //             REQUIRE_THROWS_WITH( applyPauliHamil(matIn, hamil, matOut), ContainsSubstring("same number of qubits") );
                
    //             destroyPauliHamil(hamil);
    //         }
    //     }
    //     destroyQureg(vecIn);
    //     destroyQureg(vecOut);
    //     destroyQureg(matIn);
    //     destroyQureg(matOut);
    // }



// applyPauliSum removed because analogous function 
// applyPauliStrSum involves new type PauliStrSum
// with an incompatible initialiser

    // /** @sa applyPauliSum
    //  * @ingroup unittest 
    //  * @author Tyson Jones 
    //  */
    // TEST_CASE( "applyPauliSum", "[operators]" ) {
        
    //     Qureg vecIn = createForcedQureg(NUM_QUBITS);
    //     Qureg vecOut = createForcedQureg(NUM_QUBITS);
    //     Qureg matIn = createForcedDensityQureg(NUM_QUBITS);
    //     Qureg matOut = createForcedDensityQureg(NUM_QUBITS);
        
    //     initDebugState(vecIn);
    //     initDebugState(matIn);

    //     SECTION( "correctness" ) {
            
    //         /* it's too expensive to try ALL Pauli sequences, via 
    //          *      pauliOpType* paulis = GENERATE_COPY( pauliseqs(numPaulis) );.
    //          * Furthermore, take(10, pauliseqs(numTargs)) will try the same pauli codes.
    //          * Hence, we instead opt to repeatedly randomly generate pauliseqs
    //          */
    //         GENERATE( range(0,10) ); // gen 10 random pauli-codes
            
    //         int numTerms = GENERATE( 1, 2, 10, 15);
    //         int numPaulis = numTerms * NUM_QUBITS;
            
    //         // each test will use random coefficients
    //         VLA(qreal, coeffs, numTerms);
    //         VLA(pauliOpType, paulis, numPaulis);
    //         setRandomPauliSum(coeffs, paulis, NUM_QUBITS, numTerms);
    //         QMatrix pauliSum = toQMatrix(coeffs, paulis, NUM_QUBITS, numTerms);
            
    //         SECTION( "state-vector" ) {
                
    //             QVector vecRef = toQVector(vecIn);
    //             applyPauliSum(vecIn, paulis, coeffs, numTerms, vecOut);
                
    //             // ensure vecIn barely changes under precision
    //             REQUIRE( areEqual(vecIn, vecRef) );
                
    //             // ensure vecOut changed correctly 
    //             REQUIRE( areEqual(vecOut, pauliSum * vecRef) );
    //         }
    //         SECTION( "density-matrix" ) {
                
    //             QMatrix matRef = toQMatrix(matIn);
    //             applyPauliSum(matIn, paulis, coeffs, numTerms, matOut);
                
    //             // ensure matIn barely changes under precision
    //             REQUIRE( areEqual(matIn, matRef) );
                
    //             // ensure matOut changed correctly 
    //             REQUIRE( areEqual(matOut, pauliSum * matRef, 1E2*REAL_EPS) );
    //         }
    //     }
    //     SECTION( "input validation" ) {
            
    //         SECTION( "number of terms" ) {
                
    //             int numTerms = GENERATE( -1, 0 );
    //             REQUIRE_THROWS_WITH( applyPauliSum(vecIn, NULL, NULL, numTerms, vecOut), ContainsSubstring("Invalid number of terms") );
    //         }
    //         SECTION( "pauli codes" ) {
                
    //             // valid codes
    //             int numTerms = 3;
    //             int numPaulis = numTerms*NUM_QUBITS;
    //             VLA(pauliOpType, paulis, numPaulis);
    //             for (int i=0; i<numPaulis; i++)
    //                 paulis[i] = PAULI_I;
                
    //             // make one invalid 
    //             paulis[GENERATE_COPY( range(0,numPaulis) )] = (pauliOpType) GENERATE( -1, 4 );
    //             REQUIRE_THROWS_WITH( applyPauliSum(vecIn, paulis, NULL, numTerms, vecOut), ContainsSubstring("Invalid Pauli code") );
    //         }
    //         SECTION( "qureg dimensions" ) {
                
    //             Qureg badVec = createForcedQureg(NUM_QUBITS+1);
    //             pauliOpType paulis[NUM_QUBITS];
    //             REQUIRE_THROWS_WITH( applyPauliSum(vecIn, paulis, NULL, 1, badVec), ContainsSubstring("Dimensions of the qubit registers don't match") );
    //             destroyQureg(badVec);
    //         }
    //         SECTION( "qureg types" ) {
                
    //             pauliOpType paulis[NUM_QUBITS];
    //             REQUIRE_THROWS_WITH( applyPauliSum(vecIn, paulis, NULL, 1, matOut), ContainsSubstring("Registers must both be state-vectors or both be density matrices") );
    //         }
    //     }
    //     destroyQureg(vecIn);
    //     destroyQureg(vecOut);
    //     destroyQureg(matIn);
    //     destroyQureg(matOut);
    // }



// applyPhaseFunc removed because phase functions are
// completely deprecated, in favour of functions like
// setDiagMatrFromMultiVarFunc and setFullStateDiagMatrFromMultiDimLists

    // /** @sa applyPhaseFunc
    //  * @ingroup unittest 
    //  * @author Tyson Jones 
    //  */
    // TEST_CASE( "applyPhaseFunc", "[operators]" ) {
        
    //     PREPARE_TEST( quregVec, quregMatr, refVec, refMatr );

    //     SECTION( "correctness" ) {
            
    //         // try every kind of binary encodings
    //         enum bitEncoding encoding = GENERATE( UNSIGNED,TWOS_COMPLEMENT );
            
    //         // try every sub-register size
    //         int numQubits = GENERATE_COPY( range(1,NUM_QUBITS+1) );
            
    //         // force at least 2 qubits in two's compement though
    //         if (encoding == TWOS_COMPLEMENT && numQubits == 1)
    //             numQubits++;
            
    //         // try every possible sub-register
    //         int* qubits = GENERATE_COPY( sublists(range(0,NUM_QUBITS), numQubits) );
            
    //         // choose a random number of terms in the phase function
    //         int numTerms = getRandomInt(1, 5);
            
    //         // populate the phase function with random but POSITIVE-power terms,
    //         // and in two's complement mode, strictly integer powers
    //         VLA(qreal, coeffs, numTerms);
    //         VLA(qreal, expons, numTerms);
    //         for (int t=0; t<numTerms; t++) {
    //             coeffs[t] = getRandomReal(-10,10);
    //             if (encoding == TWOS_COMPLEMENT)
    //                 expons[t] = getRandomInt(0, 3+1);  // repetition of power is ok
    //             else 
    //                 expons[t] = getRandomReal(0, 3);
    //         }
            
    //         // build a reference diagonal matrix, on the reduced Hilbert space
    //         QMatrix matr = getZeroMatrix( 1 << numQubits );
    //         for (size_t i=0; i<matr.size(); i++) {
                
    //             long long int ind = 0;
    //             if (encoding == UNSIGNED)
    //                 ind = i;
    //             if (encoding == TWOS_COMPLEMENT)
    //                 ind = getTwosComplement(i, numQubits);
                
    //             qreal phase = 0;
    //             for (int t=0; t<numTerms; t++)
    //                 phase += coeffs[t] * pow(ind, expons[t]);
                    
    //             matr[i][i] = expI(phase);
    //         }
            
    //         SECTION( "state-vector" ) {
                
    //             applyPhaseFunc(quregVec, qubits, numQubits, encoding, coeffs, expons, numTerms);
    //             applyReferenceOp(refVec, qubits, numQubits, matr);
    //             REQUIRE( areEqual(quregVec, refVec, 1E4*REAL_EPS) );
    //         }
    //         SECTION( "density-matrix" ) {
            
    //             applyPhaseFunc(quregMatr, qubits, numQubits, encoding, coeffs, expons, numTerms);
    //             applyReferenceOp(refMatr, qubits, numQubits, matr);
    //             REQUIRE( areEqual(quregMatr, refMatr, 1E6*REAL_EPS) );
    //         }
    //     }
    //     SECTION( "input validation" ) {
            
    //         int numQubits = 3;
    //         int qubits[] = {0,1,2};
            
    //         SECTION( "number of qubits" ) {
                
    //             numQubits = GENERATE_COPY( -1, 0, NUM_QUBITS+1 );
    //             REQUIRE_THROWS_WITH( applyPhaseFunc(quregVec, NULL, numQubits, UNSIGNED, NULL, NULL, 1), ContainsSubstring("Invalid number of qubits") );
    //         }
    //         SECTION( "repetition of qubits" ) {
                
    //             qubits[GENERATE(1,2)] = qubits[0];
    //             REQUIRE_THROWS_WITH( applyPhaseFunc(quregVec, qubits, numQubits, UNSIGNED, NULL, NULL, 1), ContainsSubstring("The qubits must be unique") );
    //         }
    //         SECTION( "qubit indices" ) {
                
    //             int inv = GENERATE( -1, NUM_QUBITS );
    //             qubits[ GENERATE_COPY( range(0,numQubits) )] = inv;
    //             REQUIRE_THROWS_WITH( applyPhaseFunc(quregVec, qubits, numQubits, UNSIGNED, NULL, NULL, 1), ContainsSubstring("Invalid qubit index") );
    //         }
    //         SECTION( "number of terms" ) {
                
    //             int numTerms = GENERATE( -1, 0 );
    //             REQUIRE_THROWS_WITH( applyPhaseFunc(quregVec, qubits, numQubits, UNSIGNED, NULL, NULL, numTerms), ContainsSubstring("Invalid number of terms in the phase function") );
    //         }
    //         SECTION( "bit encoding name" ) {
                
    //             enum bitEncoding enc = (enum bitEncoding) GENERATE( -1,2 );
    //             REQUIRE_THROWS_WITH( applyPhaseFunc(quregVec, qubits, numQubits, enc, NULL, NULL, 1), ContainsSubstring("Invalid bit encoding") );
    //         }
    //         SECTION( "two's complement register" ) {
                
    //             numQubits = 1;
    //             REQUIRE_THROWS_WITH( applyPhaseFunc(quregVec, qubits, numQubits, TWOS_COMPLEMENT, NULL, NULL, 1), ContainsSubstring("too few qubits to employ TWOS_COMPLEMENT") );
    //         }
    //         SECTION( "fractional exponent" ) {
                
    //             int numTerms = 3;
    //             qreal coeffs[] = {0,0,0};
    //             qreal expos[] = {1,2,3};
    //             expos[GENERATE_COPY( range(0,numTerms) )] = GENERATE( 0.5, 1.999, 5.0001 );
                
    //             REQUIRE_THROWS_WITH( applyPhaseFunc(quregVec, qubits, numQubits, TWOS_COMPLEMENT, coeffs, expos, numTerms), ContainsSubstring("fractional exponent") && ContainsSubstring("TWOS_COMPLEMENT") && ContainsSubstring("negative indices were not overriden") );
    //         }
    //         SECTION( "negative exponent" ) {

    //             int numTerms = 3;
    //             qreal coeffs[] = {0,0,0};
    //             qreal expos[] = {1,2,3};
    //             expos[GENERATE_COPY( range(0,numTerms) )] = GENERATE( -1, -2, -1.5 );
                
    //             enum bitEncoding encoding = GENERATE( UNSIGNED, TWOS_COMPLEMENT );
        
    //             REQUIRE_THROWS_WITH( applyPhaseFunc(quregVec, qubits, numQubits, encoding, coeffs, expos, numTerms), ContainsSubstring("The phase function contained a negative exponent which would diverge at zero, but the zero index was not overriden") );
    //         }
    //     }
    //     CLEANUP_TEST( quregVec, quregMatr );
    // }



// applyPhaseFuncOverrides removed because phase functions are
// completely deprecated, in favour of functions like
// setDiagMatrFromMultiVarFunc and setFullStateDiagMatrFromMultiDimLists

    // /** @sa applyPhaseFuncOverrides
    //  * @ingroup unittest 
    //  * @author Tyson Jones 
    //  */
    // TEST_CASE( "applyPhaseFuncOverrides", "[operators]" ) {
        
    //     PREPARE_TEST( quregVec, quregMatr, refVec, refMatr );

    //     SECTION( "correctness" ) {
            
    //         // try every kind of binary encodings
    //         enum bitEncoding encoding = GENERATE( UNSIGNED,TWOS_COMPLEMENT );
            
    //         // try every sub-register size
    //         int numQubits = GENERATE_COPY( range(1,NUM_QUBITS+1) );
            
    //         // force at least 2 qubits in two's compement though
    //         if (encoding == TWOS_COMPLEMENT && numQubits == 1)
    //             numQubits++;
            
    //         // try every possible sub-register
    //         int* qubits = GENERATE_COPY( sublists(range(0,NUM_QUBITS), numQubits) );
            
    //         // choose a random number of terms in the phase function
    //         int numTerms = getRandomInt(1, 21);
            
    //         // populate the phase function with random powers.
    //         // this includes negative powers, so we must always override 0.
    //         // in two's complement, we must use only integer powers
    //         VLA(qreal, coeffs, numTerms);
    //         VLA(qreal, expons, numTerms);
    //         for (int t=0; t<numTerms; t++) {
    //             coeffs[t] = getRandomReal(-10,10);
    //             if (encoding == TWOS_COMPLEMENT)
    //                 expons[t] = getRandomInt(-3, 3+1); // note we COULD do getRandomReal(), and override all negatives
    //             else
    //                 expons[t] = getRandomReal(-3, 3);
    //         }
            
    //         // choose a random number of overrides (even overriding every amplitude)
    //         int numOverrides = getRandomInt(1, (1<<numQubits) + 1);
            
    //         // randomise each override index (uniqueness isn't checked)
    //         VLA(long long int, overrideInds, numOverrides);
    //         overrideInds[0] = 0LL;
    //         for (int i=1; i<numOverrides; i++)
    //             if (encoding == UNSIGNED)
    //                 overrideInds[i] = getRandomInt(0, 1<<numQubits);
    //             else if (encoding == TWOS_COMPLEMENT)
    //                 overrideInds[i] = getRandomInt(-(1<<(numQubits-1)), (1<<(numQubits-1))-1);
                
    //         // override to a random phase
    //         VLA(qreal, overridePhases, numOverrides);
    //         for (int i=0; i<numOverrides; i++)
    //             overridePhases[i] = getRandomReal(-4, 4); // periodic in [-pi, pi]
                
    //         // build a reference diagonal matrix, on the reduced Hilbert space
    //         QMatrix matr = getZeroMatrix( 1 << numQubits );
    //         for (size_t i=0; i<matr.size(); i++) {
                
    //             long long int ind = 0;
    //             if (encoding == UNSIGNED)
    //                 ind = i;
    //             if (encoding == TWOS_COMPLEMENT)
    //                 ind = getTwosComplement(i, numQubits);
                    
    //             // reference diagonal matrix incorporates overriden phases
    //             qreal phase;
    //             bool overriden = false;
    //             for (int v=0; v<numOverrides; v++) {
    //                 if (ind == overrideInds[v]) {
    //                     phase = overridePhases[v];
    //                     overriden = true;
    //                     break;
    //                 }
    //             }
                
    //             if (!overriden) {
    //                 phase = 0;
    //                 for (int t=0; t<numTerms; t++)
    //                     phase += coeffs[t] * pow(ind, expons[t]);
    //             }
                    
    //             matr[i][i] = expI(phase);
    //         }         
            
    //         SECTION( "state-vector" ) {
                
    //             applyPhaseFuncOverrides(quregVec, qubits, numQubits, encoding, coeffs, expons, numTerms, overrideInds, overridePhases, numOverrides);
    //             applyReferenceOp(refVec, qubits, numQubits, matr);
    //             REQUIRE( areEqual(quregVec, refVec, 1E4*REAL_EPS) );
    //         }
    //         SECTION( "density-matrix" ) {
                
    //             applyPhaseFuncOverrides(quregMatr, qubits, numQubits, encoding, coeffs, expons, numTerms, overrideInds, overridePhases, numOverrides);
    //             applyReferenceOp(refMatr, qubits, numQubits, matr);
    //             REQUIRE( areEqual(quregMatr, refMatr, 1E6*REAL_EPS) );
    //         }
    //     }
    //     SECTION( "input validation" ) {
            
    //         int numQubits = 3;
    //         int qubits[] = {0,1,2};

    //         SECTION( "number of qubits" ) {
                
    //             int numQubits = GENERATE_COPY( -1, 0, NUM_QUBITS+1 );
    //             REQUIRE_THROWS_WITH( applyPhaseFuncOverrides(quregVec, NULL, numQubits, UNSIGNED, NULL, NULL, 1, NULL, NULL, 0), ContainsSubstring("Invalid number of qubits") );
    //         }
    //         SECTION( "repetition qubits" ) {
                
    //             qubits[GENERATE(1,2)] = qubits[0];
    //             REQUIRE_THROWS_WITH( applyPhaseFuncOverrides(quregVec, qubits, numQubits, UNSIGNED, NULL, NULL, 1, NULL, NULL, 0), ContainsSubstring("The qubits must be unique") );
    //         }
    //         SECTION( "qubit indices" ) {
                
    //             int inv = GENERATE( -1, NUM_QUBITS );
    //             qubits[ GENERATE_COPY( range(0,numQubits) )] = inv;
    //             REQUIRE_THROWS_WITH( applyPhaseFuncOverrides(quregVec, qubits, numQubits, UNSIGNED, NULL, NULL, 1, NULL, NULL, 0), ContainsSubstring("Invalid qubit index") );
    //         }
    //         SECTION( "number of terms" ) {
                
    //             int numTerms = GENERATE( -1, 0 );
    //             REQUIRE_THROWS_WITH( applyPhaseFuncOverrides(quregVec, qubits, numQubits, UNSIGNED, NULL, NULL, numTerms, NULL, NULL, 0), ContainsSubstring("Invalid number of terms in the phase function") );
    //         }
    //         SECTION( "bit encoding name" ) {

    //             enum bitEncoding enc = (enum bitEncoding) GENERATE( -1,2 );
    //             REQUIRE_THROWS_WITH( applyPhaseFuncOverrides(quregVec, qubits, numQubits, enc, NULL, NULL, 1, NULL, NULL, 0), ContainsSubstring("Invalid bit encoding") );
    //         }
    //         SECTION( "two's complement register" ) {
                
    //             numQubits = 1;
    //             REQUIRE_THROWS_WITH( applyPhaseFuncOverrides(quregVec, qubits, numQubits, TWOS_COMPLEMENT, NULL, NULL, 1, NULL, NULL, 0), ContainsSubstring("too few qubits to employ TWOS_COMPLEMENT") );
    //         }
    //         SECTION( "number of overrides" ) {

    //             qreal dummyTerms[] = {0};
                
    //             int numOverrides = GENERATE_COPY( -1, 1 + (1<<numQubits) );
    //             REQUIRE_THROWS_WITH( applyPhaseFuncOverrides(quregVec, qubits, numQubits, UNSIGNED, dummyTerms, dummyTerms, 1, NULL, NULL, numOverrides), ContainsSubstring("Invalid number of phase function overrides") );
    //         }
    //         SECTION( "override indices" ) {
                
    //             int numOverrides = 3;
    //             long long int overrideInds[] = {0,1,2};
    //             qreal overridePhases[] = {.1,.1,.1};
    //             qreal dummyTerms[] = {0};
                
    //             enum bitEncoding encoding = UNSIGNED;
    //             overrideInds[GENERATE(0,1,2)] = GENERATE_COPY( -1, (1<<numQubits) );
    //             REQUIRE_THROWS_WITH( applyPhaseFuncOverrides(quregVec, qubits, numQubits, encoding, dummyTerms, dummyTerms, 1, overrideInds, overridePhases, numOverrides), ContainsSubstring("Invalid phase function override index, in the UNSIGNED encoding") );
                
    //             encoding = TWOS_COMPLEMENT;
    //             long long int newInds[] = {0,1,2};
    //             int minInd = -(1<<(numQubits-1));
    //             int maxInd = (1<<(numQubits-1)) -1;
    //             newInds[GENERATE(0,1,2)] = GENERATE_COPY( minInd-1, maxInd+1 );
    //             REQUIRE_THROWS_WITH( applyPhaseFuncOverrides(quregVec, qubits, numQubits, encoding, dummyTerms, dummyTerms, 1, newInds, overridePhases, numOverrides), ContainsSubstring("Invalid phase function override index, in the TWOS_COMPLEMENT encoding") );
    //         }
    //         SECTION( "fractional exponent" ) {
                
    //             int numTerms = 3;
    //             qreal coeffs[] = {0,0,0};
    //             qreal expos[] = {1,2,3};
                
    //             // make one exponent fractional, thereby requiring negative overrides
    //             expos[GENERATE_COPY( range(0,numTerms) )] = GENERATE( 0.5, 1.999, 5.0001 );
                
    //             // catch when no negative indices are overridden
    //             REQUIRE_THROWS_WITH( applyPhaseFuncOverrides(quregVec, qubits, numQubits, TWOS_COMPLEMENT, coeffs, expos, numTerms, NULL, NULL, 0), ContainsSubstring("fractional exponent") && ContainsSubstring("TWOS_COMPLEMENT") && ContainsSubstring("negative indices were not overriden") );
                
    //             int numNegs = 1 << (numQubits-1);
    //             VLA(long long int, overrideInds, numNegs);
    //             VLA(qreal, overridePhases, numNegs);
    //             for (int i=0; i<numNegs; i++) {
    //                 overrideInds[i] = -(i+1);
    //                 overridePhases[i] = 0;
    //             }
                
    //             // ensure no throw when all are overriden
    //             REQUIRE_NOTHROW( applyPhaseFuncOverrides(quregVec, qubits, numQubits, TWOS_COMPLEMENT, coeffs, expos, numTerms, overrideInds, overridePhases, numNegs) );

    //             // catch when at least one isn't overriden
    //             overrideInds[GENERATE_COPY( range(0,numNegs) )] = 0; // override a non-negative
    //             REQUIRE_THROWS_WITH( applyPhaseFuncOverrides(quregVec, qubits, numQubits, TWOS_COMPLEMENT, coeffs, expos, numTerms, overrideInds, overridePhases, numNegs), ContainsSubstring("fractional exponent") && ContainsSubstring("TWOS_COMPLEMENT") && ContainsSubstring("negative indices were not overriden") );
    //         }
    //         SECTION( "negative exponent" ) {
                
    //             int numTerms = 3;
    //             qreal coeffs[] = {0,0,0};
    //             qreal expos[] = {1,2,3};
    //             expos[GENERATE_COPY( range(0,numTerms) )] = GENERATE( -1, -2 );
                
    //             enum bitEncoding encoding = GENERATE( UNSIGNED, TWOS_COMPLEMENT );
                
    //             // test both when giving no overrides, and giving all non-zero overrides
    //             int numOverrides = GENERATE( 0, 3 ); 
    //             long long int overrideInds[] = {1,2,3};
    //             qreal overridePhases[] = {0,0,0};
    //             REQUIRE_THROWS_WITH( applyPhaseFuncOverrides(quregVec, qubits, numQubits, encoding, coeffs, expos, numTerms, overrideInds, overridePhases, numOverrides), ContainsSubstring("The phase function contained a negative exponent which would diverge at zero, but the zero index was not overriden") );
                
    //             // but ensure that when the zero IS overriden (anywhere), there's no error 
    //             numOverrides = 3;
    //             overrideInds[GENERATE_COPY(range(0,numOverrides))] = 0;
    //             REQUIRE_NOTHROW( applyPhaseFuncOverrides(quregVec, qubits, numQubits, encoding, coeffs, expos, numTerms, overrideInds, overridePhases, numOverrides) );
    //         }
    //     }
    //     CLEANUP_TEST( quregVec, quregMatr );
    // }



/** @sa applyProjector
 * @ingroup unittest 
 * @author Tyson Jones 
 */
TEST_CASE( "applyProjector", "[operators]" ) {
    
    Qureg vec = createForcedQureg(NUM_QUBITS);
    Qureg mat = createForcedDensityQureg(NUM_QUBITS);
    
    SECTION( "correctness" ) {
        
        int qubit = GENERATE( range(0,NUM_QUBITS) );
        int outcome = GENERATE( 0, 1 );
        
        // repeat these random tests 10 times on every qubit, and for both outcomes
        GENERATE( range(0,10) );
        
        SECTION( "state-vector" ) {
            
            SECTION( "normalised" ) {
                
                // use a random L2 state for every qubit & outcome
                QVector vecRef = getRandomStateVector(NUM_QUBITS);
                toQureg(vec, vecRef);
                
                // zero non-outcome reference amps
                for (size_t ind=0; ind<vecRef.size(); ind++) {
                    int bit = (ind >> qubit) & 1; // target-th bit
                    if (bit != outcome)
                        vecRef[ind] = 0;
                }
                
                applyProjector(vec, qubit, outcome);
                REQUIRE( areEqual(vec, vecRef) );
            }
            SECTION( "unnormalised" ) {
                
                // use a random non-physical state for every qubit & outcome
                QVector vecRef = getRandomQVector(1 << NUM_QUBITS);
                toQureg(vec, vecRef);
                
                // zero non-outcome reference amps
                for (size_t ind=0; ind<vecRef.size(); ind++) {
                    int bit = (ind >> qubit) & 1; // target-th bit
                    if (bit != outcome)
                        vecRef[ind] = 0;
                }
                
                applyProjector(vec, qubit, outcome);
                REQUIRE( areEqual(vec, vecRef) );
            }
        }        
        SECTION( "density-matrix" ) {
            
            SECTION( "pure" ) {

                QVector vecRef = getRandomStateVector(NUM_QUBITS);
                QMatrix matRef = getPureDensityMatrix(vecRef);
                
                toQureg(mat, matRef);
                applyProjector(mat, qubit, outcome);
                
                // zero any amplitudes that aren't |outcome><outcome|
                for (size_t r=0; r<matRef.size(); r++) {
                    for (size_t c=0; c<matRef.size(); c++) {
                        int ketBit = (c >> qubit) & 1;
                        int braBit = (r >> qubit) & 1;
                        if (!(ketBit == outcome && braBit == outcome))
                            matRef[r][c] = 0;
                    }
                }
                
                REQUIRE( areEqual(mat, matRef) );
            }
            SECTION( "mixed" ) {
                
                QMatrix matRef = getRandomDensityMatrix(NUM_QUBITS);
                
                toQureg(mat, matRef);
                applyProjector(mat, qubit, outcome);
                
                // zero any amplitudes that aren't |outcome><outcome|
                for (size_t r=0; r<matRef.size(); r++) {
                    for (size_t c=0; c<matRef.size(); c++) {
                        int ketBit = (c >> qubit) & 1;
                        int braBit = (r >> qubit) & 1;
                        if (!(ketBit == outcome && braBit == outcome))
                            matRef[r][c] = 0;
                    }
                }
                
                REQUIRE( areEqual(mat, matRef) );
            }
            SECTION( "unnormalised" ) {
                
                QMatrix matRef = getRandomQMatrix(1 << NUM_QUBITS);
                
                toQureg(mat, matRef);
                applyProjector(mat, qubit, outcome);
                
                // zero any amplitudes that aren't |outcome><outcome|
                for (size_t r=0; r<matRef.size(); r++) {
                    for (size_t c=0; c<matRef.size(); c++) {
                        int ketBit = (c >> qubit) & 1;
                        int braBit = (r >> qubit) & 1;
                        if (!(ketBit == outcome && braBit == outcome))
                            matRef[r][c] = 0;
                    }
                }
                
                REQUIRE( areEqual(mat, matRef) );
            }
        }
    }
    SECTION( "input validation" ) {
        
        SECTION( "qubit index" ) {
            
            int qubit = GENERATE( -1, NUM_QUBITS );
            int outcome = 0;
            REQUIRE_THROWS_WITH( applyProjector(mat, qubit, outcome), ContainsSubstring("Invalid target qubit") );
        }
        SECTION( "outcome value" ) {
            
            int qubit = 0;
            int outcome = GENERATE( -1, 2 );
            REQUIRE_THROWS_WITH( applyProjector(mat, qubit, outcome), ContainsSubstring("measurement outcome") && ContainsSubstring("is invalid") );
        }
    }
    destroyQureg(vec);
    destroyQureg(mat);
}



/** @sa applyQFT
 * @ingroup unittest
 * @author Tyson Jones 
 */
TEST_CASE( "applyQFT", "[operators]" ) {
    
    PREPARE_TEST( quregVec, quregMatr, refVec, refMatr );
    
    SECTION( "correctness" ) {
        
        // try every sub-register size
        int numQubits = GENERATE_COPY( range(1,NUM_QUBITS+1) );
        
        // try every possible sub-register
        int* qubits = GENERATE_COPY( sublists(range(0,NUM_QUBITS), numQubits) );
        
        SECTION( "state-vector" ) {
            
            SECTION( "normalised" ) {
        
                QVector refVec = getRandomStateVector(NUM_QUBITS);
                toQureg(quregVec, refVec);
                
                applyQFT(quregVec, qubits, numQubits);
                refVec = getDFT(refVec, qubits, numQubits);
                
                REQUIRE( areEqual(quregVec, refVec) );
            }
            SECTION( "unnormalised" ) {
                
                QVector refVec = getRandomQVector(1 << NUM_QUBITS);
                toQureg(quregVec, refVec);
                
                applyQFT(quregVec, qubits, numQubits);
                refVec = getDFT(refVec, qubits, numQubits);
                
                REQUIRE( areEqual(quregVec, refVec) );
            }
        }
        SECTION( "density-matrix" ) {
            
            SECTION( "pure" ) {
                
                /* a pure density matrix should be mapped to a pure state 
                 * corresponding to the state-vector DFT
                 */
                
                refVec = getRandomStateVector(NUM_QUBITS);
                refMatr = getPureDensityMatrix(refVec);
                toQureg(quregMatr, refMatr);
                
                applyQFT(quregMatr, qubits, numQubits);
                refVec = getDFT(refVec, qubits, numQubits);
                refMatr = getPureDensityMatrix(refVec);
                
                REQUIRE( areEqual(quregMatr, refMatr) );
            }
            SECTION( "mixed" ) {
                
                /* a mixed density matrix, conceptualised as a mixture of orthogonal
                 * state-vectors, should be mapped to an equally weighted mixture 
                 * of DFTs of each state-vector (because QFT is unitary and hence 
                 * maintains state orthogonality)
                 */
                
                int numStates = (1 << NUM_QUBITS)/4; // a quarter of as many states as are possible
                std::vector<QVector> states = getRandomOrthonormalVectors(NUM_QUBITS, numStates);
                std::vector<qreal> probs = getRandomProbabilities(numStates);
                
                // set qureg to random mixture of state-vectors
                refMatr = getMixedDensityMatrix(probs, states);
                toQureg(quregMatr, refMatr);
                
                // apply QFT to mixture
                applyQFT(quregMatr, qubits, numQubits);
                
                // compute dft of mixture, via dft of each state
                refMatr = getZeroMatrix(1 << NUM_QUBITS);
                for (int i=0; i<numStates; i++) {
                    QVector dft = getDFT(states[i], qubits, numQubits);
                    refMatr += probs[i] * getPureDensityMatrix(dft);
                }
                
                REQUIRE( areEqual(quregMatr, refMatr) );
            }
            SECTION( "unnormalised" ) {
                
                /* repeat method above, except that we use unnormalised vectors, 
                 * and mix them with arbitrary complex numbers instead of probabilities,
                 * yielding an unnormalised density matrix 
                 */
                
                int numVecs = (1 << NUM_QUBITS)/4; // a quarter of as many states as are possible
                std::vector<QVector> vecs;
                std::vector<qcomp> coeffs;
                for (int i=0; i<numVecs; i++) {
                    vecs.push_back(getRandomQVector(1 << NUM_QUBITS));
                    coeffs.push_back(getRandomComplex());
                }
                
                // produce unnormalised matrix via random complex sum of random unnormalised vectors
                refMatr = getZeroMatrix(1 << NUM_QUBITS);
                for (int i=0; i<numVecs; i++)
                    refMatr += coeffs[i] * getPureDensityMatrix(vecs[i]);
                    
                toQureg(quregMatr, refMatr);
                applyQFT(quregMatr, qubits, numQubits);
                
                // compute target matrix via dft of each unnormalised vector 
                refMatr = getZeroMatrix(1 << NUM_QUBITS);
                for (int i=0; i<numVecs; i++) {
                    QVector dft = getDFT(vecs[i], qubits, numQubits);
                    refMatr += coeffs[i] * getPureDensityMatrix(dft);
                }
                    
                REQUIRE( areEqual(quregMatr, refMatr) );
            }
        }
    }
    SECTION( "input validation" ) {
        
        SECTION( "number of targets" ) {
            
            // there cannot be more targets than qubits in register
            int numQubits = GENERATE( -1, 0);
            int qubits[NUM_QUBITS+1];
            
            REQUIRE_THROWS_WITH( applyQFT(quregVec, qubits, numQubits), ContainsSubstring("number of target qubits") && ContainsSubstring("invalid") );
            REQUIRE_THROWS_WITH( applyQFT(quregVec, qubits, NUM_QUBITS+1), ContainsSubstring("number of target qubits") && ContainsSubstring("exceeds") && ContainsSubstring("Qureg") );

        }
        SECTION( "repetition in targets" ) {
            
            int numQubits = 3;
            int qubits[] = {1,2,2};
            
            REQUIRE_THROWS_WITH( applyQFT(quregVec, qubits, numQubits), ContainsSubstring("target") && ContainsSubstring("unique") );
        }
        SECTION( "qubit indices" ) {
            
            int numQubits = 3;
            int qubits[] = {1,2,3};
            
            int inv = GENERATE( -1, NUM_QUBITS );
            qubits[GENERATE_COPY( range(0,numQubits) )] = inv; // make invalid target
            REQUIRE_THROWS_WITH( applyQFT(quregVec, qubits, numQubits), ContainsSubstring("Invalid target") );
        }
    }
    CLEANUP_TEST( quregVec, quregMatr );
}



/** @sa applySubDiagonalOp
 * @ingroup unittest 
 * @author Tyson Jones 
 */
TEST_CASE( "applySubDiagonalOp", "[operators]" ) {
    
    PREPARE_TEST( quregVec, quregMatr, refVec, refMatr );
    
    SECTION( "correctness" ) {
        
        // generate all possible targets
        int numTargs = GENERATE( range(1,NUM_QUBITS+1) );
        int* targs = GENERATE_COPY( sublists(range(0,NUM_QUBITS), numTargs) );

        // initialise a random non-unitary diagonal op
        SubDiagonalOp op = createSubDiagonalOp(numTargs);
        for (long long int i=0; i<op.numElems; i++)
            op.cpuElems[i] = getRandomComplex();
        syncDiagMatr(op);

        QMatrix opMatr = toQMatrix(op);
            
        SECTION( "state-vector" ) {
            
            applySubDiagonalOp(quregVec, targs, numTargs, op);
            applyReferenceMatrix(refVec, targs, numTargs, opMatr);
            REQUIRE( areEqual(quregVec, refVec) );
        }
        SECTION( "density-matrix" ) {

            applySubDiagonalOp(quregMatr, targs, numTargs, op);
            applyReferenceMatrix(refMatr, targs, numTargs, opMatr);    
            REQUIRE( areEqual(quregMatr, refMatr, 100*REAL_EPS) );
        }
        
        destroySubDiagonalOp(op);
    }
    SECTION( "input validation" ) {
        
        SECTION( "diagonal dimension" ) {
            
            int numTargs = 3;
            SubDiagonalOp op = createSubDiagonalOp(numTargs);
            syncDiagMatr(op);
            
            int badNumTargs = GENERATE_COPY( numTargs-1, numTargs+1 );
            int badTargs[NUM_QUBITS+1];
            for (int i=0; i<NUM_QUBITS+1; i++)
                badTargs[i] = i;
            
            REQUIRE_THROWS_WITH( applySubDiagonalOp(quregVec, badTargs, badNumTargs, op), ContainsSubstring("inconsistent size") );
            destroySubDiagonalOp(op);
        }
        SECTION( "number of targets" ) {
            
            // make too many targets (which are otherwise valid)
            SubDiagonalOp badOp = createSubDiagonalOp(NUM_QUBITS + 1);
            int targs[NUM_QUBITS + 1];
            for (int t=0; t<badOp.numQubits; t++)
                targs[t] = t;
            for (int i=0; i<badOp.numElems; i++)
                badOp.cpuElems[i] = qcomp(1,0);
            syncDiagMatr(badOp);
            
            REQUIRE_THROWS_WITH( applySubDiagonalOp(quregVec, targs, badOp.numQubits, badOp), ContainsSubstring("number of target qubits") && ContainsSubstring("exceeds") );
            destroySubDiagonalOp(badOp);
        }
        SECTION( "repetition in targets" ) {
            
            // make a valid unitary diagonal op
            SubDiagonalOp op = createSubDiagonalOp(3);
            for (int i=0; i<op.numElems; i++)
                op.cpuElems[i] = qcomp(1,0);
            syncDiagMatr(op);
                
            // make a repetition in the target list
            int targs[] = {2,1,2};

            REQUIRE_THROWS_WITH( applySubDiagonalOp(quregVec, targs, op.numQubits, op), ContainsSubstring("target qubits contained duplicates") );
            destroySubDiagonalOp(op);
        }
        SECTION( "qubit indices" ) {
            
            // make a valid unitary diagonal op
            SubDiagonalOp op = createSubDiagonalOp(3);
            for (int i=0; i<op.numElems; i++)
                op.cpuElems[i] = qcomp(1,0);
            syncDiagMatr(op);
            
            int targs[] = {0,1,2};
            
            // make each target in-turn invalid
            int badIndex = GENERATE( range(0,3) );
            int badValue = GENERATE( -1, NUM_QUBITS );
            targs[badIndex] = badValue;

            REQUIRE_THROWS_WITH( applySubDiagonalOp(quregVec, targs, op.numQubits, op), ContainsSubstring("Invalid target qubit") );
            destroySubDiagonalOp(op);
        }
    }
    CLEANUP_TEST( quregVec, quregMatr );
}



// applyTrotterCircuit removed because replacement
// function applyTrotterizedTimeEvol accepts new
// type PauliStrSum which has an initialiser which is
// incompatible with the deprecated PauliHamil

    // /** @sa applyTrotterCircuit
    //  * @ingroup unittest 
    //  * @author Tyson Jones 
    //  */
    // TEST_CASE( "applyTrotterCircuit", "[operators]" ) {
        
    //     Qureg vec = createForcedQureg(NUM_QUBITS);
    //     Qureg mat = createForcedDensityQureg(NUM_QUBITS);
    //     initDebugState(vec);
    //     initDebugState(mat);
        
    //     Qureg vecRef = createCloneQureg(vec);
    //     Qureg matRef = createCloneQureg(mat);

    //     SECTION( "correctness" ) {
        
    //         SECTION( "one term" ) {
                
    //             // a Hamiltonian with one term has an exact (trivial) Trotterisation
    //             PauliHamil hamil = createPauliHamil(NUM_QUBITS, 1);
                
    //             // H = coeff X Y Z (on qubits 0,1,2)
    //             qreal coeff = getRandomReal(-5, 5);
    //             int numTargs = 3;
    //             int targs[] =  {0, 1, 2};
    //             pauliOpType codes[] = {PAULI_X, PAULI_Y, PAULI_Z};
    //             hamil.termCoeffs[0] = coeff;
    //             for (int i=0; i<numTargs; i++)
    //                 hamil.pauliCodes[targs[i]] = codes[i];
                    
    //             // time can be negative
    //             qreal time = getRandomReal(-2,2);
                
    //             // by commutation, all reps & orders yield the same total unitary
    //             int reps = GENERATE( range(1,5) );
                
    //             // applyTrotter(t, 1, 1) = exp(-i t coeff paulis)
    //             // multiRotatePauli(a) = exp(- i a / 2 paulis)

    //             SECTION( "state-vector" ) {
                    
    //                 int order = GENERATE( 1, 2, 4 );
                    
    //                 applyTrotterCircuit(vec, hamil, time, order, reps);
    //                 multiRotatePauli(vecRef, targs, codes, numTargs, 2*time*coeff);
    //                 REQUIRE( areEqual(vec, vecRef, 10*REAL_EPS) );
    //             }
    //             SECTION( "density-matrix" ) {
                    
    //                 int order = GENERATE( 1, 2 ); // precision bites density-matrices quickly
                    
    //                 applyTrotterCircuit(mat, hamil, time, order, reps);
    //                 multiRotatePauli(matRef, targs, codes, numTargs, 2*time*coeff);
    //                 REQUIRE( areEqual(mat, matRef, 1E2*REAL_EPS) );
    //             }
                        
    //             destroyPauliHamil(hamil);
    //         }
    //         SECTION( "commuting terms" ) {
                
    //             // a Hamiltonian of commuting terms, Trotterises exactly
    //             PauliHamil hamil = createPauliHamil(NUM_QUBITS, 2);
                
    //             // H = c0 X Y I + c1 X I Z (on qubits 0,1,2)
    //             int targs[] = {0, 1, 2};
    //             hamil.pauliCodes[0] = PAULI_X;
    //             hamil.pauliCodes[0 + NUM_QUBITS] = PAULI_X;
    //             hamil.pauliCodes[1] = PAULI_Y;
    //             hamil.pauliCodes[1 + NUM_QUBITS] = PAULI_I;
    //             hamil.pauliCodes[2] = PAULI_I;
    //             hamil.pauliCodes[2 + NUM_QUBITS] = PAULI_Z;
    //             for (int i=0; i<hamil.numSumTerms; i++)
    //                 hamil.termCoeffs[i] = getRandomReal(-5,5); 
                
    //             // time can be negative
    //             qreal time = getRandomReal(-2,2);
                
    //             // applyTrotter(t, 1, 1) = exp(-i t c0 paulis0) exp(-i t c1 paulis1)
    //             // multiRotatePauli(a) = exp(- i a / 2 paulis)
                
    //             SECTION( "state-vector" ) {
                    
    //                 int reps = GENERATE( range(1,5) );
    //                 int order = GENERATE( 1, 2, 4 );
                    
    //                 applyTrotterCircuit(vec, hamil, time, order, reps);
    //                 multiRotatePauli(vecRef, targs, hamil.pauliCodes, 3, 2*time*hamil.termCoeffs[0]);
    //                 multiRotatePauli(vecRef, targs, &(hamil.pauliCodes[NUM_QUBITS]), 3, 2*time*hamil.termCoeffs[1]);
    //                 REQUIRE( areEqual(vec, vecRef, 10*REAL_EPS) );
    //             }
    //             SECTION( "density-matrix" ) {
                    
    //                 int reps = GENERATE( range(1,5) );
    //                 int order = GENERATE( 1, 2 ); // precision hurts density matrices quickly
                    
    //                 applyTrotterCircuit(mat, hamil, time, order, reps);
    //                 multiRotatePauli(matRef, targs, hamil.pauliCodes, 3, 2*time*hamil.termCoeffs[0]);
    //                 multiRotatePauli(matRef, targs, &(hamil.pauliCodes[NUM_QUBITS]), 3, 2*time*hamil.termCoeffs[1]);
    //                 REQUIRE( areEqual(mat, matRef, 1E2*REAL_EPS) );
    //             }

    //             destroyPauliHamil(hamil);
    //         }
    //         SECTION( "general" ) {
                
    //             /* We'll consider an analytic time-evolved state, so that we can avoid 
    //              * comparing applyTrotterCircuit to other numerical approximations.
    //              * We can construct such a state, by using a Hamiltonian with known
    //              * analytic eigenvalues, and hence a known period. Time evolution of the 
    //              * period will just yield the input state.
    //              *
    //              * E.g. H = pi sqrt(2) X Y Z X Y + pi Y Z X Y Z + pi Z X Y Z X
    //              * has (degenerate) eigenvalues +- 2 pi, so the period
    //              * of the Hamiltonian is t=1. 
    //              */
                
    //             // hardcoded 5 qubits here in the Pauli codes
    //             REQUIRE( NUM_QUBITS == 5 );
                
    //             PauliHamil hamil = createPauliHamil(NUM_QUBITS, 3);
    //             qreal coeffs[] = {(qreal) (M_PI * sqrt(2.0)), M_PI, M_PI};
    //             enum pauliOpType codes[] = {
    //                 PAULI_X, PAULI_Y, PAULI_Z, PAULI_X, PAULI_Y,
    //                 PAULI_Y, PAULI_Z, PAULI_X, PAULI_Y, PAULI_Z,
    //                 PAULI_Z, PAULI_X, PAULI_Y, PAULI_Z, PAULI_X};
    //             initPauliHamil(hamil, coeffs, codes);
                        
    //             // evolving to t=1 should leave the input state unchanged
    //             qreal time = 1;

    //             // since unnormalised (initDebugState), max fid is 728359.8336
    //             qreal fidNorm = 728359.8336;
                
    //             SECTION( "absolute" ) {
                    
    //                 // such a high order and reps should yield precise solution
    //                 int order = 4;
    //                 int reps = 20;
    //                 applyTrotterCircuit(vec, hamil, time, 4, 20);
    //                 qreal fid = calcFidelity(vec, vecRef) / fidNorm;
                    
    //                 REQUIRE( fid == Approx(1).epsilon(1E-8) );
    //             }
    //             SECTION( "repetitions scaling" ) {
                    
    //                 // exclude order 1; too few reps for monotonic increase of accuracy
    //                 int order = GENERATE( 2, 4, 6 ); 
                    
    //                 // accuracy should increase with increasing repetitions
    //                 int reps[] = {1, 5, 10};
                    
    //                 qreal prevFid = 0;
    //                 for (int i=0; i<3; i++) {
    //                     initDebugState(vec);
    //                     applyTrotterCircuit(vec, hamil, time, order, reps[i]);
    //                     qreal fid = calcFidelity(vec, vecRef) / fidNorm;

    //                     REQUIRE( fid >= prevFid );
    //                     prevFid = fid;
    //                 }
    //             }
    //             SECTION( "order scaling" ) {
                    
    //                 // exclude order 1; too few reps for monotonic increase of accuracy
    //                 int reps = GENERATE( 5, 10 ); 
                    
    //                 // accuracy should increase with increasing repetitions
    //                 int orders[] = {1, 2, 4, 6};
                    
    //                 qreal prevFid = 0;
    //                 for (int i=0; i<4; i++) {
    //                     initDebugState(vec);
    //                     applyTrotterCircuit(vec, hamil, time, orders[i], reps);
    //                     qreal fid = calcFidelity(vec, vecRef) / fidNorm;

    //                     REQUIRE( fid >= prevFid );
    //                     prevFid = fid;
    //                 }
    //             }
                
    //             destroyPauliHamil(hamil);
    //         }
    //     }
    //     SECTION( "input validation" ) {
            
    //         SECTION( "repetitions" ) {
                
    //             PauliHamil hamil = createPauliHamil(NUM_QUBITS, 1);
    //             int reps = GENERATE( -1, 0 );
                
    //             REQUIRE_THROWS_WITH( applyTrotterCircuit(vec, hamil, 1, 1, reps), ContainsSubstring("repetitions must be >=1") );
                
    //             destroyPauliHamil(hamil);
    //         }
    //         SECTION( "order" ) {
                
    //             PauliHamil hamil = createPauliHamil(NUM_QUBITS, 1);
    //             int order = GENERATE( -1, 0, 3, 5, 7 );
                
    //             REQUIRE_THROWS_WITH( applyTrotterCircuit(vec, hamil, 1, order, 1), ContainsSubstring("order must be 1, or an even number") );
                
    //             destroyPauliHamil(hamil);
    //         }
    //         SECTION( "pauli codes" ) {
                
    //             int numTerms = 3;
    //             PauliHamil hamil = createPauliHamil(NUM_QUBITS, numTerms);

    //             // make one pauli code wrong
    //             hamil.pauliCodes[GENERATE_COPY( range(0,numTerms*NUM_QUBITS) )] = (pauliOpType) GENERATE( -1, 4 );
    //             REQUIRE_THROWS_WITH( applyTrotterCircuit(vec, hamil, 1, 1, 1), ContainsSubstring("Invalid Pauli code") );
                
    //             destroyPauliHamil(hamil);
    //         }
    //         SECTION( "matching hamiltonian qubits" ) {
                
    //             PauliHamil hamil = createPauliHamil(NUM_QUBITS + 1, 1);
                
    //             REQUIRE_THROWS_WITH( applyTrotterCircuit(vec, hamil, 1, 1, 1), ContainsSubstring("same number of qubits") );
    //             REQUIRE_THROWS_WITH( applyTrotterCircuit(mat, hamil, 1, 1, 1), ContainsSubstring("same number of qubits") );
                
    //             destroyPauliHamil(hamil);
    //         }
    //     }
        
    //     destroyQureg(vec);
    //     destroyQureg(mat);
    //     destroyQureg(vecRef);
    //     destroyQureg(matRef);
    // }
<|MERGE_RESOLUTION|>--- conflicted
+++ resolved
@@ -305,11 +305,9 @@
             int qb[] = {1,2};
             ComplexMatrixN matr = createComplexMatrixN(2); // prevents seg-fault if validation doesn't trigger
             syncCompMatr(matr);
-<<<<<<< HEAD
+
             REQUIRE_THROWS_WITH( applyGateMatrixN(quregVec, qb, 2, matr), ContainsSubstring("communication buffer") && ContainsSubstring("cannot simultaneously store") );
-=======
-            REQUIRE_THROWS_WITH( applyGateMatrixN(quregVec, qb, 2, matr), Contains("communication buffer") && Contains("cannot simultaneously store") );
->>>>>>> 334a128a
+
             destroyComplexMatrixN(matr);
         }
     }
@@ -642,11 +640,9 @@
             int qb[] = {1,2};
             ComplexMatrixN matr = createComplexMatrixN(2); // prevents seg-fault if validation doesn't trigger
             syncCompMatr(matr);
-<<<<<<< HEAD
+
             REQUIRE_THROWS_WITH( applyMatrixN(quregVec, qb, 2, matr), ContainsSubstring("communication buffer") && ContainsSubstring("cannot simultaneously store") );
-=======
-            REQUIRE_THROWS_WITH( applyMatrixN(quregVec, qb, 2, matr), Contains("communication buffer") && Contains("cannot simultaneously store") );
->>>>>>> 334a128a
+
             destroyComplexMatrixN(matr);
         }
     }
