--- conflicted
+++ resolved
@@ -1,4 +1,3 @@
-<<<<<<< HEAD
 /** @file
  * Testing utilities which perform linear algebra
  * routines upon reference qvector and qmatrix. 
@@ -8,9 +7,6 @@
  * @author Tyson Jones
  */
 
-#define _USE_MATH_DEFINES
-=======
->>>>>>> 4a36e3c6
 #include "qvector.hpp"
 #include "qmatrix.hpp"
 #include "linalg.hpp"
