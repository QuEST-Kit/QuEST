--- conflicted
+++ resolved
@@ -343,11 +343,9 @@
             int targs[NUM_QUBITS+1]; // prevents seg-fault if validation doesn't trigger
             ComplexMatrixN matr = createComplexMatrixN(NUM_QUBITS+1); // prevent seg-fault
             syncCompMatr(matr);
-<<<<<<< HEAD
+
             REQUIRE_THROWS_WITH( controlledMultiQubitUnitary(quregVec, 0, targs, numTargs, matr), ContainsSubstring("number of target qubits"));
-=======
-            REQUIRE_THROWS_WITH( controlledMultiQubitUnitary(quregVec, 0, targs, numTargs, matr), Contains("number of target qubits"));
->>>>>>> 334a128a
+
             destroyComplexMatrixN(matr);
         }
         SECTION( "repetition in targets" ) {
@@ -1244,11 +1242,9 @@
             
             ComplexMatrixN matr = createComplexMatrixN(numTargs); // initially zero, hence not-unitary
             syncCompMatr(matr);
-<<<<<<< HEAD
+
             REQUIRE_THROWS_WITH( multiControlledMultiQubitUnitary(quregVec, ctrls, 1, targs, numTargs, matr), ContainsSubstring("unitary") );
-=======
-            REQUIRE_THROWS_WITH( multiControlledMultiQubitUnitary(quregVec, ctrls, 1, targs, numTargs, matr), Contains("unitary") );
->>>>>>> 334a128a
+
             destroyComplexMatrixN(matr);
         }
         SECTION( "unitary creation" ) {
